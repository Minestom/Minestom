--- conflicted
+++ resolved
@@ -57,14 +57,12 @@
 /demo/extensions
 /extensions
 
-<<<<<<< HEAD
+# When saving the world in the demo we generate the world folder
+# Incase people are using IntelliJ to run the server, this will exclude the world folder.
+/demo/world
+
 # Eclipse
 **/bin/
 **/.project
 **/.classpath
-**/.settings
-=======
-# When saving the world in the demo we generate the world folder
-# Incase people are using IntelliJ to run the server, this will exclude the world folder.
-/demo/world
->>>>>>> 93718276
+**/.settings