--- conflicted
+++ resolved
@@ -91,11 +91,8 @@
         commandManager.register(new AttributeCommand());
         commandManager.register(new PrimedTNTCommand());
         commandManager.register(new SleepCommand());
-<<<<<<< HEAD
         commandManager.register(new ChickenCommand());
-=======
         commandManager.register(new MinecartCommand());
->>>>>>> 197bda3c
 
         commandManager.setUnknownCommandCallback((sender, command) -> sender.sendMessage(Component.text("Unknown command", NamedTextColor.RED)));
 
