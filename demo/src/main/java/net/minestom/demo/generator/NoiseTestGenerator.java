--- conflicted
+++ resolved
@@ -1,14 +1,12 @@
 package net.minestom.demo.generator;
 
-<<<<<<< HEAD
+import de.articdive.jnoise.JNoise;
 import de.articdive.jnoise.generators.noise_parameters.interpolation.Interpolation;
+import de.articdive.jnoise.generators.noisegen.opensimplex.FastSimplexNoiseGenerator;
 import de.articdive.jnoise.generators.noisegen.perlin.PerlinNoiseGenerator;
+import de.articdive.jnoise.interpolation.InterpolationType;
 import de.articdive.jnoise.pipeline.JNoise;
-=======
-import de.articdive.jnoise.JNoise;
-import de.articdive.jnoise.interpolation.InterpolationType;
 import net.minestom.server.coordinate.Point;
->>>>>>> 42c6e759
 import net.minestom.server.coordinate.Vec;
 import net.minestom.server.instance.Chunk;
 import net.minestom.server.instance.ChunkGenerator;
@@ -25,33 +23,19 @@
 
 public class NoiseTestGenerator implements Generator {
 
-<<<<<<< HEAD
-    private Random random = new Random();
-    private JNoise jNoise = JNoise.newBuilder().perlin(
-            PerlinNoiseGenerator.newBuilder().setSeed(random.nextInt()).setInterpolation(Interpolation.LINEAR).build()
-    ).scale(0.4).build();
-    private JNoise jNoise2 = JNoise.newBuilder().perlin(
-            PerlinNoiseGenerator.newBuilder().setSeed(random.nextInt()).setInterpolation(Interpolation.LINEAR).build()
-    ).scale(0.6).build();
-    private TreePopulator treeGen = new TreePopulator();
-=======
     public NoiseTestGenerator() {
         treeNoise.getNoise(0, 0);
         jNoise.getNoise(0, 0);
     }
 
     private final JNoise treeNoise = JNoise.newBuilder()
-            .fastSimplex()
-            .setFrequency(999)
-            .setSeed(123)
+            .fastSimplex(FastSimplexNoiseGenerator.newBuilder().setSeed(123).build())
+            .scale(999)
             .build();
 
     private final JNoise jNoise = JNoise.newBuilder()
-            .perlin()
-            .setInterpolation(InterpolationType.LINEAR)
-            .setSeed(123)
-            .setFrequency(0.4).build();
->>>>>>> 42c6e759
+            .perlin(PerlinNoiseGenerator.newBuilder().setSeed(123).setInterpolation(Interpolation.LINEAR).build())
+            .scale(0.4).build();
 
     public int getHeight(int x, int z) {
         double preHeight = jNoise.evaluateNoise(x / 16.0, z / 16.0);
@@ -85,20 +69,8 @@
                 unit.modifier().fill(pos.withY(pos.y() - 1), posp1, Block.GRASS_BLOCK);
                 unit.modifier().fill(pos.withY(0), posp1.withY(1), Block.BEDROCK);
 
-<<<<<<< HEAD
-        //todo improve
-        @Override
-        public void populateChunk(ChunkBatch batch, Chunk chunk) {
-            for (int i = -2; i < 18; i++) {
-                for (int j = -2; j < 18; j++) {
-                    if (jNoise2.evaluateNoise(i + chunk.getChunkX() * 16, j + chunk.getChunkZ() * 16) > 0.75) {
-                        int y = getHeight(i + chunk.getChunkX() * 16, j + chunk.getChunkZ() * 16);
-                        tree.build(batch, new Vec(i, y, j));
-                    }
-=======
-                if (treeNoise.getNoise(pos.x(), pos.z()) > 0.8) {
+                if (treeNoise.evaluateNoise(pos.x(), pos.z()) > 0.8) {
                     TreePopulator.populate(pos, unit);
->>>>>>> 42c6e759
                 }
             }
         }
@@ -177,5 +149,8 @@
                 setter.setBlock(origin.add(-1, 4, -1), Block.OAK_LEAVES);
             });
         }
+
+
     }
+
 }