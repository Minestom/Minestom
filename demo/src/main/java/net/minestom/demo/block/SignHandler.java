package net.minestom.demo.block;

import net.kyori.adventure.key.Key;
import net.minestom.server.entity.MetadataDef;
import net.minestom.server.instance.block.BlockChange;
import net.minestom.server.instance.block.BlockHandler;
import net.minestom.server.network.packet.server.play.OpenSignEditorPacket;
import net.minestom.server.tag.Tag;

import java.util.Collection;
import java.util.List;

public class SignHandler implements BlockHandler {
    @Override
    public Key getKey() {
        return Key.key("minestom:sign");
    }

    @Override
<<<<<<< HEAD
    public boolean onInteract(@NotNull BlockChange.Player interaction) {
        interaction.player().sendPacket(
=======
    public boolean onInteract(Interaction interaction) {
        interaction.getPlayer().sendPacket(
>>>>>>> 2b10ca22
                new OpenSignEditorPacket(
                        interaction.blockPosition(),
                        true
                )
        );

        return true;
    }

    @Override
    public Collection<Tag<?>> getBlockEntityTags() {
        return List.of(
                Tag.NBT("front_text"),
                Tag.NBT("back_text"),
                Tag.Boolean("is_waxed")
        );
    }
}<|MERGE_RESOLUTION|>--- conflicted
+++ resolved
@@ -17,13 +17,8 @@
     }
 
     @Override
-<<<<<<< HEAD
-    public boolean onInteract(@NotNull BlockChange.Player interaction) {
+    public boolean onInteract(BlockChange.Player interaction) {
         interaction.player().sendPacket(
-=======
-    public boolean onInteract(Interaction interaction) {
-        interaction.getPlayer().sendPacket(
->>>>>>> 2b10ca22
                 new OpenSignEditorPacket(
                         interaction.blockPosition(),
                         true
