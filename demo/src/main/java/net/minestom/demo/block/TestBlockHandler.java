--- conflicted
+++ resolved
@@ -14,24 +14,14 @@
     }
 
     @Override
-<<<<<<< HEAD
-    public @NotNull Block onPlace(@NotNull BlockChange blockChange) {
+    public Block onPlace(BlockChange blockChange) {
         System.out.println("onPlace");
         return Block.DIAMOND_BLOCK;
     }
 
     @Override
-    public @NotNull Block onDestroy(@NotNull BlockChange blockChange) {
+    public Block onDestroy(BlockChange blockChange) {
         System.out.println("onDestroy");
         return Block.EMERALD_BLOCK;
-=======
-    public void onPlace(Placement placement) {
-        System.out.println(placement);
-    }
-
-    @Override
-    public void onDestroy(Destroy destroy) {
-        System.out.println(destroy);
->>>>>>> 2b10ca22
     }
 }