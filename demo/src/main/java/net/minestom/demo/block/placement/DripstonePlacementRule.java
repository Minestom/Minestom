--- conflicted
+++ resolved
@@ -5,11 +5,7 @@
 import net.minestom.server.instance.block.Block;
 import net.minestom.server.instance.block.BlockChange;
 import net.minestom.server.instance.block.rule.BlockPlacementRule;
-<<<<<<< HEAD
-import org.jetbrains.annotations.NotNull;
-=======
 import org.jetbrains.annotations.Nullable;
->>>>>>> 2b10ca22
 
 import java.util.Map;
 import java.util.Objects;
@@ -23,16 +19,11 @@
     }
 
     @Override
-<<<<<<< HEAD
-    public @NotNull Block blockPlace(@NotNull BlockChange blockChange) {
+    public Block blockPlace(BlockChange blockChange) {
         if (!(blockChange instanceof BlockChange.Player mut)) {
             return blockChange.block(); // not a player placement
         }
         var blockFace = mut.blockFace();
-=======
-    public @Nullable Block blockPlace(PlacementState placementState) {
-        var blockFace = Objects.requireNonNullElse(placementState.blockFace(), BlockFace.TOP);
->>>>>>> 2b10ca22
         var direction = switch (blockFace) {
             case TOP -> "up";
             case BOTTOM -> "down";
@@ -47,17 +38,10 @@
     }
 
     @Override
-<<<<<<< HEAD
-    public @NotNull Block blockUpdate(@NotNull BlockChange mutation) {
+    public Block blockUpdate(BlockChange mutation) {
         var direction = mutation.block().getProperty(PROP_VERTICAL_DIRECTION).equals("up");
         var newThickness = getThickness(mutation.instance(), mutation.blockPosition(), direction);
         return mutation.block().withProperty(PROP_THICKNESS, newThickness);
-=======
-    public Block blockUpdate(UpdateState updateState) {
-        var direction = updateState.currentBlock().getProperty(PROP_VERTICAL_DIRECTION).equals("up");
-        var newThickness = getThickness(updateState.instance(), updateState.blockPosition(), direction);
-        return updateState.currentBlock().withProperty(PROP_THICKNESS, newThickness);
->>>>>>> 2b10ca22
     }
 
     private String getThickness(Block.Getter instance, Point blockPosition, boolean direction) {
