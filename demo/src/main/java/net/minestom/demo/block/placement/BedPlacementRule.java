--- conflicted
+++ resolved
@@ -5,13 +5,9 @@
 import net.minestom.server.instance.block.BlockChange;
 import net.minestom.server.instance.block.BlockFace;
 import net.minestom.server.instance.block.rule.BlockPlacementRule;
-<<<<<<< HEAD
-import org.jetbrains.annotations.NotNull;
-=======
 import org.jetbrains.annotations.Nullable;
 
 import java.util.Objects;
->>>>>>> 2b10ca22
 
 /**
  * https://gist.github.com/mworzala/0676c28343310458834d70ed29b11a37
@@ -27,16 +23,11 @@
     }
 
     @Override
-<<<<<<< HEAD
-    public @NotNull Block blockPlace(@NotNull BlockChange blockChange) {
+    public Block blockPlace(BlockChange blockChange) {
         if (!(blockChange instanceof BlockChange.Player mut)) {
             return blockChange.block(); // not a player placement
         }
         var playerPosition = mut.player().getPosition();
-=======
-    public @Nullable Block blockPlace(PlacementState placementState) {
-        var playerPosition = Objects.requireNonNullElse(placementState.playerPosition(), Pos.ZERO);
->>>>>>> 2b10ca22
         var facing = BlockFace.fromYaw(playerPosition.yaw());
 
         //todo bad code using instance directly
