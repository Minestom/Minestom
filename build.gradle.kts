import java.util.*

plugins {
    `java-library`
    id("minestom.publishing-conventions")
    id("minestom.native-conventions")
    alias(libs.plugins.blossom)
    signing
    jacoco
    id("org.sonarqube") version "4.4.1.3373"
}

group = "net.onelitefeather.microtus"

version = System.getenv("TAG_VERSION") ?: "1.5.0-SNAPSHOT"

allprojects {
    group = "net.onelitefeather.microtus"
    version = rootProject.version
    description = "Lightweight and multi-threaded Minecraft server implementation"
}

sourceSets {
    main {
        java {
            srcDir(file("src/autogenerated/java"))
        }
        blossom {
            javaSources {
                val gitCommit = System.getenv("GIT_COMMIT")
                val gitBranch = System.getenv("GIT_BRANCH")
                val group = System.getenv("GROUP")
                val artifact = System.getenv("ARTIFACT")
                property("\"&COMMIT\"", if (gitCommit == null) "null" else "\"${gitCommit}\"")
                property("\"&BRANCH\"", if (gitBranch == null) "null" else "\"${gitBranch}\"")
                property("\"&GROUP\"", if (group == null) "null" else "\"${group}\"")
                property("\"&ARTIFACT\"", if (artifact == null) "null" else "\"${artifact}\"")
            }
        }
    }
}

java {
    withJavadocJar()
    withSourcesJar()
}

tasks {
    jar {
        manifest {
            attributes("Automatic-Module-Name" to "net.minestom.server")
        }
    }
    withType<Javadoc> {
        (options as? StandardJavadocDocletOptions)?.apply {
            encoding = "UTF-8"

            // Custom options
            addBooleanOption("html5", true)
            addStringOption("-release", "21")
            // Links to external javadocs
            links("https://docs.oracle.com/en/java/javase/21/docs/api/")
            links("https://jd.adventure.kyori.net/api/${libs.versions.adventure.get()}/")
        }
    }
    withType<Zip> {
        duplicatesStrategy = DuplicatesStrategy.EXCLUDE
    }
    withType<Test> {
        useJUnitPlatform()

        // Viewable packets make tracking harder. Could be re-enabled later.
        jvmArgs("-Dminestom.viewable-packet=false")
        jvmArgs("-Dminestom.inside-test=true")
        minHeapSize = "512m"
        maxHeapSize = "1024m"
    }
    jacocoTestReport {
        reports {
            xml.required = true
        }
    }

}

dependencies {
    // Core dependencies
    api(libs.slf4j)
    api(libs.jetbrainsAnnotations)
    api(libs.bundles.adventure)
    implementation(libs.minestomData)

    // Logging
    implementation(libs.bundles.logging)
    // Libraries required for the terminal
    implementation(libs.bundles.terminal)

    // Performance improving libraries
    implementation(libs.caffeine)
    api(libs.fastutil)
    implementation(libs.bundles.flare)
    // BStats
    api(libs.bstats.base)
    // Maven
    api(libs.maven.resolver)
    api(libs.maven.connector)
    api(libs.maven.transport.http)

    // Libraries
    api(libs.gson)
    implementation(libs.jcTools)

    // Testing
    testImplementation(libs.bundles.junit)
    testImplementation(project(":testing"))
    // Only here to ensure J9 module support for extensions and our classloaders
    testCompileOnly(libs.mockito.core)
}
<<<<<<< HEAD

=======
>>>>>>> f29474b8
sonar {
    properties {
        property("sonar.projectKey", "OneLiteFeatherNET_Microtus")
        property("sonar.organization", "onelitefeathernet")
        property("sonar.host.url", "https://sonarcloud.io")
    }
}<|MERGE_RESOLUTION|>--- conflicted
+++ resolved
@@ -116,10 +116,6 @@
     // Only here to ensure J9 module support for extensions and our classloaders
     testCompileOnly(libs.mockito.core)
 }
-<<<<<<< HEAD
-
-=======
->>>>>>> f29474b8
 sonar {
     properties {
         property("sonar.projectKey", "OneLiteFeatherNET_Microtus")
