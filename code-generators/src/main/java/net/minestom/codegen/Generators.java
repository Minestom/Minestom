--- conflicted
+++ resolved
@@ -1,29 +1,8 @@
 package net.minestom.codegen;
 
-<<<<<<< HEAD
-import net.minestom.codegen.color.DyeColorGenerator;
-import net.minestom.codegen.particle.ParticleGenerator;
-import net.minestom.codegen.recipe.RecipeTypeGenerator;
-import net.minestom.codegen.util.GenericEnumGenerator;
-import net.minestom.codegen.worldevent.WorldEventGenerator;
-import org.jetbrains.annotations.Nullable;
-import org.slf4j.Logger;
-import org.slf4j.LoggerFactory;
-
-import javax.lang.model.SourceVersion;
-import java.io.File;
-import java.io.InputStream;
-import java.util.List;
-import java.util.Locale;
-import java.util.Objects;
-import java.util.function.Function;
-import java.util.stream.Collectors;
-import java.util.stream.Stream;
-=======
 import java.io.InputStream;
 import java.nio.file.Path;
 import java.util.Objects;
->>>>>>> 25213d30
 
 public final class Generators {
 
@@ -34,182 +13,67 @@
         }
         Path outputFolder = Path.of(args[0]);
 
-<<<<<<< HEAD
-        // Special generator
-=======
         // Special generators
         new DyeColorGenerator(resource("dye_colors.json"), outputFolder).generate();
         new ParticleGenerator(resource("particle.json"), outputFolder).generate();
->>>>>>> 25213d30
         new ConstantsGenerator(resource("constants.json"), outputFolder).generate();
-
-        // Custom static generators
-        var customStaticRegistries = customStaticRegistries();
-        var customStaticRegistriesMap = customStaticRegistries.stream().collect(Collectors.toMap(StaticEntry::namespace, Function.identity()));
-        final StaticEntry particleKeys = customStaticRegistriesMap.get("particle");
-        new ParticleGenerator(particleKeys.resource(), outputFolder).generate();
-
-        // Enum generators.
-        new DyeColorGenerator(customStaticRegistriesMap.get("dye_colors").resource(), outputFolder).generate();
-        // GenericEnum based generators.
-        new RecipeTypeGenerator(customStaticRegistriesMap.get("recipe_types"), outputFolder).generate();
-        new GenericEnumGenerator(customStaticRegistriesMap.get("recipe_display_types"), outputFolder).generate();
-        new GenericEnumGenerator(customStaticRegistriesMap.get("slot_display_types"), outputFolder).generate();
-        new GenericEnumGenerator(customStaticRegistriesMap.get("recipe_book_categories"), outputFolder).generate();
-        new GenericEnumGenerator(customStaticRegistriesMap.get("consume_effects"), outputFolder).packagePrivate().generate();
-        new GenericEnumGenerator(customStaticRegistriesMap.get("command_arguments"), outputFolder).generate();
-        new GenericEnumGenerator(customStaticRegistriesMap.get("villager_types"), outputFolder).generate();
-        new WorldEventGenerator(customStaticRegistriesMap.get("world_events"), outputFolder).generate();
+        new RecipeTypeGenerator(resource("recipe_types.json"), outputFolder).generate();
+        new GenericEnumGenerator("net.minestom.server.recipe.display", "RecipeDisplayType",
+                resource("recipe_display_types.json"), outputFolder).generate();
+        new GenericEnumGenerator("net.minestom.server.recipe.display", "SlotDisplayType",
+                resource("slot_display_types.json"), outputFolder).generate();
+        new GenericEnumGenerator("net.minestom.server.recipe", "RecipeBookCategory",
+                resource("recipe_book_categories.json"), outputFolder).generate();
+        new GenericEnumGenerator("net.minestom.server.item.component", "ConsumeEffectType",
+                resource("consume_effects.json"), outputFolder).packagePrivate().generate();
+        new GenericEnumGenerator("net.minestom.server.command", "ArgumentParserType",
+                resource("command_arguments.json"), outputFolder).generate();
+        new GenericEnumGenerator("net.minestom.server.entity", "VillagerType",
+                resource("villager_types.json"), outputFolder).generate();
+        new WorldEventGenerator("net.minestom.server.worldevent", "WorldEvent",
+                resource("world_events.json"), outputFolder).generate();
 
         var generator = new RegistryGenerator(outputFolder);
 
-        // Particle Keys
-        generator.generateKeys(particleKeys.resource(), particleKeys.packageName(), particleKeys.typeName(), particleKeys.keysName(), true);
-
         // Static registries
-        var staticRegistries = Generators.staticRegistries();
-        for (var registry : staticRegistries) {
-            generator.generateKeys(registry.resource(), registry.packageName(), registry.typeName(), registry.keysName(), true);
-            generator.generate(registry.resource(), registry.packageName(), registry.typeName(), registry.loaderName(), registry.keysName(), registry.generatedName());
-        }
+        generator.generate(resource("block.json"), "net.minestom.server.instance.block", "Block", "BlockImpl", "Blocks");
+        generator.generate(resource("item.json"), "net.minestom.server.item", "Material", "MaterialImpl", "Materials");
+        generator.generate(resource("entity_type.json"), "net.minestom.server.entity", "EntityType", "EntityTypeImpl", "EntityTypes");
+        generator.generate(resource("potion_effect.json"), "net.minestom.server.potion", "PotionEffect", "PotionEffectImpl", "PotionEffects");
+        generator.generate(resource("potion_type.json"), "net.minestom.server.potion", "PotionType", "PotionTypeImpl", "PotionTypes");
+        generator.generate(resource("sound_event.json"), "net.minestom.server.sound", "SoundEvent", "BuiltinSoundEvent", "SoundEvents");
+        generator.generate(resource("custom_statistics.json"), "net.minestom.server.statistic", "StatisticType", "StatisticTypeImpl", "StatisticTypes");
+        generator.generate(resource("attribute.json"), "net.minestom.server.entity.attribute", "Attribute", "AttributeImpl", "Attributes");
+        generator.generate(resource("feature_flag.json"), "net.minestom.server", "FeatureFlag", "FeatureFlagImpl", "FeatureFlags");
+        generator.generate(resource("fluid.json"), "net.minestom.server.instance.fluid", "Fluid", "FluidImpl", "Fluids");
+        generator.generate(resource("villager_profession.json"), "net.minestom.server.entity", "VillagerProfession", "VillagerProfessionImpl", "VillagerProfessions");
+        generator.generate(resource("game_event.json"), "net.minestom.server.game", "GameEvent", "GameEventImpl", "GameEvents");
+        generator.generate(resource("block_sound_type.json"), "net.minestom.server.instance.block", "BlockSoundType", "BlockSoundImpl", "BlockSoundTypes");
 
         // Dynamic registries
-        var dynamicRegistries = Generators.dynamicRegistries();
-        for (var registry : dynamicRegistries) {
-            if (registry.ignoreKeys()) continue;
-            generator.generateKeys(registry.resource(), registry.packageName(), registry.typeName(), registry.generatedName(), false);
-        }
-        // Combine static registries with custom static registries to generate RegistryKeys
-        var staticEntriesCombined = Stream.concat(staticRegistries.stream(), customStaticRegistries.stream()).toList();
+        generator.generateKeys(resource("chat_type.json"), "net.minestom.server.message", "ChatType");
+        generator.generateKeys(resource("dimension_type.json"), "net.minestom.server.world", "DimensionType");
+        generator.generateKeys(resource("damage_type.json"), "net.minestom.server.entity.damage", "DamageType");
+        generator.generateKeys(resource("trim_material.json"), "net.minestom.server.item.armor", "TrimMaterial");
+        generator.generateKeys(resource("trim_pattern.json"), "net.minestom.server.item.armor", "TrimPattern");
+        generator.generateKeys(resource("banner_pattern.json"), "net.minestom.server.instance.block.banner", "BannerPattern");
+        generator.generateKeys(resource("enchantment.json"), "net.minestom.server.item.enchant", "Enchantment");
+        generator.generateKeys(resource("painting_variant.json"), "net.minestom.server.entity.metadata.other", "PaintingVariant");
+        generator.generateKeys(resource("jukebox_song.json"), "net.minestom.server.instance.block.jukebox", "JukeboxSong");
+        generator.generateKeys(resource("instrument.json"), "net.minestom.server.item.instrument", "Instrument");
+        generator.generateKeys(resource("wolf_variant.json"), "net.minestom.server.entity.metadata.animal.tameable", "WolfVariant");
+        generator.generateKeys(resource("wolf_sound_variant.json"), "net.minestom.server.entity.metadata.animal.tameable", "WolfSoundVariant");
+        generator.generateKeys(resource("cat_variant.json"), "net.minestom.server.entity.metadata.animal.tameable", "CatVariant");
+        generator.generateKeys(resource("chicken_variant.json"), "net.minestom.server.entity.metadata.animal", "ChickenVariant");
+        generator.generateKeys(resource("cow_variant.json"), "net.minestom.server.entity.metadata.animal", "CowVariant");
+        generator.generateKeys(resource("frog_variant.json"), "net.minestom.server.entity.metadata.animal", "FrogVariant");
+        generator.generateKeys(resource("pig_variant.json"), "net.minestom.server.entity.metadata.animal", "PigVariant");
+        generator.generateKeys(resource("worldgen/biome.json"), "net.minestom.server.world.biome", "Biome");
 
-        // Generate tags if they exist.
-        for (var tag : Stream.concat(dynamicRegistries.stream(), staticEntriesCombined.stream()).toList()) {
-            generator.generateTags(tag.tagResource(), tag.packageName(), tag.typeName(), tag.tagsName());
-        }
-
-        // Generate RegistryKeys
-        generator.generateRegistryKeys(staticEntriesCombined, dynamicRegistries, "net.minestom.server.registry", "RegistryKey", "BuiltinRegistries");
-
-<<<<<<< HEAD
-        LOGGER.info("Finished generating code");
-    }
-
-    private static List<StaticEntry> customStaticRegistries() {
-        return List.of(
-                new StaticEntry("dye_colors", "net.minestom.server.color", "DyeColor", null, null),
-                new StaticEntry("particle", "net.minestom.server.particle", "Particle", null, null),
-                new StaticEntry("recipe_types", "net.minestom.server.recipe", "RecipeType", null, null),
-                new StaticEntry("recipe_display_types", "net.minestom.server.recipe.display", "RecipeDisplayType", null, null),
-                new StaticEntry("slot_display_types", "net.minestom.server.recipe.display", "SlotDisplayType", null, null),
-                new StaticEntry("recipe_book_categories", "net.minestom.server.recipe", "RecipeBookCategory", null, null),
-                new StaticEntry("consume_effects", "net.minestom.server.item.component", "ConsumeEffect", "ConsumeEffectType", "ConsumeEffectType"),
-                new StaticEntry("command_arguments", "net.minestom.server.command", "ArgumentParserType", null, null),
-                new StaticEntry("villager_types", "net.minestom.server.entity", "VillagerType", null, null),
-                new StaticEntry("world_events", "net.minestom.server.worldevent", "WorldEvent", null, null)
-        );
-    }
-
-    private static List<StaticEntry> staticRegistries() {
-        return List.of(
-                new StaticEntry("block", "net.minestom.server.instance.block", "Block"),
-                new StaticEntry("item", "net.minestom.server.item", "Material"),
-                new StaticEntry("entity_type", "net.minestom.server.entity", "EntityType"),
-                new StaticEntry("potion_effect", "net.minestom.server.potion", "PotionEffect"),
-                new StaticEntry("potion_type", "net.minestom.server.potion", "PotionType"),
-                new StaticEntry("sound_event", "net.minestom.server.sound", "SoundEvent", "BuiltinSoundEvent", "SoundEvents","SoundEventKeys", true),
-                new StaticEntry("custom_statistics", "net.minestom.server.statistic", "StatisticType"),
-                new StaticEntry("attribute", "net.minestom.server.entity.attribute", "Attribute"),
-                new StaticEntry("feature_flag", "net.minestom.server", "FeatureFlag"),
-                new StaticEntry("fluid", "net.minestom.server.instance.fluid", "Fluid"),
-                new StaticEntry("villager_profession", "net.minestom.server.entity", "VillagerProfession"),
-                new StaticEntry("game_event", "net.minestom.server.game", "GameEvent"),
-                new StaticEntry("block_sound_type", "net.minestom.server.instance.block", "BlockSoundType", "BlockSoundImpl", "BlockSoundTypes")
-        );
-    }
-
-    private static List<DynamicEntry> dynamicRegistries() {
-        return List.of(
-                new DynamicEntry("chat_type", "net.minestom.server.message", "ChatType"),
-                new DynamicEntry("dimension_type", "net.minestom.server.world", "DimensionType"),
-                new DynamicEntry("damage_type", "net.minestom.server.entity.damage", "DamageType"),
-                new DynamicEntry("trim_material", "net.minestom.server.item.armor", "TrimMaterial"),
-                new DynamicEntry("trim_pattern", "net.minestom.server.item.armor", "TrimPattern"),
-                new DynamicEntry("banner_pattern", "net.minestom.server.instance.block.banner", "BannerPattern"),
-                new DynamicEntry("enchantment", "net.minestom.server.item.enchant", "Enchantment"),
-                new DynamicEntry("painting_variant", "net.minestom.server.entity.metadata.other", "PaintingVariant"),
-                new DynamicEntry("jukebox_song", "net.minestom.server.instance.block.jukebox", "JukeboxSong"),
-                new DynamicEntry("instrument", "net.minestom.server.item.instrument", "Instrument"),
-                new DynamicEntry("wolf_variant", "net.minestom.server.entity.metadata.animal.tameable", "WolfVariant"),
-                new DynamicEntry("wolf_sound_variant", "net.minestom.server.entity.metadata.animal.tameable", "WolfSoundVariant"),
-                new DynamicEntry("cat_variant", "net.minestom.server.entity.metadata.animal.tameable", "CatVariant"),
-                new DynamicEntry("chicken_variant", "net.minestom.server.entity.metadata.animal", "ChickenVariant"),
-                new DynamicEntry("cow_variant", "net.minestom.server.entity.metadata.animal", "CowVariant"),
-                new DynamicEntry("frog_variant", "net.minestom.server.entity.metadata.animal", "FrogVariant"),
-                new DynamicEntry("pig_variant", "net.minestom.server.entity.metadata.animal", "PigVariant"),
-                new DynamicEntry("worldgen/biome", "net.minestom.server.world.biome", "Biome"),
-                new DynamicEntry("dialog", "net.minestom.server.dialog", "Dialog", "Dialogs", true)
-        );
-    }
-
-    public static String namespaceToConstant(String namespace) {
-        String constant = namespace
-                .replace("minecraft:", "")
-                .replace(".", "_")
-                .replace("/", "_")
-                .toUpperCase(Locale.ROOT);
-        if (!SourceVersion.isName(constant)) {
-            constant = "_" + constant;
-        }
-        return constant;
-    }
-
-    public static String namespaceShort(String namespace) {
-        return namespace.replaceFirst("minecraft:", "");
-=======
         System.out.println("Finished generating code");
->>>>>>> 25213d30
     }
 
     private static InputStream resource(String name) {
         return Objects.requireNonNull(Generators.class.getResourceAsStream("/" + name), "Cannot find resource: %s".formatted(name));
     }
-
-    public sealed interface Entry {
-        String namespace();
-        String packageName();
-        String typeName();
-        String generatedName();
-
-        default String tagsName() {
-            return typeName() + "Tags";
-        }
-
-        default InputStream resource() {
-            return Generators.class.getResourceAsStream("/%s.json".formatted(namespace()));
-        }
-
-        default InputStream tagResource() {
-            return Generators.class.getResourceAsStream("/tags/%s.json".formatted(namespace()));
-        }
-    }
-
-    public record StaticEntry(String namespace, String packageName, String typeName, String loaderName, String generatedName, String keysName, boolean wildcardKey) implements Entry {
-        public StaticEntry {
-            loaderName = Objects.requireNonNullElse(loaderName, typeName);
-            generatedName = Objects.requireNonNullElse(generatedName, typeName);
-        }
-
-        StaticEntry(String namespace, String packageName, String typeName) {
-            this(namespace, packageName, typeName, typeName + "Impl", typeName + "s", typeName + "Keys", false);
-        }
-        StaticEntry(String namespace, String packageName, String typeName, @Nullable String loaderName, @Nullable String generatedName) {
-            this(namespace, packageName, typeName, loaderName, generatedName, typeName + "Keys", false);
-        }
-    }
-
-    public record DynamicEntry(String namespace, String packageName, String typeName, String generatedName, boolean ignoreKeys) implements Entry {
-        public DynamicEntry(String namespace, String packageName, String typeName) {
-            this(namespace, packageName, typeName, typeName + "s", false);
-        }
-    }
 }