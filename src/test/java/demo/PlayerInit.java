package demo;

import demo.generator.ChunkGeneratorDemo;
import demo.generator.NoiseTestGenerator;
import net.kyori.adventure.text.Component;
import net.minestom.server.MinecraftServer;
import net.minestom.server.adventure.audience.Audiences;
<<<<<<< HEAD
import net.minestom.server.chat.ColoredText;
import net.minestom.server.entity.*;
=======
import net.minestom.server.entity.Entity;
import net.minestom.server.entity.GameMode;
import net.minestom.server.entity.ItemEntity;
import net.minestom.server.entity.Player;
>>>>>>> 80d0b8de
import net.minestom.server.entity.damage.DamageType;
import net.minestom.server.event.Event;
import net.minestom.server.event.EventFilter;
import net.minestom.server.event.EventNode;
import net.minestom.server.event.entity.EntityAttackEvent;
import net.minestom.server.event.item.ItemDropEvent;
import net.minestom.server.event.item.PickupItemEvent;
import net.minestom.server.event.player.*;
import net.minestom.server.event.trait.PlayerEvent;
import net.minestom.server.instance.Instance;
import net.minestom.server.instance.InstanceContainer;
import net.minestom.server.instance.InstanceManager;
import net.minestom.server.instance.block.Block;
import net.minestom.server.inventory.Inventory;
import net.minestom.server.inventory.InventoryType;
import net.minestom.server.item.ItemStack;
import net.minestom.server.item.ItemTag;
import net.minestom.server.item.Material;
import net.minestom.server.item.metadata.CompassMeta;
import net.minestom.server.monitoring.BenchmarkManager;
import net.minestom.server.monitoring.TickMonitor;
import net.minestom.server.utils.MathUtils;
import net.minestom.server.utils.Position;
import net.minestom.server.utils.Vector;
import net.minestom.server.utils.time.TimeUnit;
import net.minestom.server.world.DimensionType;

import java.util.Collection;
import java.util.Random;
import java.util.Set;
import java.util.concurrent.ThreadLocalRandom;
import java.util.concurrent.atomic.AtomicReference;

public class PlayerInit {

    private static final Inventory inventory;

    private static final EventNode<Event> DEMO_NODE = EventNode.all("demo")
            .addListener(EntityAttackEvent.class, event -> {
                final Entity source = event.getEntity();
                final Entity entity = event.getTarget();
                if (entity instanceof Player) {
                    Player target = (Player) entity;
                    Vector velocity = source.getPosition().clone().getDirection().multiply(4);
                    velocity.setY(3.5f);
                    target.setVelocity(velocity);
                    target.damage(DamageType.fromEntity(source), 5);
                } else {
                    Vector velocity = source.getPosition().clone().getDirection().multiply(3);
                    velocity.setY(3f);
                    entity.setVelocity(velocity);
                }

                if (source instanceof Player) {
                    ((Player) source).sendMessage("You attacked something!");
                }
            })
            .addListener(PlayerDeathEvent.class, event -> event.setChatMessage(Component.text("custom death message")))
            .addListener(PickupItemEvent.class, event -> {
                final Entity entity = event.getLivingEntity();
                if (entity instanceof Player) {
                    // Cancel event if player does not have enough inventory space
                    final ItemStack itemStack = event.getItemEntity().getItemStack();
                    event.setCancelled(!((Player) entity).getInventory().addItemStack(itemStack));
                }
            })
            .addListener(ItemDropEvent.class, event -> {
                final Player player = event.getPlayer();
                ItemStack droppedItem = event.getItemStack();

                Position position = player.getPosition().clone().add(0, 1.5f, 0);
                ItemEntity itemEntity = new ItemEntity(droppedItem, position);
                itemEntity.setPickupDelay(500, TimeUnit.MILLISECOND);
                itemEntity.setInstance(player.getInstance());
                Vector velocity = player.getPosition().clone().getDirection().multiply(6);
                itemEntity.setVelocity(velocity);
            })
            .addListener(PlayerDisconnectEvent.class, event -> System.out.println("DISCONNECTION " + event.getPlayer().getUsername()))
            .addListener(PlayerLoginEvent.class, event -> {
                final Player player = event.getPlayer();

                var instances = MinecraftServer.getInstanceManager().getInstances();
                Instance instance = instances.stream().skip(new Random().nextInt(instances.size())).findFirst().orElse(null);
                event.setSpawningInstance(instance);
                int x = Math.abs(ThreadLocalRandom.current().nextInt()) % 500 - 250;
                int z = Math.abs(ThreadLocalRandom.current().nextInt()) % 500 - 250;
                player.setRespawnPoint(new Position(0, 42f, 0));
            })
            .addListener(PlayerSpawnEvent.class, event -> {
                final Player player = event.getPlayer();
                player.setGameMode(GameMode.CREATIVE);
                player.setPermissionLevel(4);
                ItemStack itemStack = ItemStack.builder(Material.STONE)
                        .amount(64)
                        .meta(itemMetaBuilder ->
                                itemMetaBuilder.canPlaceOn(Set.of(Block.STONE))
                                        .canDestroy(Set.of(Block.DIAMOND_ORE)))
                        .build();
                player.getInventory().addItemStack(itemStack);
            });

    static {
        InstanceManager instanceManager = MinecraftServer.getInstanceManager();
        //StorageLocation storageLocation = MinecraftServer.getStorageManager().getLocation("instance_data", new StorageOptions().setCompression(true));
        ChunkGeneratorDemo chunkGeneratorDemo = new ChunkGeneratorDemo();
        NoiseTestGenerator noiseTestGenerator = new NoiseTestGenerator();

        InstanceContainer instanceContainer = instanceManager.createInstanceContainer(DimensionType.OVERWORLD);
        instanceContainer.enableAutoChunkLoad(true);
        instanceContainer.setChunkGenerator(chunkGeneratorDemo);

        inventory = new Inventory(InventoryType.CHEST_1_ROW, Component.text("Test inventory"));
        /*inventory.addInventoryCondition((p, slot, clickType, inventoryConditionResult) -> {
            p.sendMessage("click type inventory: " + clickType);
            System.out.println("slot inv: " + slot)0;
            inventoryConditionResult.setCancel(slot == 3);
        });*/
        inventory.setItemStack(3, ItemStack.of(Material.DIAMOND, 34));

        {
            CompassMeta compassMeta = new CompassMeta.Builder()
                    .lodestonePosition(new Position(0, 0, 0))
                    .build();

            ItemStack itemStack = ItemStack.builder(Material.COMPASS)
                    .meta(CompassMeta.class, builder -> {
                        builder.lodestonePosition(new Position(0, 0, 0));
                        builder.set(ItemTag.Integer("int"), 25);
                    })
                    .build();

            itemStack = itemStack.with(itemBuilder -> itemBuilder
                    .amount(10)
                    .meta(CompassMeta.class, builder -> {
                        builder.lodestonePosition(new Position(5, 0, 0));
                    })
                    .lore(Component.text("Lore")));
        }

    }

    private static AtomicReference<TickMonitor> LAST_TICK = new AtomicReference<>();

    public static void init() {
        var eventHandler = MinecraftServer.getGlobalEventHandler();
        eventHandler.addChild(DEMO_NODE);
        var children = eventHandler.findChildren("demo", Event.class);

        eventHandler.replaceChildren("demo", PlayerEvent.class, EventNode.type("random", EventFilter.PLAYER));

        MinecraftServer.getUpdateManager().addTickMonitor(tickMonitor ->
                LAST_TICK.set(tickMonitor));

        BenchmarkManager benchmarkManager = MinecraftServer.getBenchmarkManager();
        MinecraftServer.getSchedulerManager().buildTask(() -> {
            Collection<Player> players = MinecraftServer.getConnectionManager().getOnlinePlayers();
            if (players.isEmpty())
                return;

            long ramUsage = benchmarkManager.getUsedMemory();
            ramUsage /= 1e6; // bytes to MB

            TickMonitor tickMonitor = LAST_TICK.get();
            final Component header = Component.text("RAM USAGE: " + ramUsage + " MB")
                    .append(Component.newline())
                    .append(Component.text("TICK TIME: " + MathUtils.round(tickMonitor.getTickTime(), 2) + "ms"))
                    .append(Component.newline())
                    .append(Component.text("ACQ TIME: " + MathUtils.round(tickMonitor.getAcquisitionTime(), 2) + "ms"));
            final Component footer = benchmarkManager.getCpuMonitoringMessage();
            Audiences.players().sendPlayerListHeaderAndFooter(header, footer);
        }).repeat(10, TimeUnit.TICK).schedule();
<<<<<<< HEAD

        connectionManager.onPacketReceive((player, packetController, packet) -> {
            // Listen to all received packet
            //System.out.println("PACKET: "+packet.getClass().getSimpleName());
            packetController.setCancel(false);
        });

        connectionManager.onPacketSend((players, packetController, packet) -> {
            // Listen to all sent packet
            //System.out.println("PACKET: " + packet.getClass().getSimpleName());
            packetController.setCancel(false);
        });

        // EVENT REGISTERING

        GlobalEventHandler globalEventHandler = MinecraftServer.getGlobalEventHandler();

        globalEventHandler.addEventCallback(EntityAttackEvent.class, event -> {
            final Entity source = event.getEntity();

            if (event.getTarget() instanceof LivingEntity) {
                final LivingEntity target = (LivingEntity) event.getTarget();
                target.takeKnockback(0.4F, Math.sin(source.getPosition().getYaw() * 0.017453292), -Math.cos(source.getPosition().getYaw() * 0.017453292));
                target.damage(DamageType.fromEntity(source), 5);
            }

            if (source instanceof Player) {
                ((Player) source).sendMessage("You attacked something!");
            }
        });

        globalEventHandler.addEventCallback(PlayerDeathEvent.class, event -> {
            event.setChatMessage(ColoredText.of("custom death message"));
        });

        globalEventHandler.addEventCallback(PlayerBlockPlaceEvent.class, event -> {
            if (event.getHand() != Player.Hand.MAIN)
                return;

            final Block block = Block.fromStateId(event.getBlockStateId());

            if (block == Block.STONE) {
                event.setCustomBlock("custom_block");
                System.out.println("custom stone");
            }
            if (block == Block.TORCH) {
                event.setCustomBlock((short) 3); // custom torch block
            }

        });

        globalEventHandler.addEventCallback(PlayerBlockInteractEvent.class, event -> {
            if (event.getHand() != Player.Hand.MAIN)
                return;
            final Player player = event.getPlayer();

            final short blockStateId = player.getInstance().getBlockStateId(event.getBlockPosition());
            final CustomBlock customBlock = player.getInstance().getCustomBlock(event.getBlockPosition());
            final Block block = Block.fromStateId(blockStateId);
            player.sendMessage("You clicked at the block " + block + " " + customBlock);
            player.sendMessage("CHUNK COUNT " + player.getInstance().getChunks().size());
        });

        globalEventHandler.addEventCallback(PickupItemEvent.class, event -> {
            final Entity entity = event.getLivingEntity();
            if (entity instanceof Player) {
                // Cancel event if player does not have enough inventory space
                final ItemStack itemStack = event.getItemEntity().getItemStack();
                event.setCancelled(!((Player) entity).getInventory().addItemStack(itemStack));
            }
        });

        globalEventHandler.addEventCallback(ItemDropEvent.class, event -> {
            final Player player = event.getPlayer();
            ItemStack droppedItem = event.getItemStack();

            Position position = player.getPosition().clone().add(0, 1.5f, 0);
            ItemEntity itemEntity = new ItemEntity(droppedItem, position);
            itemEntity.setPickupDelay(500, TimeUnit.MILLISECOND);
            itemEntity.setInstance(player.getInstance());
            Vector velocity = player.getPosition().clone().getDirection().multiply(6);
            itemEntity.setVelocity(velocity);
        });

        globalEventHandler.addEventCallback(PlayerDisconnectEvent.class, event -> {
            final Player player = event.getPlayer();
            System.out.println("DISCONNECTION " + player.getUsername());
        });

        globalEventHandler.addEventCallback(PlayerLoginEvent.class, event -> {
            final Player player = event.getPlayer();

            var instances = MinecraftServer.getInstanceManager().getInstances();
            Instance instance = instances.stream().skip(new Random().nextInt(instances.size())).findFirst().orElse(null);
            event.setSpawningInstance(instance);
            int x = Math.abs(ThreadLocalRandom.current().nextInt()) % 500 - 250;
            int z = Math.abs(ThreadLocalRandom.current().nextInt()) % 500 - 250;
            player.setRespawnPoint(new Position(0, 42f, 0));

            player.getInventory().addInventoryCondition((p, slot, clickType, inventoryConditionResult) -> {
                if (slot == -999)
                    return;
                //ItemStack itemStack = p.getInventory().getItemStack(slot);
                //System.out.println("test " + itemStack.getIdentifier() + " " + itemStack.getData());
            });
        });

        globalEventHandler.addEventCallback(PlayerSpawnEvent.class, event -> {
            final Player player = event.getPlayer();
            player.setGameMode(GameMode.CREATIVE);

            player.setPermissionLevel(4);

            PlayerInventory inventory = player.getInventory();
            ItemStack itemStack = ItemStack.builder(Material.STONE)
                    .amount(64)
                    .meta(itemMetaBuilder ->
                            itemMetaBuilder.canPlaceOn(Set.of(Block.STONE))
                                    .canDestroy(Set.of(Block.DIAMOND_ORE)))
                    .build();

            //itemStack = itemStack.withStore(storeBuilder -> storeBuilder.set("key2", 25, Integer::sum));

            inventory.addItemStack(itemStack);

            {
                ItemStack item = ItemStack.builder(Material.DIAMOND_CHESTPLATE)
                        .displayName(Component.text("test"))
                        .lore(Component.text("lore"))
                        .build();

                //inventory.setChestplate(item);

                inventory.setChestplate(item.with(itemStackBuilder -> {
                    itemStackBuilder.lore(Collections.emptyList());
                }));
            }
        });

        globalEventHandler.addEventCallback(PlayerBlockBreakEvent.class, event -> {
            final short blockStateId = event.getBlockStateId();
            System.out.println("broke " + blockStateId + " " + Block.fromStateId(blockStateId));
        });

        globalEventHandler.addEventCallback(PlayerUseItemEvent.class, useEvent -> {
            final Player player = useEvent.getPlayer();
            player.sendMessage("Using item in air: " + useEvent.getItemStack().getMaterial());
        });

        globalEventHandler.addEventCallback(PlayerUseItemOnBlockEvent.class, useEvent -> {
            final Player player = useEvent.getPlayer();
            player.sendMessage("Main item: " + player.getInventory().getItemInMainHand().getMaterial());
            player.sendMessage("Using item on block: " + useEvent.getItemStack().getMaterial() + " at " + useEvent.getPosition() + " on face " + useEvent.getBlockFace());
        });

        globalEventHandler.addEventCallback(PlayerChunkUnloadEvent.class, event -> {
            final Player player = event.getPlayer();
            final Instance instance = player.getInstance();

            Chunk chunk = instance.getChunk(event.getChunkX(), event.getChunkZ());

            if (chunk == null)
                return;

            // Unload the chunk (save memory) if it has no remaining viewer
            if (chunk.getViewers().isEmpty()) {
                //player.getInstance().unloadChunk(chunk);
            }
        });
=======
>>>>>>> 80d0b8de
    }


}<|MERGE_RESOLUTION|>--- conflicted
+++ resolved
@@ -5,15 +5,10 @@
 import net.kyori.adventure.text.Component;
 import net.minestom.server.MinecraftServer;
 import net.minestom.server.adventure.audience.Audiences;
-<<<<<<< HEAD
-import net.minestom.server.chat.ColoredText;
-import net.minestom.server.entity.*;
-=======
 import net.minestom.server.entity.Entity;
 import net.minestom.server.entity.GameMode;
 import net.minestom.server.entity.ItemEntity;
 import net.minestom.server.entity.Player;
->>>>>>> 80d0b8de
 import net.minestom.server.entity.damage.DamageType;
 import net.minestom.server.event.Event;
 import net.minestom.server.event.EventFilter;
@@ -55,16 +50,11 @@
             .addListener(EntityAttackEvent.class, event -> {
                 final Entity source = event.getEntity();
                 final Entity entity = event.getTarget();
-                if (entity instanceof Player) {
-                    Player target = (Player) entity;
-                    Vector velocity = source.getPosition().clone().getDirection().multiply(4);
-                    velocity.setY(3.5f);
-                    target.setVelocity(velocity);
+
+                if (event.getTarget() instanceof LivingEntity) {
+                    final LivingEntity target = (LivingEntity) event.getTarget();
+                    target.takeKnockback(0.4F, Math.sin(source.getPosition().getYaw() * 0.017453292), -Math.cos(source.getPosition().getYaw() * 0.017453292));
                     target.damage(DamageType.fromEntity(source), 5);
-                } else {
-                    Vector velocity = source.getPosition().clone().getDirection().multiply(3);
-                    velocity.setY(3f);
-                    entity.setVelocity(velocity);
                 }
 
                 if (source instanceof Player) {
@@ -185,178 +175,6 @@
             final Component footer = benchmarkManager.getCpuMonitoringMessage();
             Audiences.players().sendPlayerListHeaderAndFooter(header, footer);
         }).repeat(10, TimeUnit.TICK).schedule();
-<<<<<<< HEAD
-
-        connectionManager.onPacketReceive((player, packetController, packet) -> {
-            // Listen to all received packet
-            //System.out.println("PACKET: "+packet.getClass().getSimpleName());
-            packetController.setCancel(false);
-        });
-
-        connectionManager.onPacketSend((players, packetController, packet) -> {
-            // Listen to all sent packet
-            //System.out.println("PACKET: " + packet.getClass().getSimpleName());
-            packetController.setCancel(false);
-        });
-
-        // EVENT REGISTERING
-
-        GlobalEventHandler globalEventHandler = MinecraftServer.getGlobalEventHandler();
-
-        globalEventHandler.addEventCallback(EntityAttackEvent.class, event -> {
-            final Entity source = event.getEntity();
-
-            if (event.getTarget() instanceof LivingEntity) {
-                final LivingEntity target = (LivingEntity) event.getTarget();
-                target.takeKnockback(0.4F, Math.sin(source.getPosition().getYaw() * 0.017453292), -Math.cos(source.getPosition().getYaw() * 0.017453292));
-                target.damage(DamageType.fromEntity(source), 5);
-            }
-
-            if (source instanceof Player) {
-                ((Player) source).sendMessage("You attacked something!");
-            }
-        });
-
-        globalEventHandler.addEventCallback(PlayerDeathEvent.class, event -> {
-            event.setChatMessage(ColoredText.of("custom death message"));
-        });
-
-        globalEventHandler.addEventCallback(PlayerBlockPlaceEvent.class, event -> {
-            if (event.getHand() != Player.Hand.MAIN)
-                return;
-
-            final Block block = Block.fromStateId(event.getBlockStateId());
-
-            if (block == Block.STONE) {
-                event.setCustomBlock("custom_block");
-                System.out.println("custom stone");
-            }
-            if (block == Block.TORCH) {
-                event.setCustomBlock((short) 3); // custom torch block
-            }
-
-        });
-
-        globalEventHandler.addEventCallback(PlayerBlockInteractEvent.class, event -> {
-            if (event.getHand() != Player.Hand.MAIN)
-                return;
-            final Player player = event.getPlayer();
-
-            final short blockStateId = player.getInstance().getBlockStateId(event.getBlockPosition());
-            final CustomBlock customBlock = player.getInstance().getCustomBlock(event.getBlockPosition());
-            final Block block = Block.fromStateId(blockStateId);
-            player.sendMessage("You clicked at the block " + block + " " + customBlock);
-            player.sendMessage("CHUNK COUNT " + player.getInstance().getChunks().size());
-        });
-
-        globalEventHandler.addEventCallback(PickupItemEvent.class, event -> {
-            final Entity entity = event.getLivingEntity();
-            if (entity instanceof Player) {
-                // Cancel event if player does not have enough inventory space
-                final ItemStack itemStack = event.getItemEntity().getItemStack();
-                event.setCancelled(!((Player) entity).getInventory().addItemStack(itemStack));
-            }
-        });
-
-        globalEventHandler.addEventCallback(ItemDropEvent.class, event -> {
-            final Player player = event.getPlayer();
-            ItemStack droppedItem = event.getItemStack();
-
-            Position position = player.getPosition().clone().add(0, 1.5f, 0);
-            ItemEntity itemEntity = new ItemEntity(droppedItem, position);
-            itemEntity.setPickupDelay(500, TimeUnit.MILLISECOND);
-            itemEntity.setInstance(player.getInstance());
-            Vector velocity = player.getPosition().clone().getDirection().multiply(6);
-            itemEntity.setVelocity(velocity);
-        });
-
-        globalEventHandler.addEventCallback(PlayerDisconnectEvent.class, event -> {
-            final Player player = event.getPlayer();
-            System.out.println("DISCONNECTION " + player.getUsername());
-        });
-
-        globalEventHandler.addEventCallback(PlayerLoginEvent.class, event -> {
-            final Player player = event.getPlayer();
-
-            var instances = MinecraftServer.getInstanceManager().getInstances();
-            Instance instance = instances.stream().skip(new Random().nextInt(instances.size())).findFirst().orElse(null);
-            event.setSpawningInstance(instance);
-            int x = Math.abs(ThreadLocalRandom.current().nextInt()) % 500 - 250;
-            int z = Math.abs(ThreadLocalRandom.current().nextInt()) % 500 - 250;
-            player.setRespawnPoint(new Position(0, 42f, 0));
-
-            player.getInventory().addInventoryCondition((p, slot, clickType, inventoryConditionResult) -> {
-                if (slot == -999)
-                    return;
-                //ItemStack itemStack = p.getInventory().getItemStack(slot);
-                //System.out.println("test " + itemStack.getIdentifier() + " " + itemStack.getData());
-            });
-        });
-
-        globalEventHandler.addEventCallback(PlayerSpawnEvent.class, event -> {
-            final Player player = event.getPlayer();
-            player.setGameMode(GameMode.CREATIVE);
-
-            player.setPermissionLevel(4);
-
-            PlayerInventory inventory = player.getInventory();
-            ItemStack itemStack = ItemStack.builder(Material.STONE)
-                    .amount(64)
-                    .meta(itemMetaBuilder ->
-                            itemMetaBuilder.canPlaceOn(Set.of(Block.STONE))
-                                    .canDestroy(Set.of(Block.DIAMOND_ORE)))
-                    .build();
-
-            //itemStack = itemStack.withStore(storeBuilder -> storeBuilder.set("key2", 25, Integer::sum));
-
-            inventory.addItemStack(itemStack);
-
-            {
-                ItemStack item = ItemStack.builder(Material.DIAMOND_CHESTPLATE)
-                        .displayName(Component.text("test"))
-                        .lore(Component.text("lore"))
-                        .build();
-
-                //inventory.setChestplate(item);
-
-                inventory.setChestplate(item.with(itemStackBuilder -> {
-                    itemStackBuilder.lore(Collections.emptyList());
-                }));
-            }
-        });
-
-        globalEventHandler.addEventCallback(PlayerBlockBreakEvent.class, event -> {
-            final short blockStateId = event.getBlockStateId();
-            System.out.println("broke " + blockStateId + " " + Block.fromStateId(blockStateId));
-        });
-
-        globalEventHandler.addEventCallback(PlayerUseItemEvent.class, useEvent -> {
-            final Player player = useEvent.getPlayer();
-            player.sendMessage("Using item in air: " + useEvent.getItemStack().getMaterial());
-        });
-
-        globalEventHandler.addEventCallback(PlayerUseItemOnBlockEvent.class, useEvent -> {
-            final Player player = useEvent.getPlayer();
-            player.sendMessage("Main item: " + player.getInventory().getItemInMainHand().getMaterial());
-            player.sendMessage("Using item on block: " + useEvent.getItemStack().getMaterial() + " at " + useEvent.getPosition() + " on face " + useEvent.getBlockFace());
-        });
-
-        globalEventHandler.addEventCallback(PlayerChunkUnloadEvent.class, event -> {
-            final Player player = event.getPlayer();
-            final Instance instance = player.getInstance();
-
-            Chunk chunk = instance.getChunk(event.getChunkX(), event.getChunkZ());
-
-            if (chunk == null)
-                return;
-
-            // Unload the chunk (save memory) if it has no remaining viewer
-            if (chunk.getViewers().isEmpty()) {
-                //player.getInstance().unloadChunk(chunk);
-            }
-        });
-=======
->>>>>>> 80d0b8de
     }
 
 
