--- conflicted
+++ resolved
@@ -100,7 +100,6 @@
     public void testArgumentEntity() {
         var arg = ArgumentType.Entity("entity");
 
-<<<<<<< HEAD
         assertNotNull(arg.parse(new CommandReader("@a")).value());
         assertNotNull(arg.parse(new CommandReader("@p")).value());
         assertInvalidArg(arg, "@x");
@@ -116,28 +115,10 @@
         assertInvalidArg(arg, "@e[gamemode=!invalid_gamemode_2]");
 
         assertNotNull(arg.parse(new CommandReader("@e[limit=500]")).value());
-=======
-        assertValidArg(arg, "@a");
-        assertValidArg(arg, "@p");
-        assertInvalidArg(arg, "@x");
-
-        assertValidArg(arg, "@e[type=sheep]");
-        assertValidArg(arg, "@e[type=!cow]");
-        assertInvalidArg(arg, "@e[type=invalid_entity]");
-        assertInvalidArg(arg, "@e[type=!invalid_entity_two]");
-
-        assertValidArg(arg, "@e[gamemode=creative]");
-        assertValidArg(arg, "@e[gamemode=!survival]");
-        assertInvalidArg(arg, "@e[gamemode=invalid_gamemode]");
-        assertInvalidArg(arg, "@e[gamemode=!invalid_gamemode_2]");
-
-        assertValidArg(arg, "@e[limit=500]");
->>>>>>> 366f08f7
         assertInvalidArg(arg, "@e[limit=-500]");
         assertInvalidArg(arg, "@e[limit=invalid_integer]");
         assertInvalidArg(arg, "@e[limit=2147483648]");
 
-<<<<<<< HEAD
         assertNotNull(arg.parse(new CommandReader("@e[sort=nearest]")).value());
         assertInvalidArg(arg, "@e[sort=invalid_sort]");
 
@@ -148,18 +129,6 @@
 
         assertNotNull(arg.parse(new CommandReader("@e[distance=500]")).value());
         assertNotNull(arg.parse(new CommandReader("@e[distance=50..150]")).value());
-=======
-        assertValidArg(arg, "@e[sort=nearest]");
-        assertInvalidArg(arg, "@e[sort=invalid_sort]");
-
-        assertValidArg(arg, "@e[level=55]");
-        assertValidArg(arg, "@e[level=100..500]");
-        assertInvalidArg(arg, "@e[level=20-50]");
-        assertInvalidArg(arg, "@e[level=2147483648]");
-
-        assertValidArg(arg, "@e[distance=500]");
-        assertValidArg(arg, "@e[distance=50..150]");
->>>>>>> 366f08f7
         assertInvalidArg(arg, "@e[distance=-500-500]");
         assertInvalidArg(arg, "@e[distance=2147483648]");
     }
@@ -238,17 +207,8 @@
     @Test
     public void testArgumentResourceLocation() {
         var arg = ArgumentType.ResourceLocation("resource_location");
-<<<<<<< HEAD
-
         assertArg(arg, "minecraft:resource_location_example", "minecraft:resource_location_example");
         assertInvalidArg(arg, "minecraft:");
-
-        assertEquals("ResourceLocation<resource_location>", arg.toString());
-=======
-        assertArg(arg, "minecraft:resource_location_example", "minecraft:resource_location_example");
-        assertInvalidArg(arg, "minecraft:invalid resource location");
-        //assertInvalidArg(arg, "minecraft:");
->>>>>>> 366f08f7
     }
 
     @Test
@@ -460,19 +420,11 @@
     @Test
     public void testArgumentStringArray() {
         var arg = ArgumentType.StringArray("string_array");
-<<<<<<< HEAD
-        assertArrayEquals(new String[]{"example", "text"}, arg.parse(new CommandReader("example text")).value());
-        assertArrayEquals(new String[]{"some", "more", "placeholder", "text"}, arg.parse(new CommandReader("some more placeholder text")).value());
-//        assertArrayEquals(new String[]{""}, arg.parse(new CommandReader("")).value()); Is it parser responsibility?
-        assertArrayEquals(new String[0], arg.parse(new CommandReader(" ")).value());
-        assertArrayEquals(new String[0], arg.parse(new CommandReader("         ")).value());
-=======
         assertArrayArg(arg, new String[]{"example", "text"}, "example text");
         assertArrayArg(arg, new String[]{"some", "more", "placeholder", "text"}, "some more placeholder text");
         assertArrayArg(arg, new String[]{""}, "");
         assertArrayArg(arg, new String[0], " ");
         assertArrayArg(arg, new String[0], "         ");
->>>>>>> 366f08f7
     }
 
     @Test
