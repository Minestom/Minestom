--- conflicted
+++ resolved
@@ -28,11 +28,7 @@
 import static org.junit.jupiter.api.Assertions.assertNull;
 
 @ExtendWith(MicrotusExtension.class)
-<<<<<<< HEAD
-class AnvilLoaderIntegrationTest {
-=======
 public class AnvilLoaderIntegrationTest {
->>>>>>> f29474b8
 
     private static final Path testRoot = Path.of("src", "test", "resources", "net", "minestom", "server", "instance");
 
