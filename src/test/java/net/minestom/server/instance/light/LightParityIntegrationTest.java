package net.minestom.server.instance.light;

import net.minestom.server.coordinate.Vec;
import net.minestom.server.instance.Chunk;
import net.minestom.server.instance.InstanceContainer;
import net.minestom.server.instance.LightingChunk;
import net.minestom.server.instance.Section;
import net.minestom.server.instance.anvil.AnvilLoader;
import net.minestom.server.instance.palette.Palette;
import net.minestom.server.world.DimensionType;
import net.minestom.testing.Env;
import net.minestom.testing.extension.MicrotusExtension;
import org.junit.jupiter.api.Test;
import org.junit.jupiter.api.extension.ExtendWith;

import java.io.IOException;
import java.net.URISyntaxException;
import java.nio.file.Files;
import java.nio.file.Path;
import java.util.ArrayList;
import java.util.HashMap;
import java.util.List;
import java.util.Map;
import java.util.Objects;
import java.util.UUID;
import java.util.concurrent.CompletableFuture;

import static org.junit.jupiter.api.Assertions.assertEquals;

@ExtendWith(MicrotusExtension.class)
<<<<<<< HEAD
class LightParityIntegrationTest {
=======
public class LightParityIntegrationTest {
>>>>>>> f29474b8
    private static final int REGION_SIZE = 3;

    @Test
    public void test(Env env) throws URISyntaxException, IOException {
        Map<Vec, SectionEntry> sections = retrieveSections();
        // Generate our own light

        InstanceContainer instance = (InstanceContainer) env.createFlatInstance();
        instance.setChunkSupplier(LightingChunk::new);
        instance.setChunkLoader(new AnvilLoader(Path.of("./src/test/resources/net/minestom/server/instance/lighting")));

        List<CompletableFuture<Chunk>> futures = new ArrayList<>();

        int end = REGION_SIZE;
        // Load the chunks
        for (int x = 0; x < end; x++) {
            for (int z = 0; z < end; z++) {
                futures.add(instance.loadChunk(x, z));
            }
        }

        for (CompletableFuture<Chunk> future : futures) {
            future.join();
        }

        LightingChunk.relight(instance, instance.getChunks());

        int differences = 0;
        int differencesZero = 0;
        int blocks = 0;
        int sky = 0;

        for (Chunk chunk : instance.getChunks()) {
            if (chunk.getChunkX() == 0 || chunk.getChunkZ() == 0) {
                continue;
            }

            if (chunk.getChunkX() == end - 1 || chunk.getChunkZ() == end - 1) {
                continue;
            }

            for (int sectionIndex = chunk.getMinSection(); sectionIndex < chunk.getMaxSection(); sectionIndex++) {
                if (sectionIndex > 6) break;

                Section section = chunk.getSection(sectionIndex);

                Light sectionLight = section.blockLight();
                Light sectionSkyLight = section.skyLight();
                SectionEntry sectionEntry = sections.get(new Vec(chunk.getChunkX(), sectionIndex, chunk.getChunkZ()));
                if (sectionEntry == null) {
                    continue;
                }

                byte[] serverBlock = sectionLight.array();
                byte[] mcaBlock = sectionEntry.block;

                byte[] serverSky = sectionSkyLight.array();
                byte[] mcaSky = sectionEntry.sky;

                for (int x = 0; x < 16; ++x) {
                    for (int y = 0; y < 16; ++y) {
                        for (int z = 0; z < 16; ++z) {
                            int index = x | (z << 4) | (y << 8);

                            {
                                int serverBlockValue = LightCompute.getLight(serverBlock, index);
                                int mcaBlockValue = mcaBlock.length == 0 ? 0 : LightCompute.getLight(mcaBlock, index);

                                if (serverBlockValue != mcaBlockValue) {
                                    if (serverBlockValue == 0) differencesZero++;
                                    else differences++;
                                    blocks++;
                                }
                            }

                            // Mojang's sky lighting is wrong
                            {
                                int serverSkyValue = LightCompute.getLight(serverSky, index);
                                int mcaSkyValue = mcaSky.length == 0 ? 0 : LightCompute.getLight(mcaSky, index);

                                if (serverSkyValue != mcaSkyValue) {
                                    if (serverSkyValue == 0) differencesZero++;
                                    else differences++;
                                    sky++;
                                }
                            }
                        }
                    }
                }
            }
        }

        assertEquals(0, blocks);
        assertEquals(0, sky);
        assertEquals(0, differences);
        assertEquals(0, differencesZero);
    }

    record SectionEntry(Palette blocks, byte[] sky, byte[] block) {
    }

    private static Map<Vec, SectionEntry> retrieveSections() throws IOException, URISyntaxException {
        var worldDir = Files.createTempDirectory("minestom-light-parity-test");
        var mcaFile = worldDir.resolve("region").resolve("r.0.0.mca");
        Files.createDirectories(mcaFile.getParent());
        try (var is = LightParityIntegrationTest.class.getResourceAsStream("/net/minestom/server/instance/lighting/region/r.0.0.mca")) {
            Files.copy(Objects.requireNonNull(is), mcaFile);
        }

        var instance = new InstanceContainer(UUID.randomUUID(), DimensionType.OVERWORLD); // Never registered
        var anvilLoader = new AnvilLoader(worldDir);

        Map<Vec, SectionEntry> sections = new HashMap<>();
        // Read from anvil
        for (int x = 1; x < REGION_SIZE - 1; x++) {
            for (int z = 1; z < REGION_SIZE - 1; z++) {
                var chunk = anvilLoader.loadChunk(instance, x, z).join();
                if (chunk == null) continue;

                for (int sectionY = chunk.getMinSection(); sectionY < chunk.getMaxSection(); sectionY++) {
                    var section = chunk.getSection(sectionY);
                    sections.put(new Vec(x, sectionY, z), new SectionEntry(section.blockPalette(), section.skyLight().array(), section.blockLight().array()));
                }
            }
        }
        return sections;
    }
}<|MERGE_RESOLUTION|>--- conflicted
+++ resolved
@@ -28,11 +28,7 @@
 import static org.junit.jupiter.api.Assertions.assertEquals;
 
 @ExtendWith(MicrotusExtension.class)
-<<<<<<< HEAD
 class LightParityIntegrationTest {
-=======
-public class LightParityIntegrationTest {
->>>>>>> f29474b8
     private static final int REGION_SIZE = 3;
 
     @Test
