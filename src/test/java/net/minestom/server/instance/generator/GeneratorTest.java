package net.minestom.server.instance.generator;

import net.minestom.server.coordinate.Point;
import net.minestom.server.coordinate.Vec;
import net.minestom.server.instance.block.Block;
import net.minestom.server.instance.generator.GeneratorImpl.GenSection;
import net.minestom.server.utils.MathUtils;
import net.minestom.server.utils.chunk.ChunkUtils;
import org.junit.jupiter.api.Test;
import org.junit.jupiter.params.ParameterizedTest;
import org.junit.jupiter.params.provider.Arguments;
import org.junit.jupiter.params.provider.MethodSource;

import java.util.Arrays;
import java.util.HashSet;
import java.util.Set;
import java.util.concurrent.atomic.AtomicInteger;
import java.util.stream.Stream;

import static net.minestom.server.instance.generator.GeneratorImpl.unit;
import static net.minestom.server.utils.chunk.ChunkUtils.ceilSection;
import static net.minestom.server.utils.chunk.ChunkUtils.floorSection;
import static org.junit.jupiter.api.Assertions.*;

class GeneratorTest {
<<<<<<< HEAD
    @Test
    void unitSize() {
        assertDoesNotThrow(() -> dummyUnit(Vec.ZERO, new Vec(16)));
        assertDoesNotThrow(() -> dummyUnit(new Vec(16), new Vec(32)));
=======

    @Test
    void unitSize() {
        assertDoesNotThrow(() -> dummyUnit(Vec.ZERO, Vec.SECTION));
        assertDoesNotThrow(() -> dummyUnit(Vec.SECTION, new Vec(32)));
>>>>>>> f29474b8
        assertThrows(IllegalArgumentException.class, () -> dummyUnit(new Vec(15), Vec.ZERO));
        assertThrows(IllegalArgumentException.class, () -> dummyUnit(new Vec(15), new Vec(32)));
        assertThrows(IllegalArgumentException.class, () -> dummyUnit(new Vec(15), new Vec(31)));
        assertThrows(IllegalArgumentException.class, () -> dummyUnit(Vec.ZERO, new Vec(15)));
    }

    @ParameterizedTest
    @MethodSource("sectionFloorParam")
    void sectionFloor(int expected, int input) {
        assertEquals(expected, floorSection(input), "floorSection(" + input + ")");
    }

    private static Stream<Arguments> sectionFloorParam() {
        return Stream.of(Arguments.of(-32, -32),
                Arguments.of(-32, -31),
                Arguments.of(-32, -17),
                Arguments.of(-16, -16),
                Arguments.of(-16, -15),
                Arguments.of(0, 0),
                Arguments.of(0, 1),
                Arguments.of(0, 2),
                Arguments.of(16, 16),
                Arguments.of(16, 17));
    }

    @ParameterizedTest
    @MethodSource("sectionCeilParam")
    void sectionCeil(int expected, int input) {
        assertEquals(expected, ceilSection(input), "ceilSection(" + input + ")");
    }

    private static Stream<Arguments> sectionCeilParam() {
        return Stream.of(Arguments.of(-32, -32),
                Arguments.of(-16, -31),
                Arguments.of(-16, -17),
                Arguments.of(-16, -16),
                Arguments.of(-0, -15),
                Arguments.of(0, 0),
                Arguments.of(16, 1),
                Arguments.of(16, 2),
                Arguments.of(16, 16),
                Arguments.of(32, 17));
    }

    @Test
    void chunkSize() {
        final int minSection = 0;
        final int maxSection = 5;
        final int chunkX = 3;
        final int chunkZ = -2;
        final int sectionCount = maxSection - minSection;
        GenSection[] sections = new GenSection[sectionCount];
        Arrays.setAll(sections, i -> new GenSection());
        GenerationUnit chunk = GeneratorImpl.chunk(null, sections, chunkX, minSection, chunkZ);
        assertEquals(new Vec(16, sectionCount * 16, 16), chunk.size());
        assertEquals(new Vec(chunkX * 16, minSection * 16, chunkZ * 16), chunk.absoluteStart());
        assertEquals(new Vec(chunkX * 16 + 16, maxSection * 16, chunkZ * 16 + 16), chunk.absoluteEnd());
    }

    @Test
    void chunkSizeNeg() {
        final int minSection = -1;
        final int maxSection = 5;
        final int chunkX = 3;
        final int chunkZ = -2;
        final int sectionCount = maxSection - minSection;
        GenSection[] sections = new GenSection[sectionCount];
        Arrays.setAll(sections, i -> new GenSection());
        GenerationUnit chunk = GeneratorImpl.chunk(null, sections, chunkX, minSection, chunkZ);
        assertEquals(new Vec(16, sectionCount * 16, 16), chunk.size());
        assertEquals(new Vec(chunkX * 16, minSection * 16, chunkZ * 16), chunk.absoluteStart());
        assertEquals(new Vec(chunkX * 16 + 16, maxSection * 16, chunkZ * 16 + 16), chunk.absoluteEnd());
    }

    @Test
    void sectionSize() {
        final int sectionX = 3;
        final int sectionY = -5;
        final int sectionZ = -2;
        GenerationUnit section = GeneratorImpl.section(null, new GenSection(), sectionX, sectionY, sectionZ);
        assertEquals(Vec.SECTION, section.size());
        assertEquals(new Vec(sectionX * 16, sectionY * 16, sectionZ * 16), section.absoluteStart());
        assertEquals(new Vec(sectionX * 16 + 16, sectionY * 16 + 16, sectionZ * 16 + 16), section.absoluteEnd());
    }

    @Test
    void chunkSubdivide() {
        final int minSection = -1;
        final int maxSection = 5;
        final int chunkX = 3;
        final int chunkZ = -2;
        final int sectionCount = maxSection - minSection;
        GenSection[] sections = new GenSection[sectionCount];
        Arrays.setAll(sections, i -> new GenSection());
        GenerationUnit chunk = GeneratorImpl.chunk(null, sections, chunkX, minSection, chunkZ);
        var subUnits = chunk.subdivide();
        assertEquals(sectionCount, subUnits.size());
        for (int i = 0; i < sectionCount; i++) {
            var subUnit = subUnits.get(i);
            assertEquals(Vec.SECTION, subUnit.size());
            assertEquals(new Vec(chunkX * 16, (i + minSection) * 16, chunkZ * 16), subUnit.absoluteStart());
            assertEquals(subUnit.absoluteStart().add(16), subUnit.absoluteEnd());
        }
    }

    @Test
    void chunkAbsolute() {
        final int minSection = 0;
        final int maxSection = 5;
        final int chunkX = 3;
        final int chunkZ = -2;
        final int sectionCount = maxSection - minSection;
        GenSection[] sections = new GenSection[sectionCount];
        Arrays.setAll(sections, i -> new GenSection());
        var chunkUnits = GeneratorImpl.chunk(null, sections, chunkX, minSection, chunkZ);
        Generator generator = chunk -> {
            var modifier = chunk.modifier();
            assertThrows(Exception.class, () -> modifier.setBlock(0, 0, 0, Block.STONE), "Block outside of chunk");
            modifier.setBlock(56, 0, -25, Block.STONE);
            modifier.setBlock(56, 17, -25, Block.STONE);
        };
        generator.generate(chunkUnits);
        assertEquals(Block.STONE.stateId(), sections[0].blocks().get(8, 0, 7));
        assertEquals(Block.STONE.stateId(), sections[1].blocks().get(8, 1, 7));
    }

    @Test
    void chunkAbsoluteAll() {
        final int minSection = 0;
        final int maxSection = 5;
        final int chunkX = 3;
        final int chunkZ = -2;
        final int sectionCount = maxSection - minSection;
        GenSection[] sections = new GenSection[sectionCount];
        Arrays.setAll(sections, i -> new GenSection());
        var chunkUnits = GeneratorImpl.chunk(null, sections, chunkX, minSection, chunkZ);
        Generator generator = chunk -> {
            var modifier = chunk.modifier();
            Set<Point> points = new HashSet<>();
            modifier.setAll((x, y, z) -> {
                assertTrue(points.add(new Vec(x, y, z)), "Duplicate point: " + x + ", " + y + ", " + z);
                assertEquals(chunkX, ChunkUtils.getChunkCoordinate(x));
                assertEquals(chunkZ, ChunkUtils.getChunkCoordinate(z));
                return Block.STONE;
            });
            assertEquals(16 * 16 * 16 * sectionCount, points.size());
        };
        generator.generate(chunkUnits);
        for (var section : sections) {
            section.blocks().getAll((x, y, z, value) ->
                    assertEquals(Block.STONE.stateId(), value));
        }
    }

    @Test
    void chunkRelative() {
        final int minSection = -1;
        final int maxSection = 5;
        final int chunkX = 3;
        final int chunkZ = -2;
        final int sectionCount = maxSection - minSection;
        GenSection[] sections = new GenSection[sectionCount];
        Arrays.setAll(sections, i -> new GenSection());
        var chunkUnits = GeneratorImpl.chunk(null, sections, chunkX, minSection, chunkZ);
        Generator generator = chunk -> {
            var modifier = chunk.modifier();
            assertThrows(Exception.class, () -> modifier.setRelative(-1, 0, 0, Block.STONE));
            assertThrows(Exception.class, () -> modifier.setRelative(16, 0, 0, Block.STONE));
            assertThrows(Exception.class, () -> modifier.setRelative(17, 0, 0, Block.STONE));
            assertThrows(Exception.class, () -> modifier.setRelative(0, -1, 0, Block.STONE));
            assertThrows(Exception.class, () -> modifier.setRelative(0, 96, 0, Block.STONE));
            modifier.setRelative(0, 0, 0, Block.STONE);
            modifier.setRelative(0, 16, 2, Block.STONE);
            modifier.setRelative(5, 33, 5, Block.STONE);
        };
        generator.generate(chunkUnits);
        assertEquals(Block.STONE.stateId(), sections[0].blocks().get(0, 0, 0));
        assertEquals(Block.STONE.stateId(), sections[1].blocks().get(0, 0, 2));
        assertEquals(Block.STONE.stateId(), sections[2].blocks().get(5, 1, 5));
    }

    @Test
    void chunkRelativeAll() {
        final int minSection = -1;
        final int maxSection = 5;
        final int chunkX = 3;
        final int chunkZ = -2;
        final int sectionCount = maxSection - minSection;
        GenSection[] sections = new GenSection[sectionCount];
        Arrays.setAll(sections, i -> new GenSection());
        var chunkUnits = GeneratorImpl.chunk(null, sections, chunkX, minSection, chunkZ);
        Generator generator = chunk -> {
            var modifier = chunk.modifier();
            Set<Point> points = new HashSet<>();
            modifier.setAllRelative((x, y, z) -> {
                assertTrue(MathUtils.isBetween(x, 0, 16), "x out of bounds: " + x);
                assertTrue(MathUtils.isBetween(y, 0, sectionCount * 16), "y out of bounds: " + y);
                assertTrue(MathUtils.isBetween(z, 0, 16), "z out of bounds: " + z);
                assertTrue(points.add(new Vec(x, y, z)), "Duplicate point: " + x + ", " + y + ", " + z);
                return Block.STONE;
            });
            assertEquals(16 * 16 * 16 * sectionCount, points.size());
        };
        generator.generate(chunkUnits);
        for (var section : sections) {
            section.blocks().getAll((x, y, z, value) ->
                    assertEquals(Block.STONE.stateId(), value));
        }
    }

    @Test
    void chunkFillHeightExact() {
        final int minSection = -1;
        final int maxSection = 5;
        final int sectionCount = maxSection - minSection;
        GenSection[] sections = new GenSection[sectionCount];
        Arrays.setAll(sections, i -> new GenSection());
        var chunkUnits = GeneratorImpl.chunk(null, sections, 3, minSection, -2);
        Generator generator = chunk -> chunk.modifier().fillHeight(0, 32, Block.STONE);
        generator.generate(chunkUnits);

        AtomicInteger index = new AtomicInteger(minSection);
        for (var section : sections) {
            section.blocks().getAll((x, y, z, value) -> {
                if (index.get() == 0 || index.get() == 1) {
                    assertEquals(Block.STONE.stateId(), value, "filling failed for section " + index.get());
                } else {
                    assertEquals(0, value);
                }
            });
            index.incrementAndGet();
        }
    }

    @Test
    void chunkFillHeightOneOff() {
        final int minSection = -1;
        final int maxSection = 5;
        final int sectionCount = maxSection - minSection;
        GenSection[] sections = new GenSection[sectionCount];
        Arrays.setAll(sections, i -> new GenSection());
        var chunkUnits = GeneratorImpl.chunk(null, sections, 3, minSection, -2);
        Generator generator = chunk -> chunk.modifier().fillHeight(1, 33, Block.STONE);
        generator.generate(chunkUnits);

        AtomicInteger index = new AtomicInteger(minSection);
        for (var section : sections) {
            section.blocks().getAll((x, y, z, value) -> {
                Block expected;
                if (index.get() == 0) {
                    if (y > 0) {
                        expected = Block.STONE;
                    } else {
                        expected = Block.AIR;
                    }
                } else if (index.get() == 1) {
                    expected = Block.STONE;
                } else if (index.get() == 2) {
                    if (y == 0) {
                        expected = Block.STONE;
                    } else {
                        expected = Block.AIR;
                    }
                } else {
                    expected = Block.AIR;
                }
                assertEquals(expected.stateId(), value, "fail for coordinate: " + x + "," + y + "," + z + " for index " + index.get());
            });
            index.incrementAndGet();
        }
    }

    @Test
    void sectionFill() {
        GenSection section = new GenSection();
        var chunkUnit = GeneratorImpl.section(null, section, -1, -1, 0);
        Generator generator = chunk -> chunk.modifier().fill(Block.STONE);
        generator.generate(chunkUnit);
        section.blocks().getAll((x, y, z, value) ->
                assertEquals(Block.STONE.stateId(), value));
    }

    @Test
    void testForkAcrossBorders() {
        final int minSection = -4;
        final int maxSection = 4;

        final int sectionCount = maxSection - minSection;
        GenSection[] sections = new GenSection[sectionCount];
        Arrays.setAll(sections, i -> new GenSection());
        var chunkUnits = GeneratorImpl.chunk(null, sections, 0, minSection, 0);
        Generator generator = unit -> {
            if (unit.absoluteStart().x() == 0 && unit.absoluteStart().z() == 0) {
                var start = unit.absoluteStart().withY(0).add(0, 0, 8).sub(2, 2, 0);
                var end = unit.absoluteStart().withY(0).add(0, 0, 8).add(2, 2, 1);

                var fork = unit.fork(start, end);
                fork.modifier().fill(start, end, Block.STONE);
            }
        };
        generator.generate(chunkUnits);

        Set<Point> stones = new HashSet<>();

        for (GeneratorImpl.UnitImpl fork : chunkUnits.forks()) {
            GeneratorImpl.AreaModifierImpl impl = (GeneratorImpl.AreaModifierImpl) fork.modifier();

            for (GenerationUnit section : impl.sections()) {
                GeneratorImpl.UnitImpl unit = (GeneratorImpl.UnitImpl) section;
                GeneratorImpl.SectionModifierImpl modifier = (GeneratorImpl.SectionModifierImpl) unit.modifier();

                modifier.genSection().blocks().getAllPresent((x, y, z, state) -> {
                    final Point blockPos = modifier.start().add(x, y, z);
                    stones.add(blockPos);
                });
            }
        }

        var expectedStones = Set.of(
                new Vec(-2, -2, 8),
                new Vec(-2, -1, 8),
                new Vec(-2, 0, 8),
                new Vec(-2, 1, 8),
                new Vec(-1, -2, 8),
                new Vec(-1, -1, 8),
                new Vec(-1, 0, 8),
                new Vec(-1, 1, 8),
                new Vec(0, -2, 8),
                new Vec(0, -1, 8),
                new Vec(0, 0, 8),
                new Vec(0, 1, 8),
                new Vec(1, -2, 8),
                new Vec(1, -1, 8),
                new Vec(1, 0, 8),
                new Vec(1, 1, 8)
        );

        assertEquals(expectedStones.size(), stones.size());
        assertEquals(expectedStones, stones);
    }

    static GenerationUnit dummyUnit(Point start, Point end) {
        return unit(null, null, start, end, null);
    }
}<|MERGE_RESOLUTION|>--- conflicted
+++ resolved
@@ -23,18 +23,11 @@
 import static org.junit.jupiter.api.Assertions.*;
 
 class GeneratorTest {
-<<<<<<< HEAD
-    @Test
-    void unitSize() {
-        assertDoesNotThrow(() -> dummyUnit(Vec.ZERO, new Vec(16)));
-        assertDoesNotThrow(() -> dummyUnit(new Vec(16), new Vec(32)));
-=======
 
     @Test
     void unitSize() {
         assertDoesNotThrow(() -> dummyUnit(Vec.ZERO, Vec.SECTION));
         assertDoesNotThrow(() -> dummyUnit(Vec.SECTION, new Vec(32)));
->>>>>>> f29474b8
         assertThrows(IllegalArgumentException.class, () -> dummyUnit(new Vec(15), Vec.ZERO));
         assertThrows(IllegalArgumentException.class, () -> dummyUnit(new Vec(15), new Vec(32)));
         assertThrows(IllegalArgumentException.class, () -> dummyUnit(new Vec(15), new Vec(31)));
