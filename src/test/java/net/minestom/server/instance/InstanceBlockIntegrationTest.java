--- conflicted
+++ resolved
@@ -2,20 +2,10 @@
 
 import net.minestom.server.coordinate.Vec;
 import net.minestom.server.instance.block.Block;
-import net.minestom.server.instance.block.BlockChange;
-import net.minestom.server.instance.block.SuspiciousGravelBlockHandler;
-import net.minestom.server.instance.block.rule.BlockPlacementRule;
 import net.minestom.server.tag.Tag;
 import net.minestom.testing.Env;
 import net.minestom.testing.EnvTest;
-<<<<<<< HEAD
-import org.jetbrains.annotations.NotNull;
-=======
-import org.jetbrains.annotations.Nullable;
->>>>>>> 2b10ca22
 import org.junit.jupiter.api.Test;
-
-import java.util.concurrent.atomic.AtomicReference;
 
 import static org.junit.jupiter.api.Assertions.assertEquals;
 import static org.junit.jupiter.api.Assertions.assertThrows;
@@ -83,33 +73,4 @@
         instance.setBlock(point, Block.GRASS_BLOCK.withTag(tag, 8));
         assertEquals(8, instance.getBlock(point).getTag(tag));
     }
-<<<<<<< HEAD
-=======
-
-    @Test
-    public void handlerPresentInPlacementRuleUpdate(Env env) {
-
-        AtomicReference<Block> currentBlock = new AtomicReference<>();
-        env.process().block().registerHandler(SuspiciousGravelBlockHandler.INSTANCE.getKey(), () -> SuspiciousGravelBlockHandler.INSTANCE);
-        env.process().block().registerBlockPlacementRule(new BlockPlacementRule(Block.SUSPICIOUS_GRAVEL) {
-            @Override
-            public @Nullable Block blockPlace(PlacementState placementState) {
-                return block;
-            }
-
-            @Override
-            public Block blockUpdate(UpdateState updateState) {
-                currentBlock.set(updateState.currentBlock());
-                return super.blockUpdate(updateState);
-            }
-        });
-
-        var instance = env.createFlatInstance();
-        var theBlock = Block.SUSPICIOUS_GRAVEL.withHandler(SuspiciousGravelBlockHandler.INSTANCE);
-        instance.setBlock(0, 50, 0, theBlock);
-        instance.setBlock(1, 50, 0, theBlock);
-
-        assertEquals(theBlock, currentBlock.get());
-    }
->>>>>>> 2b10ca22
 }