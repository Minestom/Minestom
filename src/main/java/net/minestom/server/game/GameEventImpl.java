--- conflicted
+++ resolved
@@ -5,11 +5,7 @@
 import net.minestom.server.registry.BuiltinRegistries;
 import net.minestom.server.registry.Registry;
 import net.minestom.server.registry.RegistryData;
-<<<<<<< HEAD
 import net.minestom.server.registry.RegistryKey;
-import org.jetbrains.annotations.NotNull;
-=======
->>>>>>> 25213d30
 import org.jetbrains.annotations.UnknownNullability;
 
 /**
@@ -18,11 +14,7 @@
  */
 record GameEventImpl(RegistryData.GameEventEntry registry) implements GameEvent {
     static final Registry<GameEvent> REGISTRY = RegistryData.createStaticRegistry(
-<<<<<<< HEAD
             BuiltinRegistries.GAME_EVENT, GameEventImpl::createImpl);
-=======
-            Key.key("game_event"), GameEventImpl::createImpl);
->>>>>>> 25213d30
 
     /**
      * Creates a new {@link GameEventImpl} with the given namespace and properties.
@@ -35,18 +27,13 @@
         return new GameEventImpl(RegistryData.gameEventEntry(namespace, properties));
     }
 
-    static @UnknownNullability GameEvent get(@NotNull RegistryKey<GameEvent> key) {
+    static @UnknownNullability GameEvent get(RegistryKey<GameEvent> key) {
         return REGISTRY.get(key);
     }
 
-<<<<<<< HEAD
     @Override
-    public @NotNull Key key() {
+    public Key key() {
         return registry.key();
-=======
-    public static @UnknownNullability GameEvent get(String key) {
-        return REGISTRY.get(Key.key(key));
->>>>>>> 25213d30
     }
 
     @Override
