package net.minestom.server.codec;

import net.kyori.adventure.key.Key;
import net.kyori.adventure.nbt.BinaryTag;
import net.kyori.adventure.nbt.CompoundBinaryTag;
import net.kyori.adventure.text.Component;
<<<<<<< HEAD
import net.minestom.server.adventure.MinestomAdventure;
=======
import net.kyori.adventure.text.format.Style;
>>>>>>> a7951ca0
import net.minestom.server.codec.CodecImpl.PrimitiveImpl;
import net.minestom.server.coordinate.Point;
import net.minestom.server.registry.Registries;
import net.minestom.server.registry.Registry;
import net.minestom.server.utils.Either;
import net.minestom.server.utils.ThrowingFunction;
import net.minestom.server.utils.UUIDUtils;
import net.minestom.server.utils.Unit;
import org.jetbrains.annotations.Contract;
import org.jetbrains.annotations.Nullable;
import org.jetbrains.annotations.UnknownNullability;

import java.util.*;
import java.util.function.Function;
import java.util.function.Supplier;

/**
 * <p>
 * A {@link Codec} represents a combined {@link Encoder} and {@link Decoder} for a value.
 * Enabling easy encoding and decoding of values to and from a between formats, making serialization simple, reusable and type safe.
 * Going between formats is handled by {@link Transcoder}.
 * </p>
 * <p>
 * Most of the primitive or commonly used codecs are provided as static fields in this interface.
 * For example, {@link Codec#INT} is a codec for integers, and {@link Codec#STRING} is a codec for strings.
 * You can even use {@link Codec#Enum(Class)} for enums, which will convert the enum to a string
 * representation and back.
 * </p>
 * Codecs are immutable, you must chain methods to create a codec that you want. For example
 * <pre>{@code
 *         Codec<@Nullable String> codec = Codec.STRING.optional()
 *         Codec<Set<@Nullable String>> setCodec = codec.set();
 *     }
 * </pre>
 * <p>
 * Heavily inspired by <a href="https://github.com/Mojang/DataFixerUpper">Mojang/DataFixerUpper</a>,
 * licensed under the MIT license.
 * </p>
 *
 * @param <T> The type to be represented by this codec, nullable T will provide nullable results.
 */
public interface Codec<T extends @UnknownNullability Object> extends Encoder<T>, Decoder<T> {

    /**
     * A raw value wrapper for entry is an object combined with its current decoder.
     * Allows converting of an intermediary object of a transcoder into the requested transcoder.
     * <br>
     * Useful when dealing with objects that have the same type required as their transcoder
     * for example NBT and JSON.
     */
    sealed interface RawValue permits CodecImpl.RawValueImpl {
        /**
         * Creates a RawValue instance
         *
         * @param coder the transcoder
         * @param value the value
         * @param <D>   The Object type
         * @return the new raw value instance
         */
        @Contract(pure = true)
        static <D> RawValue of(Transcoder<D> coder, D value) {
            return new CodecImpl.RawValueImpl<>(coder, value);
        }

        /**
         * Converts the current value into another transcoder
         *
         * @param coder the transcoder to convert the object into
         * @param <D>   the resultant type; transcoder type.
         * @return the {@link Result} of converting to {@code coder}.
         */
        @Contract(pure = true)
        <D> Result<D> convertTo(Transcoder<D> coder);
    }

    Codec<@UnknownNullability RawValue> RAW_VALUE = new CodecImpl.RawValueCodecImpl();

    Codec<Unit> UNIT = StructCodec.struct(Unit.INSTANCE);

    Codec<Boolean> BOOLEAN = new PrimitiveImpl<>(Transcoder::createBoolean, Transcoder::getBoolean);

    Codec<Byte> BYTE = new PrimitiveImpl<>(Transcoder::createByte, Transcoder::getByte);

    Codec<Short> SHORT = new PrimitiveImpl<>(Transcoder::createShort, Transcoder::getShort);

    Codec<Integer> INT = new PrimitiveImpl<>(Transcoder::createInt, Transcoder::getInt);

    Codec<Long> LONG = new PrimitiveImpl<>(Transcoder::createLong, Transcoder::getLong);

    Codec<Float> FLOAT = new PrimitiveImpl<>(Transcoder::createFloat, Transcoder::getFloat);

    Codec<Double> DOUBLE = new PrimitiveImpl<>(Transcoder::createDouble, Transcoder::getDouble);

    Codec<String> STRING = new PrimitiveImpl<>(Transcoder::createString, Transcoder::getString);

    Codec<Key> KEY = STRING.transform(Key::key, Key::asString);

    Codec<byte[]> BYTE_ARRAY = new PrimitiveImpl<>(Transcoder::createByteArray, Transcoder::getByteArray);

    Codec<int[]> INT_ARRAY = new PrimitiveImpl<>(Transcoder::createIntArray, Transcoder::getIntArray);

    Codec<long[]> LONG_ARRAY = new PrimitiveImpl<>(Transcoder::createLongArray, Transcoder::getLongArray);

    Codec<UUID> UUID = Codec.INT_ARRAY.transform(UUIDUtils::intArrayToUuid, UUIDUtils::uuidToIntArray);

    Codec<UUID> UUID_STRING = STRING.transform(java.util.UUID::fromString, java.util.UUID::toString);

    Codec<UUID> UUID_COERCED = UUID.orElse(UUID_STRING);

    Codec<Component> COMPONENT = ComponentCodecs.COMPONENT;

    Codec<Style> COMPONENT_STYLE = ComponentCodecs.STYLE;

    Codec<Point> BLOCK_POSITION = new CodecImpl.BlockPositionImpl();

    Codec<Point> VECTOR3D = new CodecImpl.Vector3DImpl();

    Codec<BinaryTag> NBT = RAW_VALUE.transform(
            value -> value.convertTo(Transcoder.NBT).orElseThrow(),
            value -> RawValue.of(Transcoder.NBT, value));

    Codec<CompoundBinaryTag> NBT_COMPOUND = NBT.transform(value -> {
        if (!(value instanceof CompoundBinaryTag compound))
            throw new IllegalArgumentException("Not a compound: " + value);
        return compound;
    }, compound -> compound);

<<<<<<< HEAD
    @NotNull Codec<CompoundBinaryTag> NBT_COMPOUND_COERCED = Codec.NBT_COMPOUND.orElse(Codec.STRING.transform(
            string -> MinestomAdventure.tagStringIO().asCompound(string),
            tag -> MinestomAdventure.tagStringIO().asString(tag)
    ));

    static <E extends Enum<E>> @NotNull Codec<E> Enum(@NotNull Class<E> enumClass) {
=======
    /**
     * Creates an enum codec from a given class
     * <br>
     * Converts the {@link Enum#name()} into lowercase when encoding
     * and uppercase into decoding then passing it to {@link Enum#valueOf(Class, String)}
     *
     * @param enumClass the enum class
     * @param <E>       Enum type, E must be an enum
     * @return the codec enum
     */
    @Contract(pure = true)
    static <E extends Enum<E>> Codec<E> Enum(Class<E> enumClass) {
>>>>>>> a7951ca0
        return STRING.transform(
                value -> Enum.valueOf(enumClass, value.toUpperCase(Locale.ROOT)),
                value -> value.name().toLowerCase(Locale.ROOT));
    }

    /**
     * Create a recursive codec from the parent codec
     * <br>
     * Useful when you want to keep encoding/decoding until there is nothing left.
     *
     * @param func the function to get the codec from.
     * @param <T>  The codec Type
     * @return the recursive codec
     */
    @Contract(pure = true)
    static <T> Codec<T> Recursive(Function<Codec<T>, Codec<T>> func) {
        return new CodecImpl.RecursiveImpl<>(func).delegate;
    }

    /**
     * Lazily gets the reference of a codec; considered immutably lazy.
     * <br>
     * Useful for breaking possible cyclic loading of recursive codecs.
     * This may become a stable value in the future; don't rely on supplier getting called multiple times.
     *
     * @param supplier the supplier to load the codec from.
     * @param <T>      the codec type
     * @return the supplier
     */
    @Contract(pure = true)
    static <T> Codec<T> ForwardRef(Supplier<Codec<T>> supplier) {
        return new CodecImpl.ForwardRefImpl<>(supplier);
    }

    /**
     * Shortcut for {@link Codec#RegistryTaggedUnion(Registries.Selector, Function, String)}
     *
     * @param registry         the codec registry
     * @param serializerGetter the codec getter
     * @param key              the map key
     * @param <T>              the struct codec type.
     * @return a {@link StructCodec}
     */
    @Contract(pure = true)
    static <T> StructCodec<T> RegistryTaggedUnion(
            Registry<StructCodec<? extends T>> registry,
            Function<T, StructCodec<? extends T>> serializerGetter,
            String key
    ) {
        return Codec.RegistryTaggedUnion((ignored) -> registry, serializerGetter, key);
    }

    /**
     * Creates a {@link StructCodec} to bidirectionally map values of {@link T} to their encoded values
     * <br>
     * Registry selectors will be used to lookup values of codecs of {@link T}.
     * Then will be used to map to object {@link T} from {@code key}
     *
     * @param registrySelector the registery selector used during lookup.
     * @param serializerGetter the serializer for each value of {@link T}
     * @param key              the map key for {@link T}
     * @param <T>              the codec type
     * @return a {@link StructCodec} bidirectionally mapping values of {@link T}
     */
    @Contract(pure = true)
    static <T> StructCodec<T> RegistryTaggedUnion(
            Registries.Selector<StructCodec<? extends T>> registrySelector,
            Function<T, StructCodec<? extends T>> serializerGetter,
            String key
    ) {
        return new CodecImpl.RegistryTaggedUnionImpl<>(registrySelector, serializerGetter, key);
    }

    /**
     * Creates an Either Codec, depending on the value of Either decides which codec to use.
     *
     * @param leftCodec  the left codec
     * @param rightCodec the right codec
     * @param <L>        the left type
     * @param <R>        the right type
     * @return a {@link Codec} with {@link Either} of {@link L} and {@link R}
     */
    @Contract(pure = true)
    static <L, R> Codec<Either<L, R>> Either(Codec<L> leftCodec, Codec<R> rightCodec) {
        return new CodecImpl.EitherImpl<>(leftCodec, rightCodec);
    }

    /**
     * Creates an optional codec, where null is encodable into {@link Transcoder#createNull()}.
     *
     * @return the optional codec of type {@link T}
     */
    @Contract(pure = true)
    default Codec<@Nullable T> optional() {
        return new CodecImpl.OptionalImpl<>(this, null);
    }

    /**
     * Creates an optional codec, where null is encodable
     * and is encoded when value equals {@code defaultValue} or null through {@link Transcoder#createNull()}.
     * <br>
     * The default value will be used if the decoding is null or fails to decode.
     *
     * @param defaultValue the default value
     * @return the optional codec of type {@link T}
     * @throws NullPointerException if defaultValue is null, use {@link #optional()} instead.
     */
    @Contract(pure = true)
    default Codec<@UnknownNullability T> optional(T defaultValue) {
        // We really have no idea what nullability this will have as optional still accepts null values, but the default value could never be null
        return new CodecImpl.OptionalImpl<>(this, Objects.requireNonNull(defaultValue, "Default value cannot be null"));
    }

    /**
     * Transforms an object from {@link S} to another {@link T} and from {@link T} back to {@link S}
     *
     * @param to   the function to {@link S} from {@link T}
     * @param from the function from {@link S} to {@link T}
     * @param <S>  the type
     * @return the transforming codec of {@link S}
     */
    @Contract(pure = true)
    default <S extends @UnknownNullability Object> Codec<S> transform(ThrowingFunction<T, S> to, ThrowingFunction<S, T> from) {
        return new CodecImpl.TransformImpl<>(this, to, from);
    }

    /**
     * Creates a list codec of {@link T} where its size is no larger than {@code maxSize}.
     *
     * @param maxSize the max size of the list before returning an error result.
     * @return the list codec of type {@link T}
     */
    @Contract(pure = true)
    default Codec<List<T>> list(int maxSize) {
        return new CodecImpl.ListImpl<>(this, maxSize);
    }

    /**
     * Creates an unbounded list codec. See {@link #list(int)}
     *
     * @return the unbounded list codec of type {@link T}
     */
    @Contract(pure = true)
    default Codec<List<T>> list() {
        return list(Integer.MAX_VALUE);
    }

    /**
     * Returns a list or the first element or null if no such element exists.
     *
     * @param maxSize the max size of the list before returning an error result
     * @return the list codec of type {@link T}
     */
    @Contract(pure = true)
    default Codec<List<@Nullable T>> listOrSingle(int maxSize) {
        return Codec.this.list(maxSize).orElse(Codec.this.transform(
                List::of, list -> list.isEmpty() ? null : list.getFirst()));
    }

    /**
     * Returns an unbounded list or the first element or null if no such element exists.
     * See {@link #listOrSingle(int)}
     *
     * @return the list codec of type {@link T}
     */
    @Contract(pure = true)
    default Codec<List<@Nullable T>> listOrSingle() {
        return this.listOrSingle(Integer.MAX_VALUE);
    }

    /**
     * Creates a set where its max is no larger than {@code maxSize}
     *
     * @param maxSize the max size before returning an error result
     * @return the set codec of type {@link T}
     */
    @Contract(pure = true)
    default Codec<Set<T>> set(int maxSize) {
        return new CodecImpl.SetImpl<>(Codec.this, maxSize);
    }

    /**
     * Creates an unbounded set. See {@link #set(int)}
     *
     * @return the set codec of type {@link T}
     */
    @Contract(pure = true)
    default Codec<Set<T>> set() {
        return set(Integer.MAX_VALUE);
    }

<<<<<<< HEAD
    default <V> @NotNull Codec<Map<T, V>> mapValue(@NotNull Codec<V> valueCodec, int maxSize) {
        return mapValue((ignored) -> valueCodec, maxSize);
    }

    default <V> @NotNull Codec<Map<T, V>> mapValue(@NotNull Codec<V> valueCodec) {
        return mapValue((ignored) -> valueCodec, Integer.MAX_VALUE);
    }

    default <V> @NotNull Codec<Map<T, V>> mapValue(@NotNull Function<T, @NotNull Codec<V>> valueCodecGetter, int maxSize) {
        return new CodecImpl.MapImpl<>(Codec.this, valueCodecGetter, maxSize);
    }

    default <V> @NotNull Codec<Map<T, V>> mapValue(@NotNull Function<T, @NotNull Codec<V>> valueCodecGetter) {
        return mapValue(valueCodecGetter, Integer.MAX_VALUE);
=======
    /**
     * Creates a map of key {@link T} and value of {@link V}
     *
     * @param valueCodec the codec to use for {@link V}
     * @param maxSize    the max size before returning an error result.
     * @param <V>        the value type
     * @return the map codec of type {@link T} and {@link V}
     */
    @Contract(pure = true)
    default <V> Codec<Map<T, V>> mapValue(Codec<V> valueCodec, int maxSize) {
        return new CodecImpl.MapImpl<>(Codec.this, valueCodec, maxSize);
    }

    /**
     * Creates a map of key {@link T} and value of {@link V}. See {@link #mapValue(Codec, int)}
     *
     * @param valueCodec the codec to use for {@link V}
     * @param <V>        the value type
     * @return the map codec of type {@link T} and {@link V}
     */
    @Contract(pure = true)
    default <V> Codec<Map<T, V>> mapValue(Codec<V> valueCodec) {
        return mapValue(valueCodec, Integer.MAX_VALUE);
>>>>>>> a7951ca0
    }

    /**
     * Creates a union type of type {@link R}. See {@link #unionType(String, Function, Function)}
     * <br>
     * Useful when you have an interface of {@link T} and want a codec subclasses of {@link T}
     *
     * @param serializers the map from {@link T} value to its serializer
     * @param keyFunc     to map from {@link R} to its value of {@link T}
     * @param <R>         the return type; {@link T} or a subclass
     * @return the struct codec union of {@link R}
     */
    @Contract(pure = true)
    default <R> StructCodec<R> unionType(Function<T, StructCodec<? extends R>> serializers, Function<R, ? extends T> keyFunc) {
        return unionType("type", serializers, keyFunc);
    }

    /**
     * Creates a union type of type {@link R}
     * <br>
     * Useful when you have an interface of {@link T} and want a codec subclasses of {@link T}
     *
     * @param keyField    the map key
     * @param serializers the map from {@link T} value to its serializer
     * @param keyFunc     to map from {@link R} to its value of {@link T}
     * @param <R>         the return type; {@link T} or a subclass
     * @return the struct codec union of {@link R}
     */
    @Contract(pure = true)
    default <R> StructCodec<R> unionType(
            String keyField,
            Function<T, StructCodec<? extends R>> serializers,
            Function<R, ? extends T> keyFunc
    ) {
        return new CodecImpl.UnionImpl<>(keyField, this, serializers, keyFunc);
    }

    /**
     * Creates a or else codec where it will attempt to use the first codec
     * then use the second one if it fails.
     * <br>
     * If both codecs fail the first error will be returned instead.
     *
     * @param other the other codec
     * @return the or else codec of {@link T}
     */
    @Contract(pure = true)
    default Codec<T> orElse(Codec<T> other) {
        return new CodecImpl.OrElseImpl<>(this, other);
    }

}<|MERGE_RESOLUTION|>--- conflicted
+++ resolved
@@ -4,11 +4,8 @@
 import net.kyori.adventure.nbt.BinaryTag;
 import net.kyori.adventure.nbt.CompoundBinaryTag;
 import net.kyori.adventure.text.Component;
-<<<<<<< HEAD
 import net.minestom.server.adventure.MinestomAdventure;
-=======
 import net.kyori.adventure.text.format.Style;
->>>>>>> a7951ca0
 import net.minestom.server.codec.CodecImpl.PrimitiveImpl;
 import net.minestom.server.coordinate.Point;
 import net.minestom.server.registry.Registries;
@@ -136,14 +133,11 @@
         return compound;
     }, compound -> compound);
 
-<<<<<<< HEAD
-    @NotNull Codec<CompoundBinaryTag> NBT_COMPOUND_COERCED = Codec.NBT_COMPOUND.orElse(Codec.STRING.transform(
+    Codec<CompoundBinaryTag> NBT_COMPOUND_COERCED = Codec.NBT_COMPOUND.orElse(Codec.STRING.transform(
             string -> MinestomAdventure.tagStringIO().asCompound(string),
             tag -> MinestomAdventure.tagStringIO().asString(tag)
     ));
 
-    static <E extends Enum<E>> @NotNull Codec<E> Enum(@NotNull Class<E> enumClass) {
-=======
     /**
      * Creates an enum codec from a given class
      * <br>
@@ -156,7 +150,6 @@
      */
     @Contract(pure = true)
     static <E extends Enum<E>> Codec<E> Enum(Class<E> enumClass) {
->>>>>>> a7951ca0
         return STRING.transform(
                 value -> Enum.valueOf(enumClass, value.toUpperCase(Locale.ROOT)),
                 value -> value.name().toLowerCase(Locale.ROOT));
@@ -348,22 +341,6 @@
         return set(Integer.MAX_VALUE);
     }
 
-<<<<<<< HEAD
-    default <V> @NotNull Codec<Map<T, V>> mapValue(@NotNull Codec<V> valueCodec, int maxSize) {
-        return mapValue((ignored) -> valueCodec, maxSize);
-    }
-
-    default <V> @NotNull Codec<Map<T, V>> mapValue(@NotNull Codec<V> valueCodec) {
-        return mapValue((ignored) -> valueCodec, Integer.MAX_VALUE);
-    }
-
-    default <V> @NotNull Codec<Map<T, V>> mapValue(@NotNull Function<T, @NotNull Codec<V>> valueCodecGetter, int maxSize) {
-        return new CodecImpl.MapImpl<>(Codec.this, valueCodecGetter, maxSize);
-    }
-
-    default <V> @NotNull Codec<Map<T, V>> mapValue(@NotNull Function<T, @NotNull Codec<V>> valueCodecGetter) {
-        return mapValue(valueCodecGetter, Integer.MAX_VALUE);
-=======
     /**
      * Creates a map of key {@link T} and value of {@link V}
      *
@@ -374,7 +351,7 @@
      */
     @Contract(pure = true)
     default <V> Codec<Map<T, V>> mapValue(Codec<V> valueCodec, int maxSize) {
-        return new CodecImpl.MapImpl<>(Codec.this, valueCodec, maxSize);
+        return mapValue((ignored) -> valueCodec, maxSize);
     }
 
     /**
@@ -386,8 +363,15 @@
      */
     @Contract(pure = true)
     default <V> Codec<Map<T, V>> mapValue(Codec<V> valueCodec) {
-        return mapValue(valueCodec, Integer.MAX_VALUE);
->>>>>>> a7951ca0
+        return mapValue((ignored) -> valueCodec, Integer.MAX_VALUE);
+    }
+
+    default <V> Codec<Map<T, V>> mapValue(Function<T, Codec<V>> valueCodecGetter, int maxSize) {
+        return new CodecImpl.MapImpl<>(Codec.this, valueCodecGetter, maxSize);
+    }
+
+    default <V> Codec<Map<T, V>> mapValue(Function<T, Codec<V>> valueCodecGetter) {
+        return mapValue(valueCodecGetter, Integer.MAX_VALUE);
     }
 
     /**
