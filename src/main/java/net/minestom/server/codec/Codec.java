package net.minestom.server.codec;

import net.kyori.adventure.key.Key;
import net.kyori.adventure.nbt.BinaryTag;
import net.kyori.adventure.nbt.CompoundBinaryTag;
import net.kyori.adventure.text.Component;
import net.minestom.server.codec.CodecImpl.PrimitiveImpl;
import net.minestom.server.coordinate.Point;
import net.minestom.server.registry.DynamicRegistry;
import net.minestom.server.registry.Registries;
import net.minestom.server.utils.UUIDUtils;
import net.minestom.server.utils.Unit;
import org.jetbrains.annotations.ApiStatus;
import org.jetbrains.annotations.NotNull;
import org.jetbrains.annotations.Nullable;

import java.util.*;
import java.util.function.Function;
import java.util.function.Supplier;

/**
 * <p>A {@link Codec} represents a combined {@link Encoder} and {@link Decoder} for a value.</p>
 *
 * <p>Heavily inspired by <a href="https://github.com/Mojang/DataFixerUpper">Mojang/DataFixerUpper</a>,
 * licensed under the MIT license.</p>
 *
 * @param <T> The type to be represented by this codec
 */
@ApiStatus.Experimental
public interface Codec<T> extends Encoder<T>, Decoder<T> {

    sealed interface RawValue permits CodecImpl.RawValueImpl {
        static <D> @NotNull RawValue of(@NotNull Transcoder<D> coder, @NotNull D value) {
            return new CodecImpl.RawValueImpl<>(coder, value);
        }

        <D> @NotNull Result<D> convertTo(@NotNull Transcoder<D> coder);
    }

    @NotNull Codec<RawValue> RAW_VALUE = new CodecImpl.RawValueCodecImpl();

    @NotNull Codec<Unit> UNIT = StructCodec.struct(() -> Unit.INSTANCE);

    @NotNull Codec<Boolean> BOOLEAN = new PrimitiveImpl<>(Transcoder::createBoolean, Transcoder::getBoolean);

    @NotNull Codec<Byte> BYTE = new PrimitiveImpl<>(Transcoder::createByte, Transcoder::getByte);

    @NotNull Codec<Short> SHORT = new PrimitiveImpl<>(Transcoder::createShort, Transcoder::getShort);

    @NotNull Codec<Integer> INT = new PrimitiveImpl<>(Transcoder::createInt, Transcoder::getInt);

    @NotNull Codec<Long> LONG = new PrimitiveImpl<>(Transcoder::createLong, Transcoder::getLong);

    @NotNull Codec<Float> FLOAT = new PrimitiveImpl<>(Transcoder::createFloat, Transcoder::getFloat);

    @NotNull Codec<Double> DOUBLE = new PrimitiveImpl<>(Transcoder::createDouble, Transcoder::getDouble);

    @NotNull Codec<String> STRING = new PrimitiveImpl<>(Transcoder::createString, Transcoder::getString);

    @NotNull Codec<Key> KEY = STRING.transform(Key::key, Key::asString);

    @NotNull Codec<byte[]> BYTE_ARRAY = new PrimitiveImpl<>(Transcoder::createByteArray, Transcoder::getByteArray);

    @NotNull Codec<int[]> INT_ARRAY = new PrimitiveImpl<>(Transcoder::createIntArray, Transcoder::getIntArray);

    @NotNull Codec<long[]> LONG_ARRAY = new PrimitiveImpl<>(Transcoder::createLongArray, Transcoder::getLongArray);

<<<<<<< HEAD
    @NotNull Codec<double[]> DOUBLE_ARRAY = new PrimitiveImpl<>(Transcoder::createDoubleArray, Transcoder::getDoubleArray);

    @NotNull Codec<UUID> UUID = new CodecImpl.UUIDImpl();
=======
    @NotNull Codec<UUID> UUID = Codec.INT_ARRAY.transform(UUIDUtils::intArrayToUuid, UUIDUtils::uuidToIntArray);
>>>>>>> e5a9d7b9

    @NotNull Codec<Component> COMPONENT = ComponentCodecs.COMPONENT;

    @NotNull Codec<Point> BLOCK_POSITION = new CodecImpl.BlockPositionImpl();

    @NotNull Codec<Point> VECTOR3D = new CodecImpl.Vector3DImpl(); 

    @NotNull Codec<BinaryTag> NBT = RAW_VALUE.transform(
            value -> value.convertTo(Transcoder.NBT).orElseThrow(),
            value -> RawValue.of(Transcoder.NBT, value));

    @NotNull Codec<CompoundBinaryTag> NBT_COMPOUND = NBT.transform(value -> {
        if (!(value instanceof CompoundBinaryTag compound))
            throw new IllegalArgumentException("Not a compound: " + value);
        return compound;
    }, compound -> compound);

    static <E extends Enum<E>> @NotNull Codec<E> Enum(@NotNull Class<E> enumClass) {
        return STRING.transform(
                value -> Enum.valueOf(enumClass, value.toUpperCase(Locale.ROOT)),
                value -> value.name().toLowerCase(Locale.ROOT));
    }

    static <T> @NotNull Codec<T> Recursive(@NotNull Function<Codec<T>, Codec<T>> func) {
        return new CodecImpl.RecursiveImpl<>(func).delegate;
    }

    static <T> @NotNull Codec<T> ForwardRef(@NotNull Supplier<Codec<T>> func) {
        return new CodecImpl.ForwardRefImpl<>(func);
    }

    static <T> @NotNull Codec<DynamicRegistry.Key<T>> RegistryKey(@NotNull Registries.Selector<T> selector) {
        return new CodecImpl.RegistryKeyImpl<>(selector);
    }

    static <T> @NotNull StructCodec<T> RegistryTaggedUnion(
            @NotNull Registries.Selector<StructCodec<? extends T>> registrySelector,
            @NotNull Function<T, StructCodec<? extends T>> serializerGetter,
            @NotNull String key
    ) {
        return new CodecImpl.RegistryTaggedUnionImpl<>(registrySelector, serializerGetter, key);
    }

    default @NotNull Codec<@Nullable T> optional() {
        return new CodecImpl.OptionalImpl<>(this, null);
    }

    default @NotNull Codec<T> optional(@NotNull T defaultValue) {
        return new CodecImpl.OptionalImpl<>(this, defaultValue);
    }

    default <S> @NotNull Codec<S> transform(@NotNull Function<T, S> to, @NotNull Function<S, T> from) {
        return new CodecImpl.TransformImpl<>(this, to, from);
    }

    default @NotNull Codec<List<T>> list(int maxSize) {
        return new CodecImpl.ListImpl<>(this, maxSize);
    }

    default @NotNull Codec<List<T>> list() {
        return list(Integer.MAX_VALUE);
    }

    default @NotNull Codec<List<T>> listOrSingle(int maxSize) {
        return Codec.this.list(maxSize).orElse(Codec.this.transform(
                List::of, list -> list.isEmpty() ? null : list.getFirst()));
    }

    default @NotNull Codec<Set<T>> set(int maxSize) {
        return new CodecImpl.SetImpl<>(Codec.this, maxSize);
    }

    default @NotNull Codec<Set<T>> set() {
        return set(Integer.MAX_VALUE);
    }

    default <V> @NotNull Codec<Map<T, V>> mapValue(@NotNull Codec<V> valueCodec, int maxSize) {
        return new CodecImpl.MapImpl<>(Codec.this, valueCodec, maxSize);
    }

    default <V> @NotNull Codec<Map<T, V>> mapValue(@NotNull Codec<V> valueCodec) {
        return mapValue(valueCodec, Integer.MAX_VALUE);
    }

    default <R> StructCodec<R> unionType(@NotNull Function<T, StructCodec<R>> serializers, @NotNull Function<R, T> keyFunc) {
        return unionType("type", serializers, keyFunc);
    }

    default <R> StructCodec<R> unionType(@NotNull String keyField, @NotNull Function<T, StructCodec<R>> serializers, @NotNull Function<R, T> keyFunc) {
        return new CodecImpl.UnionImpl<>(keyField, Codec.this, serializers, keyFunc);
    }

    default Codec<T> orElse(@NotNull Codec<T> other) {
        return new CodecImpl.OrElseImpl<>(this, other);
    }

}<|MERGE_RESOLUTION|>--- conflicted
+++ resolved
@@ -64,14 +64,10 @@
     @NotNull Codec<int[]> INT_ARRAY = new PrimitiveImpl<>(Transcoder::createIntArray, Transcoder::getIntArray);
 
     @NotNull Codec<long[]> LONG_ARRAY = new PrimitiveImpl<>(Transcoder::createLongArray, Transcoder::getLongArray);
-
-<<<<<<< HEAD
+    
     @NotNull Codec<double[]> DOUBLE_ARRAY = new PrimitiveImpl<>(Transcoder::createDoubleArray, Transcoder::getDoubleArray);
-
-    @NotNull Codec<UUID> UUID = new CodecImpl.UUIDImpl();
-=======
+    
     @NotNull Codec<UUID> UUID = Codec.INT_ARRAY.transform(UUIDUtils::intArrayToUuid, UUIDUtils::uuidToIntArray);
->>>>>>> e5a9d7b9
 
     @NotNull Codec<Component> COMPONENT = ComponentCodecs.COMPONENT;
 
