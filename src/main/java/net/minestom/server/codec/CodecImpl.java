package net.minestom.server.codec;

import net.kyori.adventure.key.Key;
import net.kyori.adventure.key.KeyPattern;
import net.minestom.server.codec.Transcoder.MapLike;
import net.minestom.server.coordinate.Point;
import net.minestom.server.coordinate.Vec;
import net.minestom.server.gamedata.DataPack;
import net.minestom.server.registry.DynamicRegistry;
import net.minestom.server.registry.Registries;
import net.minestom.server.registry.RegistryTranscoder;
import org.jetbrains.annotations.NotNull;
import org.jetbrains.annotations.Nullable;

import java.util.*;
import java.util.function.Function;
import java.util.function.Supplier;

final class CodecImpl {

    record RawValueImpl<D>(@NotNull Transcoder<D> coder, @NotNull D value) implements Codec.RawValue {

        RawValueImpl {
            Objects.requireNonNull(coder);
            Objects.requireNonNull(value);
        }

        @Override
        public @NotNull <D1> Result<D1> convertTo(@NotNull Transcoder<D1> coder) {
            // If the two transcoders are the same instance, we can immediately return the value.
            if (TranscoderProxy.extractDelegate(this.coder) == TranscoderProxy.extractDelegate(coder))
                //noinspection unchecked
                return new Result.Ok<>((D1) value);
            return this.coder.convertTo(coder, value);
        }
    }

    record RawValueCodecImpl() implements Codec<Codec.RawValue> {
        @Override
        public @NotNull <D> Result<RawValue> decode(@NotNull Transcoder<D> coder, @NotNull D value) {
            return new Result.Ok<>(new RawValueImpl<>(coder, value));
        }

        @Override
        public @NotNull <D> Result<D> encode(@NotNull Transcoder<D> coder, @Nullable RawValue value) {
            if (value == null) return new Result.Error<>("null");
            return value.convertTo(coder);
        }
    }

    interface PrimitiveEncoder<T> {
        <D> @NotNull D encode(@NotNull Transcoder<D> coder, @NotNull T value);
    }

    @SuppressWarnings("unchecked")
    record PrimitiveImpl<T>(@NotNull PrimitiveEncoder<T> encoder, @NotNull Decoder<T> decoder) implements Codec<T> {
        @Override
        public @NotNull <D> Result<T> decode(@NotNull Transcoder<D> coder, @NotNull D value) {
            return decoder.decode(coder, value);
        }

        @Override
        public @NotNull <D> Result<D> encode(@NotNull Transcoder<D> coder, @Nullable T value) {
            if (value == null) return new Result.Error<>("null");
            return new Result.Ok<>(encoder.encode(coder, value));
        }
    }

    record OptionalImpl<T>(@NotNull Codec<T> inner, @Nullable T defaultValue) implements Codec<T> {
        @Override
        public @NotNull <D> Result<T> decode(@NotNull Transcoder<D> coder, @NotNull D value) {
            return new Result.Ok<>(inner.decode(coder, value).orElse(defaultValue));
        }

        @Override
        public <D> @NotNull Result<D> encode(@NotNull Transcoder<D> coder, @Nullable T value) {
            if (value == null || Objects.equals(value, defaultValue))
                return new Result.Ok<>(coder.createNull());
            return inner.encode(coder, value);
        }
    }

    record TransformImpl<T, S>(@NotNull Codec<T> inner, @NotNull Function<T, S> to,
                               @NotNull Function<S, T> from) implements Codec<S> {
        @Override
        public @NotNull <D> Result<S> decode(@NotNull Transcoder<D> coder, @NotNull D value) {
            try {
                final Result<T> innerResult = inner.decode(coder, value);
                return switch (innerResult) {
                    case Result.Ok(T inner) -> new Result.Ok<>(to.apply(inner));
                    case Result.Error(String error) -> new Result.Error<>(error);
                };
            } catch (Exception e) {
                return new Result.Error<>(e.getMessage());
            }
        }

        @Override
        public <D> @NotNull Result<D> encode(@NotNull Transcoder<D> coder, @Nullable S value) {
            try {
                return inner.encode(coder, from.apply(value));
            } catch (Exception e) {
                return new Result.Error<>(e.getMessage());
            }
        }
    }

    record ListImpl<T>(@NotNull Codec<T> inner, int maxSize) implements Codec<List<T>> {
        @Override
        public @NotNull <D> Result<List<T>> decode(@NotNull Transcoder<D> coder, @NotNull D value) {
            final Result<Integer> sizeResult = coder.listSize(value);
            if (!(sizeResult instanceof Result.Ok(Integer size)))
                return sizeResult.cast();
            if (size > maxSize) return new Result.Error<>("List size exceeds maximum allowed size: " + maxSize);
            final List<T> decodedList = new ArrayList<>(size);
            for (int i = 0; i < size; i++) {
                final Result<D> itemResult = coder.getIndex(value, i);
                if (!(itemResult instanceof Result.Ok(D item)))
                    return itemResult.cast();
                Result<T> decodedItem = inner.decode(coder, item);
                if (!(decodedItem instanceof Result.Ok(T valueItem)))
                    return decodedItem.cast();
                decodedList.add(valueItem);
            }
            return new Result.Ok<>(List.copyOf(decodedList));
        }

        @Override
        public <D> @NotNull Result<D> encode(@NotNull Transcoder<D> coder, @Nullable List<T> value) {
            if (value == null) return new Result.Error<>("null");
            if (value.size() > maxSize)
                throw new IllegalArgumentException("List size exceeds maximum allowed size: " + maxSize);
            Transcoder.ListBuilder<D> encodedList = coder.createList(value.size());
            for (T item : value) {
                final Result<D> itemResult = inner.encode(coder, item);
                if (!(itemResult instanceof Result.Ok(D encodedItem)))
                    return itemResult.cast();
                if (encodedItem != null)
                    encodedList.add(encodedItem);
            }
            return new Result.Ok<>(encodedList.build());
        }
    }

    record SetImpl<T>(@NotNull Codec<T> inner, int maxSize) implements Codec<Set<T>> {
        @Override
        public @NotNull <D> Result<Set<T>> decode(@NotNull Transcoder<D> coder, @NotNull D value) {
            final Result<Integer> sizeResult = coder.listSize(value);
            if (!(sizeResult instanceof Result.Ok(Integer size)))
                return sizeResult.cast();
            if (size > maxSize) return new Result.Error<>("List size exceeds maximum allowed size: " + maxSize);
            final List<T> decodedList = new ArrayList<>(size);
            for (int i = 0; i < size; i++) {
                final Result<D> itemResult = coder.getIndex(value, i);
                if (!(itemResult instanceof Result.Ok(D item)))
                    return itemResult.cast();
                Result<T> decodedItem = inner.decode(coder, item);
                if (!(decodedItem instanceof Result.Ok(T valueItem)))
                    return decodedItem.cast();
                decodedList.add(valueItem);
            }
            return new Result.Ok<>(Set.copyOf(decodedList));
        }

        @Override
        public <D> @NotNull Result<D> encode(@NotNull Transcoder<D> coder, @Nullable Set<T> value) {
            if (value == null) return new Result.Error<>("null");
            if (value.size() > maxSize)
                throw new IllegalArgumentException("List size exceeds maximum allowed size: " + maxSize);
            Transcoder.ListBuilder<D> encodedList = coder.createList(value.size());
            for (T item : value) {
                final Result<D> itemResult = inner.encode(coder, item);
                if (!(itemResult instanceof Result.Ok(D encodedItem)))
                    return itemResult.cast();
                encodedList.add(encodedItem);
            }
            return new Result.Ok<>(encodedList.build());
        }
    }

    record MapImpl<K, V>(@NotNull Codec<K> keyCodec, @NotNull Codec<V> valueCodec,
                         int maxSize) implements Codec<Map<K, V>> {
        @Override
        public @NotNull <D> Result<Map<K, V>> decode(@NotNull Transcoder<D> coder, @NotNull D value) {
            final Result<Collection<Map.Entry<String, D>>> entriesResult = coder.getMapEntries(value);
            if (!(entriesResult instanceof Result.Ok(Collection<Map.Entry<String, D>> entries)))
                return entriesResult.cast();
            if (entries.size() > maxSize)
                return new Result.Error<>("Map size exceeds maximum allowed size: " + maxSize);
            if (entries.isEmpty()) return new Result.Ok<>(Map.of());

            final Map<K, V> decodedMap = new HashMap<>(entries.size());
            for (final Map.Entry<String, D> entry : entries) {
                final Result<K> keyResult = keyCodec.decode(coder, coder.createString(entry.getKey()));
                if (!(keyResult instanceof Result.Ok(K decodedKey)))
                    return keyResult.cast();
                final Result<V> valueResult = valueCodec.decode(coder, entry.getValue());
                if (!(valueResult instanceof Result.Ok(V decodedValue)))
                    return valueResult.cast();
                decodedMap.put(decodedKey, decodedValue);
            }
            return new Result.Ok<>(decodedMap);
        }

        @Override
        public @NotNull <D> Result<D> encode(@NotNull Transcoder<D> coder, @Nullable Map<K, V> value) {
            if (value == null) return new Result.Error<>("null");
            if (value.size() > maxSize)
                return new Result.Error<>("Map size exceeds maximum allowed size: " + maxSize);
            if (value.isEmpty()) return new Result.Ok<>(coder.createMap().build());

            final Transcoder.MapBuilder<D> map = coder.createMap();
            for (final Map.Entry<K, V> entry : value.entrySet()) {
                final Result<D> keyResult = keyCodec.encode(coder, entry.getKey());
                if (!(keyResult instanceof Result.Ok(D encodedKey)))
                    return keyResult.cast();
                final Result<String> keyStringResult = coder.getString(encodedKey);
                if (!(keyStringResult instanceof Result.Ok(String keyString)))
                    return keyStringResult.cast();
                final Result<D> valueResult = valueCodec.encode(coder, entry.getValue());
                if (!(valueResult instanceof Result.Ok(D encodedValue)))
                    return valueResult.cast();
                map.put(keyString, encodedValue);
            }

            return new Result.Ok<>(map.build());
        }
    }

    record UnionImpl<T, R>(@NotNull String keyField, @NotNull Codec<T> keyCodec,
                           @NotNull Function<T, StructCodec<R>> serializers,
                           @NotNull Function<R, T> keyFunc) implements StructCodec<R> {

        @Override
        public @NotNull <D> Result<R> decodeFromMap(@NotNull Transcoder<D> coder, @NotNull MapLike<D> map) {
            final Result<T> keyResult = map.getValue(keyField).map(key -> keyCodec.decode(coder, key));
            if (!(keyResult instanceof Result.Ok(T key)))
                return keyResult.cast();
            return serializers.apply(key).decodeFromMap(coder, map);
        }

        @Override
        public @NotNull <D> Result<D> encodeToMap(@NotNull Transcoder<D> coder, @NotNull R value, Transcoder.@NotNull MapBuilder<D> map) {
            final T key = keyFunc.apply(value);
            var serializer = serializers.apply(key);
            if (serializer == null) return new Result.Error<>("no union value: " + key);

            final Result<D> keyResult = keyCodec.encode(coder, key);
            if (!(keyResult instanceof Result.Ok(D keyValue)))
                return keyResult.cast();
            if (keyValue == null) return new Result.Error<>("null");

            map.put(keyField, keyValue);
            return serializer.encodeToMap(coder, value, map);
        }
    }

    record RegistryKeyImpl<T>(@NotNull Registries.Selector<T> selector) implements Codec<DynamicRegistry.Key<T>> {
        @Override
        public @NotNull <D> Result<DynamicRegistry.Key<T>> decode(@NotNull Transcoder<D> coder, @NotNull D value) {
            if (!(coder instanceof RegistryTranscoder<D> context))
                return new Result.Error<>("Missing registries in transcoder");
            final var registry = selector.select(context.registries());

            final Result<String> keyResult = coder.getString(value);
            if (!(keyResult instanceof Result.Ok(@KeyPattern String keyStr)))
                return keyResult.cast();
            final DynamicRegistry.Key<T> key = DynamicRegistry.Key.of(Key.key(keyStr));
            if (registry.getId(key) == -1)
                return new Result.Error<>("no registry value: " + key);
            return new Result.Ok<>(key);
        }

        @Override
        public @NotNull <D> Result<D> encode(@NotNull Transcoder<D> coder, DynamicRegistry.@Nullable Key<T> value) {
            if (value == null) return new Result.Error<>("null");
            if (!(coder instanceof RegistryTranscoder<D> context))
                return new Result.Error<>("Missing registries in transcoder");
            final var registry = selector.select(context.registries());

            if (registry.getId(value) == -1)
                return new Result.Error<>("no registry value: " + value);
            return new Result.Ok<>(coder.createString(value.name()));
        }
    }

    @SuppressWarnings("unchecked")
    record RegistryTaggedUnionImpl<T>(
            @NotNull Registries.Selector<StructCodec<? extends T>> registrySelector,
            @NotNull Function<T, StructCodec<? extends T>> valueToCodec,
            @NotNull String key
    ) implements StructCodec<T> {
        @Override
        public @NotNull <D> Result<T> decodeFromMap(@NotNull Transcoder<D> coder, @NotNull MapLike<D> map) {
            if (!(coder instanceof RegistryTranscoder<D> context))
                return new Result.Error<>("Missing registries in transcoder");
            final var registry = registrySelector.select(context.registries());

            final Result<String> type = map.getValue(key).map(coder::getString);
            if (!(type instanceof Result.Ok(@KeyPattern String tag)))
                return type.mapError(e -> key + ": " + e).cast();
            final StructCodec<T> innerCodec = (StructCodec<T>) registry.get(Key.key(tag));
            if (innerCodec == null) return new Result.Error<>("No such key: " + tag);

            return innerCodec.decodeFromMap(coder, map);
        }

        @Override
        public @NotNull <D> Result<D> encodeToMap(@NotNull Transcoder<D> coder, @NotNull T value, Transcoder.@NotNull MapBuilder<D> map) {
            if (!(coder instanceof RegistryTranscoder<D> context))
                return new Result.Error<>("Missing registries in transcoder");
            final var registry = registrySelector.select(context.registries());

            //noinspection unchecked
            final StructCodec<T> innerCodec = (StructCodec<T>) valueToCodec.apply(value);
            final DynamicRegistry.Key<StructCodec<? extends T>> type = registry.getKey(innerCodec);
            if (type == null) return new Result.Error<>("Unregistered serializer for: " + value);
            if (context.forClient() && registry.getPack(type) != DataPack.MINECRAFT_CORE)
                return new Result.Ok<>(null);

            map.put(key, coder.createString(type.name()));
            return innerCodec.encodeToMap(coder, value, map);
        }
    }

    static final class RecursiveImpl<T> implements Codec<T> {
        final Codec<T> delegate;

        public RecursiveImpl(@NotNull Function<Codec<T>, Codec<T>> self) {
            this.delegate = self.apply(this);
        }

        @Override
        public @NotNull <D> Result<T> decode(@NotNull Transcoder<D> coder, @NotNull D value) {
            return delegate.decode(coder, value);
        }

        @Override
        public @NotNull <D> Result<D> encode(@NotNull Transcoder<D> coder, @Nullable T value) {
            return delegate.encode(coder, value);
        }
    }

    static final class ForwardRefImpl<T> implements Codec<T> {
        private final Supplier<Codec<T>> delegateFunc;
        private Codec<T> delegate;

        ForwardRefImpl(Supplier<Codec<T>> delegateFunc) {
            this.delegateFunc = delegateFunc;
        }

        @Override
        public @NotNull <D> Result<T> decode(@NotNull Transcoder<D> coder, @NotNull D value) {
            if (delegate == null) delegate = delegateFunc.get();
            return delegate.decode(coder, value);
        }

        @Override
        public @NotNull <D> Result<D> encode(@NotNull Transcoder<D> coder, @Nullable T value) {
            if (delegate == null) delegate = delegateFunc.get();
            return delegate.encode(coder, value);
        }
    }

    record OrElseImpl<T>(@NotNull Codec<T> primary, @NotNull Codec<T> secondary) implements Codec<T> {
        @Override
        public @NotNull <D> Result<T> decode(@NotNull Transcoder<D> coder, @NotNull D value) {
            final Result<T> primaryResult = primary.decode(coder, value);
            if (primaryResult instanceof Result.Ok<T> primaryOk)
                return primaryOk;

            // Primary did not work, try secondary
            final Result<T> secondaryResult = secondary.decode(coder, value);
            if (secondaryResult instanceof Result.Ok<T> secondaryOk)
                return secondaryOk;

            // Secondary did not work either, return error from primary.
            return primaryResult;
        }

        @Override
        public @NotNull <D> Result<D> encode(@NotNull Transcoder<D> coder, @Nullable T value) {
            final Result<D> primaryResult = primary.encode(coder, value);
            if (primaryResult instanceof Result.Ok<D> primaryOk)
                return primaryOk;

            // Primary did not work, try secondary
            final Result<D> secondaryResult = secondary.encode(coder, value);
            if (secondaryResult instanceof Result.Ok<D> secondaryOk)
                return secondaryOk;

            // Secondary did not work either, return error from primary.
            return primaryResult;
        }
    }

<<<<<<< HEAD
    record UUIDImpl() implements Codec<UUID> {
        @Override
        public @NotNull <D> Result<UUID> decode(@NotNull Transcoder<D> coder, @NotNull D value) {
            final Result<int[]> uuidResult = coder.getIntArray(value);

            if (uuidResult instanceof Result.Ok<int[]>(int[] ints) && ints.length == 4) {
                return new Result.Ok<>(new UUID(
                        ((long) ints[0] << 32) | (ints[1] & 0xFFFFFFFFL),
                        ((long) ints[2] << 32) | (ints[3] & 0xFFFFFFFFL)
                ));
            }

            return new Result.Error<>("Invalid UUID value or length: " + value);
        }

        @Override
        public @NotNull <D> Result<D> encode(@NotNull Transcoder<D> coder, @Nullable UUID value) {
            if (value == null) return new Result.Error<>("Cannot encode a null UUID");

            return new Result.Ok<>(coder.createIntArray(new int[]{
                    (int) (value.getMostSignificantBits() >>> 32), (int) value.getMostSignificantBits(),
                    (int) (value.getLeastSignificantBits() >>> 32), (int) value.getLeastSignificantBits()
            }));
        }
    }

    record Vector3DImpl() implements Codec<Point> {

        @Override
        public @NotNull <D> Result<Point> decode(@NotNull Transcoder<D> coder, @NotNull D value) {
            final Result<double[]> doubleArrayResult = coder.getDoubleArray(value);
            if (!(doubleArrayResult instanceof Result.Ok(double[] doubleArray)))
                return doubleArrayResult.cast();
            if (doubleArray.length != 3)
                return new Result.Error<>("Invalid length for Point, expected 3 but got " + doubleArray.length);
            return new Result.Ok<>(new Vec(doubleArray[0], doubleArray[1], doubleArray[2]));
        }

        @Override
        public @NotNull <D> Result<D> encode(@NotNull Transcoder<D> coder, @Nullable Point value) {
            return new Result.Ok<>(coder.createDoubleArray(new double[]{
                    value.x(),
                    value.y(),
                    value.z()
            }));
        }
    }
  
=======
>>>>>>> e5a9d7b9
    record BlockPositionImpl() implements Codec<Point> {
        @Override
        public @NotNull <D> Result<Point> decode(@NotNull Transcoder<D> coder, @NotNull D value) {
            final Result<int[]> intArrayResult = coder.getIntArray(value);
            if (!(intArrayResult instanceof Result.Ok(int[] intArray)))
                return intArrayResult.cast();
            if (intArray.length != 3)
                return new Result.Error<>("Invalid length for Point, expected 3 but got " + intArray.length);
            return new Result.Ok<>(new Vec(intArray[0], intArray[1], intArray[2]));
        }

        @Override
        public @NotNull <D> Result<D> encode(@NotNull Transcoder<D> coder, @Nullable Point value) {
            if (value == null) return new Result.Error<>("null");
            return new Result.Ok<>(coder.createIntArray(new int[]{
                    (int) value.x(),
                    (int) value.y(),
                    (int) value.z()
            }));
        }
    }

    /**
     * @deprecated Remove once adventure is updated to have change_page be an int.
     */
    @Deprecated
    record IntAsStringImpl() implements Codec<String> {
        @Override
        public @NotNull <D> Result<String> decode(@NotNull Transcoder<D> coder, @NotNull D value) {
            return coder.getInt(value).mapResult(String::valueOf);
        }

        @Override
        public @NotNull <D> Result<D> encode(@NotNull Transcoder<D> coder, @Nullable String value) {
            if (value == null) return new Result.Error<>("null");
            try {
                return new Result.Ok<>(coder.createInt(Integer.parseInt(value)));
            } catch (NumberFormatException ignored) {
                return new Result.Error<>("not an integer: " + value);
            }
        }
    }

}<|MERGE_RESOLUTION|>--- conflicted
+++ resolved
@@ -394,33 +394,6 @@
         }
     }
 
-<<<<<<< HEAD
-    record UUIDImpl() implements Codec<UUID> {
-        @Override
-        public @NotNull <D> Result<UUID> decode(@NotNull Transcoder<D> coder, @NotNull D value) {
-            final Result<int[]> uuidResult = coder.getIntArray(value);
-
-            if (uuidResult instanceof Result.Ok<int[]>(int[] ints) && ints.length == 4) {
-                return new Result.Ok<>(new UUID(
-                        ((long) ints[0] << 32) | (ints[1] & 0xFFFFFFFFL),
-                        ((long) ints[2] << 32) | (ints[3] & 0xFFFFFFFFL)
-                ));
-            }
-
-            return new Result.Error<>("Invalid UUID value or length: " + value);
-        }
-
-        @Override
-        public @NotNull <D> Result<D> encode(@NotNull Transcoder<D> coder, @Nullable UUID value) {
-            if (value == null) return new Result.Error<>("Cannot encode a null UUID");
-
-            return new Result.Ok<>(coder.createIntArray(new int[]{
-                    (int) (value.getMostSignificantBits() >>> 32), (int) value.getMostSignificantBits(),
-                    (int) (value.getLeastSignificantBits() >>> 32), (int) value.getLeastSignificantBits()
-            }));
-        }
-    }
-
     record Vector3DImpl() implements Codec<Point> {
 
         @Override
@@ -443,8 +416,6 @@
         }
     }
   
-=======
->>>>>>> e5a9d7b9
     record BlockPositionImpl() implements Codec<Point> {
         @Override
         public @NotNull <D> Result<Point> decode(@NotNull Transcoder<D> coder, @NotNull D value) {
