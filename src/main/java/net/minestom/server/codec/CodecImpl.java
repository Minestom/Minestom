package net.minestom.server.codec;

import net.kyori.adventure.key.Key;
import net.kyori.adventure.nbt.BinaryTag;
import net.kyori.adventure.nbt.CompoundBinaryTag;
import net.minestom.server.coordinate.Point;
import net.minestom.server.coordinate.Vec;
import net.minestom.server.gamedata.DataPack;
import net.minestom.server.registry.DynamicRegistry;
import net.minestom.server.registry.Registries;
import net.minestom.server.utils.nbt.BinaryTagSerializer;
import net.minestom.server.utils.validate.Check;
import org.jetbrains.annotations.NotNull;
import org.jetbrains.annotations.Nullable;

import java.util.*;
import java.util.function.Function;
import java.util.function.Supplier;

final class CodecImpl {

    record RawValueImpl<D>(@NotNull Transcoder<D> coder, @NotNull D value) implements Codec.RawValue {

        @Override
        public @NotNull <D1> Result<D1> convertTo(@NotNull Transcoder<D1> coder) {
            return null;
        }
    }


    interface PrimitiveEncoder<T> {
        <D> @NotNull D encode(@NotNull Transcoder<D> coder, @NotNull T value);
    }

    @SuppressWarnings("unchecked")
    record PrimitiveImpl<T>(@NotNull PrimitiveEncoder<T> encoder, @NotNull Decoder<T> decoder) implements Codec<T> {
        @Override
        public @NotNull <D> Result<T> decode(@NotNull Transcoder<D> coder, @NotNull D value) {
            return decoder.decode(coder, value);
        }

        @Override
        public @NotNull <D> Result<D> encode(@NotNull Transcoder<D> coder, @Nullable T value) {
            if (value == null) return new Result.Error<>("null");
            return (Result<D>) encoder.encode(coder, value);
        }
    }

    record OptionalImpl<T>(@NotNull Codec<T> inner, @Nullable T defaultValue) implements Codec<T> {
        @Override
        public @NotNull <D> Result<T> decode(@NotNull Transcoder<D> coder, @NotNull D value) {
            return new Result.Ok<>(inner.decode(coder, value).orElse(defaultValue));
        }

        @Override
        public <D> @NotNull Result<D> encode(@NotNull Transcoder<D> coder, @Nullable T value) {
            if (value == null) return new Result.Ok<>(coder.createNull());
            return inner.encode(coder, value);
        }
    }

    record TransformImpl<T, S>(@NotNull Codec<T> inner, @NotNull Function<T, S> to,
                               @NotNull Function<S, T> from) implements Codec<S> {
        @Override
        public @NotNull <D> Result<S> decode(@NotNull Transcoder<D> coder, @NotNull D value) {
            return new Result.Ok<>(to.apply(inner.decode(coder, value).orElse(null)));
        }

        @Override
        public <D> @NotNull Result<D> encode(@NotNull Transcoder<D> coder, @Nullable S value) {
            return inner.encode(coder, from.apply(value));
        }
    }

    record ListImpl<T>(@NotNull Codec<T> inner, int maxSize) implements Codec<List<T>> {
        @Override
        public @NotNull <D> Result<List<T>> decode(@NotNull Transcoder<D> coder, @NotNull D value) {
            final Result<Integer> sizeResult = coder.listSize(value);
            if (!(sizeResult instanceof Result.Ok(Integer size)))
                return sizeResult.cast();
            if (size > maxSize) return new Result.Error<>("List size exceeds maximum allowed size: " + maxSize);
            final List<T> decodedList = new ArrayList<>(size);
            for (int i = 0; i < size; i++) {
                final Result<D> itemResult = coder.getIndex(value, i);
                if (!(itemResult instanceof Result.Ok(D item)))
                    return itemResult.cast();
                Result<T> decodedItem = inner.decode(coder, item);
                if (!(decodedItem instanceof Result.Ok(T valueItem)))
                    return decodedItem.cast();
                decodedList.add(valueItem);
            }
            return new Result.Ok<>(decodedList);
        }

        @Override
        public <D> @NotNull Result<D> encode(@NotNull Transcoder<D> coder, @Nullable List<T> value) {
            if (value == null) return new Result.Error<>("null");
            if (value.size() > maxSize)
                throw new IllegalArgumentException("List size exceeds maximum allowed size: " + maxSize);
            Transcoder.ListBuilder<D> encodedList = coder.createList(value.size());
            for (T item : value) {
                final Result<D> itemResult = inner.encode(coder, item);
                if (!(itemResult instanceof Result.Ok(D encodedItem)))
                    return itemResult.cast();
                encodedList.add(encodedItem);
            }
            return new Result.Ok<>(encodedList.build());
        }
    }

    record SetImpl<T>(@NotNull Codec<T> inner, int maxSize) implements Codec<Set<T>> {
        @Override
        public @NotNull <D> Result<Set<T>> decode(@NotNull Transcoder<D> coder, @NotNull D value) {
            final Result<Integer> sizeResult = coder.listSize(value);
            if (!(sizeResult instanceof Result.Ok(Integer size)))
                return sizeResult.cast();
            if (size > maxSize) return new Result.Error<>("List size exceeds maximum allowed size: " + maxSize);
            final List<T> decodedList = new ArrayList<>(size);
            for (int i = 0; i < size; i++) {
                final Result<D> itemResult = coder.getIndex(value, i);
                if (!(itemResult instanceof Result.Ok(D item)))
                    return itemResult.cast();
                Result<T> decodedItem = inner.decode(coder, item);
                if (!(decodedItem instanceof Result.Ok(T valueItem)))
                    return decodedItem.cast();
                decodedList.add(valueItem);
            }
            return new Result.Ok<>(Set.copyOf(decodedList));
        }

        @Override
        public <D> @NotNull Result<D> encode(@NotNull Transcoder<D> coder, @Nullable Set<T> value) {
            if (value == null) return new Result.Error<>("null");
            if (value.size() > maxSize)
                throw new IllegalArgumentException("List size exceeds maximum allowed size: " + maxSize);
            Transcoder.ListBuilder<D> encodedList = coder.createList(value.size());
            for (T item : value) {
                final Result<D> itemResult = inner.encode(coder, item);
                if (!(itemResult instanceof Result.Ok(D encodedItem)))
                    return itemResult.cast();
                encodedList.add(encodedItem);
            }
            return new Result.Ok<>(encodedList.build());
        }
    }

    record MapImpl<K, V>(@NotNull Codec<K> keyCodec, @NotNull Codec<V> valueCodec,
                         int maxSize) implements Codec<Map<K, V>> {
        @Override
        public @NotNull <D> Result<Map<K, V>> decode(@NotNull Transcoder<D> coder, @NotNull D value) {
            final Result<Collection<Map.Entry<String, D>>> entriesResult = coder.getMapEntries(value);
            if (!(entriesResult instanceof Result.Ok(Collection<Map.Entry<String, D>> entries)))
                return entriesResult.cast();
            if (entries.size() > maxSize)
                return new Result.Error<>("Map size exceeds maximum allowed size: " + maxSize);
            if (entries.isEmpty()) return new Result.Ok<>(Map.of());

            final Map<K, V> decodedMap = new HashMap<>(entries.size());
            for (final Map.Entry<String, D> entry : entries) {
                final Result<D> keyDResult = coder.getValue(value, entry.getKey());
                if (!(keyDResult instanceof Result.Ok(D keyD)))
                    return keyDResult.cast();
                final Result<K> keyResult = keyCodec.decode(coder, keyD);
                if (!(keyResult instanceof Result.Ok(K decodedKey)))
                    return keyResult.cast();
                final Result<V> valueResult = valueCodec.decode(coder, entry.getValue());
                if (!(valueResult instanceof Result.Ok(V decodedValue)))
                    return valueResult.cast();
                decodedMap.put(decodedKey, decodedValue);
            }
            return new Result.Ok<>(decodedMap);
        }

        @Override
        public @NotNull <D> Result<D> encode(@NotNull Transcoder<D> coder, @Nullable Map<K, V> value) {
            if (value == null) return new Result.Error<>("null");
            if (value.size() > maxSize)
                return new Result.Error<>("Map size exceeds maximum allowed size: " + maxSize);
            if (value.isEmpty()) return new Result.Ok<>(coder.createMap().build());

            final Transcoder.MapBuilder<D> map = coder.createMap();
            for (final Map.Entry<K, V> entry : value.entrySet()) {
                final Result<D> keyResult = keyCodec.encode(coder, entry.getKey());
                if (!(keyResult instanceof Result.Ok(D encodedKey)))
                    return keyResult.cast();
                final Result<String> keyStringResult = coder.getString(encodedKey);
                if (!(keyStringResult instanceof Result.Ok(String keyString)))
                    return keyStringResult.cast();
                final Result<D> valueResult = valueCodec.encode(coder, entry.getValue());
                if (!(valueResult instanceof Result.Ok(D encodedValue)))
                    return valueResult.cast();
                map.put(keyString, encodedValue);
            }

            return new Result.Ok<>(map.build());
        }
    }

    record UnionImpl<T, R>(@NotNull String keyField, @NotNull Codec<T> keyCodec,
                           @NotNull Function<T, Codec<R>> serializers,
                           @NotNull Function<R, T> keyFunc) implements Codec<R> {
        @Override
        public @NotNull <D> Result<R> decode(@NotNull Transcoder<D> coder, @NotNull D value) {
            final Result<D> discriminantResult = coder.getValue(value, keyField);
            if (!(discriminantResult instanceof Result.Ok(D discriminant)))
                return discriminantResult.cast();
            if (discriminant == null) return new Result.Error<>("null");

            final Result<T> keyResult = keyCodec.decode(coder, discriminant);
            if (!(keyResult instanceof Result.Ok(T key)))
                return keyResult.cast();

            return serializers.apply(key).decode(coder, value);
        }

        @Override
        public @NotNull <D> Result<D> encode(@NotNull Transcoder<D> coder, @Nullable R value) {
            if (value == null) return new Result.Error<>("null");

            final T key = keyFunc.apply(value);
            var serializer = serializers.apply(key);
            if (serializer == null) return new Result.Error<>("no union value: " + key);

            final Result<D> keyResult = keyCodec.encode(coder, key);
            if (!(keyResult instanceof Result.Ok(D keyValue)))
                return keyResult.cast();
            if (keyValue == null) return new Result.Error<>("null");

            final Result<D> serializedResult = serializer.encode(coder, value);
            if (!(serializedResult instanceof Result.Ok(D serializedValue)))
                return serializedResult.cast();
            if (serializedValue == null) return new Result.Error<>("null");

            return coder.putValue(serializedValue, keyField, keyValue);
        }
    }

    record RegistryTaggedUnion<T>(
            @NotNull Registries.Selector<Codec<? extends T>> registrySelector,
            @NotNull Function<T, Codec<? extends T>> serializerGetter,
            @NotNull String key
    ) implements Codec<T> {
        @Override
        public @NotNull <D> Result<T> decode(@NotNull Transcoder<D> coder, @NotNull D value) {
            final Registries registries = Objects.requireNonNull(context.registries(), "No registries in context");
            final DynamicRegistry<BinaryTagSerializer<? extends T>> registry = registrySelector.apply(registries);

            if (!(tag instanceof CompoundBinaryTag compound))
                throw new IllegalArgumentException("Expected compound tag for tagged union");

            final String type = compound.getString(key);
            Check.argCondition(type.isEmpty(), "Missing {0} field: {1}", key, tag);
            //noinspection unchecked
            final BinaryTagSerializer<T> serializer = (BinaryTagSerializer<T>) registry.get(Key.key(type));
            Check.notNull(serializer, "Unregistered serializer for: {0}", type);

            return serializer.read(context, tag);
        }

        @Override
        public @NotNull <D> Result<D> encode(@NotNull Transcoder<D> coder, @Nullable T value) {
            final Registries registries = Objects.requireNonNull(context.registries(), "No registries in context");
            final DynamicRegistry<BinaryTagSerializer<? extends T>> registry = registrySelector.apply(registries);

            //noinspection unchecked
            final BinaryTagSerializer<T> serializer = (BinaryTagSerializer<T>) serializerGetter.apply(value);
            final DynamicRegistry.Key<BinaryTagSerializer<? extends T>> type = registry.getKey(serializer);
            Check.notNull(type, "Unregistered serializer for: {0}", value);
            if (context.forClient() && registry.getPack(type) != DataPack.MINECRAFT_CORE)
                return null;

            final BinaryTag result = serializer.write(context, value);
            if (result == null) return null;
            if (!(result instanceof CompoundBinaryTag resultCompound))
                throw new IllegalArgumentException("Expected compound tag for tagged union");

            return CompoundBinaryTag.builder().put(resultCompound).putString(key, type.name()).build();
        }
    }

    static final class RecursiveImpl<T> implements Codec<T> {
        private final Codec<T> delegate;

        public RecursiveImpl(@NotNull Function<Codec<T>, Codec<T>> self) {
            this.delegate = self.apply(this);
        }

        @Override
        public @NotNull <D> Result<T> decode(@NotNull Transcoder<D> coder, @NotNull D value) {
            return delegate.decode(coder, value);
        }

        @Override
        public @NotNull <D> Result<D> encode(@NotNull Transcoder<D> coder, @Nullable T value) {
            return delegate.encode(coder, value);
        }
    }

    static final class ForwardRefImpl<T> implements Codec<T> {
        private final Supplier<Codec<T>> delegateFunc;
        private Codec<T> delegate;

        ForwardRefImpl(Supplier<Codec<T>> delegateFunc) {
            this.delegateFunc = delegateFunc;
        }

        @Override
        public @NotNull <D> Result<T> decode(@NotNull Transcoder<D> coder, @NotNull D value) {
            if (delegate == null) delegate = delegateFunc.get();
            return delegate.decode(coder, value);
        }

        @Override
        public @NotNull <D> Result<D> encode(@NotNull Transcoder<D> coder, @Nullable T value) {
            if (delegate == null) delegate = delegateFunc.get();
            return delegate.encode(coder, value);
        }
    }

    record OrElseImpl<T>(@NotNull Codec<T> primary, @NotNull Codec<T> secondary) implements Codec<T> {
        @Override
        public @NotNull <D> Result<T> decode(@NotNull Transcoder<D> coder, @NotNull D value) {
            final Result<T> primaryResult = primary.decode(coder, value);
            if (primaryResult instanceof Result.Ok<T> primaryOk)
                return primaryOk;

            // Primary did not work, try secondary
            final Result<T> secondaryResult = secondary.decode(coder, value);
            if (secondaryResult instanceof Result.Ok<T> secondaryOk)
                return secondaryOk;

            // Secondary did not work either, return error from primary.
            return primaryResult;
        }

        @Override
        public @NotNull <D> Result<D> encode(@NotNull Transcoder<D> coder, @Nullable T value) {
            final Result<D> primaryResult = primary.encode(coder, value);
            if (primaryResult instanceof Result.Ok<D> primaryOk)
                return primaryOk;

            // Primary did not work, try secondary
            final Result<D> secondaryResult = secondary.encode(coder, value);
            if (secondaryResult instanceof Result.Ok<D> secondaryOk)
                return secondaryOk;

            // Secondary did not work either, return error from primary.
            return primaryResult;
        }
    }

    record UUIDImpl() implements Codec<UUID> {
        @Override
        public @NotNull <D> Result<UUID> decode(@NotNull Transcoder<D> coder, @NotNull D value) {
            final Result<int[]> uuidResult = coder.getIntArray(value);

            if (uuidResult instanceof Result.Ok<int[]>(int[] ints) && ints.length == 4) {
                return new Result.Ok<>(new UUID(
                        ((long) ints[0] << 32) | (ints[1] & 0xFFFFFFFFL),
                        ((long) ints[2] << 32) | (ints[3] & 0xFFFFFFFFL)
                ));
            }

            return new Result.Error<>("Invalid UUID value or length: " + value);
        }

        @Override
        public @NotNull <D> Result<D> encode(@NotNull Transcoder<D> coder, @Nullable UUID value) {
            if (value == null) return new Result.Error<>("Cannot encode a null UUID");

            return new Result.Ok<>(coder.createIntArray(new int[]{
                    (int) (value.getMostSignificantBits() >>> 32), (int) value.getMostSignificantBits(),
                    (int) (value.getLeastSignificantBits() >>> 32), (int) value.getLeastSignificantBits()
            }));
        }
    }

<<<<<<< HEAD
    record ComponentImpl() implements Codec<Component> {
        @Override
        public @NotNull <D> Result<Component> decode(@NotNull Transcoder<D> coder, @NotNull D value) {
            return null;
        }

        @Override
        public @NotNull <D> Result<D> encode(@NotNull Transcoder<D> coder, @Nullable Component value) {
            return null;
        }
    }

    record Vector3DImpl() implements Codec<Point> {

        @Override
        public @NotNull <D> Result<Point> decode(@NotNull Transcoder<D> coder, @NotNull D value) {
            final Result<double[]> doubleArrayResult = coder.getDoubleArray(value);
            if (!(doubleArrayResult instanceof Result.Ok(double[] doubleArray)))
                return doubleArrayResult.cast();
            if (doubleArray.length != 3)
                return new Result.Error<>("Invalid length for Point, expected 3 but got " + doubleArray.length);
            return new Result.Ok<>(new Vec(doubleArray[0], doubleArray[1], doubleArray[2]));
        }

        @Override
        public @NotNull <D> Result<D> encode(@NotNull Transcoder<D> coder, @Nullable Point value) {
            return new Result.Ok<>(coder.createDoubleArray(new double[]{
                    value.x(),
                    value.y(),
                    value.z()
            }));
        }
    }

=======
>>>>>>> f71dca7b
    record BlockPositionImpl() implements Codec<Point> {
        @Override
        public @NotNull <D> Result<Point> decode(@NotNull Transcoder<D> coder, @NotNull D value) {
            final Result<int[]> intArrayResult = coder.getIntArray(value);
            if (!(intArrayResult instanceof Result.Ok(int[] intArray)))
                return intArrayResult.cast();
            if (intArray.length != 3)
                return new Result.Error<>("Invalid length for Point, expected 3 but got " + intArray.length);
            return new Result.Ok<>(new Vec(intArray[0], intArray[1], intArray[2]));
        }

        @Override
        public @NotNull <D> Result<D> encode(@NotNull Transcoder<D> coder, @Nullable Point value) {
            return new Result.Ok<>(coder.createIntArray(new int[]{
                    (int) value.x(),
                    (int) value.y(),
                    (int) value.z()
            }));
        }
    }

    /**
     * @deprecated Remove once adventure is updated to have change_page be an int.
     */
    @Deprecated
    record IntAsStringImpl() implements Codec<String> {
        @Override
        public @NotNull <D> Result<String> decode(@NotNull Transcoder<D> coder, @NotNull D value) {
            return coder.getInt(value).mapResult(String::valueOf);
        }

        @Override
        public @NotNull <D> Result<D> encode(@NotNull Transcoder<D> coder, @Nullable String value) {
            if (value == null) return new Result.Error<>("null");
            try {
                return new Result.Ok<>(coder.createInt(Integer.parseInt(value)));
            } catch (NumberFormatException ignored) {
                return new Result.Error<>("not an integer: " + value);
            }
        }
    }

}<|MERGE_RESOLUTION|>--- conflicted
+++ resolved
@@ -374,8 +374,7 @@
             }));
         }
     }
-
-<<<<<<< HEAD
+  
     record ComponentImpl() implements Codec<Component> {
         @Override
         public @NotNull <D> Result<Component> decode(@NotNull Transcoder<D> coder, @NotNull D value) {
@@ -409,9 +408,7 @@
             }));
         }
     }
-
-=======
->>>>>>> f71dca7b
+  
     record BlockPositionImpl() implements Codec<Point> {
         @Override
         public @NotNull <D> Result<Point> decode(@NotNull Transcoder<D> coder, @NotNull D value) {
