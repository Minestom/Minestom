--- conflicted
+++ resolved
@@ -4,10 +4,7 @@
 
 @NotNullByDefault
 public final class CoordConversion {
-<<<<<<< HEAD
-=======
     public static final int REGION_SIZE = 512;
->>>>>>> 7620f332
     public static final int SECTION_SIZE = 16;
     public static final int SECTION_BOUND = 15;
     public static final int SECTION_BLOCK_COUNT = SECTION_SIZE * SECTION_SIZE * SECTION_SIZE;
@@ -36,13 +33,8 @@
         return globalToChunk(block);
     }
 
-<<<<<<< HEAD
-    public static int globalToChunk(int xz) {
-        return xz >> 4;
-=======
     public static int globalToSection(int xyz) {
         return xyz >> 4;
->>>>>>> 7620f332
     }
 
     public static int globalToSectionRelative(int xyz) {
@@ -86,8 +78,6 @@
 
     public static int ceilSection(int coordinate) {
         return (coordinate + SECTION_BOUND) & ~SECTION_BOUND;
-<<<<<<< HEAD
-=======
     }
 
     // REGION INDEX
@@ -106,7 +96,6 @@
 
     public static int regionIndexGetZ(long index) {
         return (int) index;
->>>>>>> 7620f332
     }
 
     // CHUNK INDEX
@@ -163,15 +152,12 @@
         final int x = chunkBlockIndexGetX(index) + SECTION_SIZE * chunkX;
         final int y = chunkBlockIndexGetY(index);
         final int z = chunkBlockIndexGetZ(index) + SECTION_SIZE * chunkZ;
-<<<<<<< HEAD
-=======
         return new Vec(x, y, z);
     }
 
     public static Point chunkBlockRelativeGetGlobal(int sectionRelativeX, int y, int sectionRelativeZ, int chunkX, int chunkZ) {
         final int x = sectionRelativeX + 16 * chunkX;
         final int z = sectionRelativeZ + 16 * chunkZ;
->>>>>>> 7620f332
         return new Vec(x, y, z);
     }
 
