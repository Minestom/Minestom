package net.minestom.server.coordinate;

import org.jetbrains.annotations.NotNull;

public final class CoordConversion {
    public static final int SECTION_BLOCK_COUNT = 16 * 16 * 16;

    // COORDINATE CONVERSIONS

    public static int globalToBlock(double xyz) {
        return (int) Math.floor(xyz);
    }

    public static int globalToChunk(double xz) {
        final int block = globalToBlock(xz);
        return globalToChunk(block);
    }

    public static int globalToChunk(int xz) {
        // Assume chunk/section size being 16 (4 bits)
        return xz >> 4;
    }

    public static int globalToSectionRelative(int xyz) {
        return xyz & 0xF;
    }

    public static boolean sectionAligned(int xyz) {
        return globalToSectionRelative(xyz) == 0;
    }

    public static boolean sectionAligned(int x, int y, int z) {
<<<<<<< HEAD
        return globalToSectionRelative(x) == 0 && globalToSectionRelative(y) == 0 && globalToSectionRelative(z) == 0;
=======
        return sectionAligned(x) && sectionAligned(y) && sectionAligned(z);
>>>>>>> 387ee19d
    }

    public static boolean sectionAligned(@NotNull Point point) {
        return sectionAligned(point.blockX(), point.blockY(), point.blockZ());
    }

    public static boolean sectionAligned(@NotNull Point p1, @NotNull Point p2) {
        final int minX = Math.min(p1.blockX(), p2.blockX());
        final int minY = Math.min(p1.blockY(), p2.blockY());
        final int minZ = Math.min(p1.blockZ(), p2.blockZ());
        final int maxX = Math.max(p1.blockX(), p2.blockX());
        final int maxY = Math.max(p1.blockY(), p2.blockY());
        final int maxZ = Math.max(p1.blockZ(), p2.blockZ());
        return sectionAligned(minX, minY, minZ) &&
                globalToSectionRelative(maxX) == 15 && globalToSectionRelative(maxY) == 15 && globalToSectionRelative(maxZ) == 15;
    }

    public static int chunkToRegion(int chunkCoordinate) {
        return chunkCoordinate >> 5;
    }

    public static int chunkToRegionLocal(int chunkCoordinate) {
        return chunkCoordinate & 0x1F;
    }

    public static int floorSection(int coordinate) {
        return coordinate - (coordinate & 0xF);
    }

    public static int ceilSection(int coordinate) {
        return ((coordinate - 1) | 15) + 1;
    }

    // CHUNK INDEX

    public static long chunkIndex(int chunkX, int chunkZ) {
        return (((long) chunkX) << 32) | (chunkZ & 0xffffffffL);
    }

    public static long chunkIndex(@NotNull Point point) {
        return chunkIndex(point.chunkX(), point.chunkZ());
    }

    public static int chunkIndexGetX(long index) {
        return (int) (index >> 32);
    }

    public static int chunkIndexGetZ(long index) {
        return (int) index;
    }

    // BLOCK INDEX FROM CHUNK

    public static int chunkBlockIndex(int x, int y, int z) {
        // Mask x and z to ensure only the lower 4 bits are used.
        x = globalToSectionRelative(x);
        z = globalToSectionRelative(z);

        // Bits layout:
        // bits 0-3: x (4 bits)
        // bits 4-26: absolute value of y (23 bits)
        // bit 27: sign bit of y
        // bits 28-31: z (4 bits)
        return (z << 28)                          // Z component (shifted to the upper 4 bits)
                | (y & 0x80000000) >>> 4          // Y sign bit if y was negative
                | (Math.abs(y) & 0x007FFFFF) << 4 // Y component (23 bits for Y, sign encoded in the 24th)
                | (x);                            // X component (4 bits for X)
    }

    public static int chunkBlockIndexGetX(int index) {
        return index & 0xF; // bits 0-3
    }

    public static int chunkBlockIndexGetY(int index) {
        int y = (index & 0x07FFFFF0) >>> 4;
        if ((index & 0x08000000) != 0) y = -y; // Sign bit set, invert sign
        return y; // 4-28 bits
    }

    public static int chunkBlockIndexGetZ(int index) {
        return (index >>> 28) & 0xF; // bits 28-31
    }

    public static @NotNull Point chunkBlockIndexGetGlobal(int index, int chunkX, int chunkZ) {
        final int x = chunkBlockIndexGetX(index) + 16 * chunkX;
        final int y = chunkBlockIndexGetY(index);
        final int z = chunkBlockIndexGetZ(index) + 16 * chunkZ;
        return new Vec(x, y, z);
    }

    // SECTION INDEX

    public static long sectionIndex(int sectionX, int sectionY, int sectionZ) {
        // Use 21 bits for each, with sign extension
        final long x = sectionX & 0x1FFFFF;
        final long y = sectionY & 0x1FFFFF;
        final long z = sectionZ & 0x1FFFFF;
        return (x << 42) | (y << 21) | z;
    }

    public static int sectionIndexGetX(long index) {
        int x = (int) (index >> 42) & 0x1FFFFF;
        // Sign extension for 21 bits
        if ((x & 0x100000) != 0) x |= ~0x1FFFFF;
        return x;
    }

    public static int sectionIndexGetY(long index) {
        int y = (int) (index >> 21) & 0x1FFFFF;
        if ((y & 0x100000) != 0) y |= ~0x1FFFFF;
        return y;
    }

    public static int sectionIndexGetZ(long index) {
        int z = (int) index & 0x1FFFFF;
        if ((z & 0x100000) != 0) z |= ~0x1FFFFF;
        return z;
    }

    public static long sectionIndexGlobal(int x, int y, int z) {
        final int sectionX = globalToChunk(x);
        final int sectionY = globalToChunk(y);
        final int sectionZ = globalToChunk(z);
        return sectionIndex(sectionX, sectionY, sectionZ);
    }

    // BLOCK INDEX FROM SECTION (0-15 for each coordinate)

    public static int sectionBlockIndex(int x, int y, int z) {
        return (x << 8) | (z << 4) | y;
    }

    public static int sectionBlockIndexGetX(int index) {
        return (index >> 8) & 0xF;
    }

    public static int sectionBlockIndexGetY(int index) {
        return index & 0xF;
    }

    public static int sectionBlockIndexGetZ(int index) {
        return (index >> 4) & 0xF;
    }

    public static long encodeSectionBlockChange(int sectionBlockIndex, long value) {
        // To use with `MultiBlockChangePacket`
        final long blockState = value << 12;
        return blockState | (long) sectionBlockIndex;
    }

    public static long encodeSectionBlockChange(int localX, int localY, int localZ, long value) {
        return encodeSectionBlockChange(sectionBlockIndex(localX, localY, localZ), value);
    }
}<|MERGE_RESOLUTION|>--- conflicted
+++ resolved
@@ -30,11 +30,7 @@
     }
 
     public static boolean sectionAligned(int x, int y, int z) {
-<<<<<<< HEAD
-        return globalToSectionRelative(x) == 0 && globalToSectionRelative(y) == 0 && globalToSectionRelative(z) == 0;
-=======
         return sectionAligned(x) && sectionAligned(y) && sectionAligned(z);
->>>>>>> 387ee19d
     }
 
     public static boolean sectionAligned(@NotNull Point point) {
