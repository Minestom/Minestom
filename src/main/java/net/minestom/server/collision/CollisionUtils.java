package net.minestom.server.collision;

import net.minestom.server.coordinate.Point;
import net.minestom.server.coordinate.Pos;
import net.minestom.server.coordinate.Vec;
import net.minestom.server.entity.Entity;
import net.minestom.server.instance.Chunk;
import net.minestom.server.instance.Instance;
import net.minestom.server.instance.WorldBorder;
import net.minestom.server.utils.chunk.ChunkUtils;
import org.jetbrains.annotations.NotNull;

import java.util.Arrays;
import java.util.function.DoubleUnaryOperator;

public class CollisionUtils {

    /**
     * Moves an entity with physics applied (ie checking against blocks)
     *
     * @param entity the entity to move
     * @return the result of physics simulation
     */
    public static PhysicsResult handlePhysics(@NotNull Entity entity, @NotNull Vec deltaPosition) {
        // TODO handle collisions with nearby entities (should it be done here?)
        final Instance instance = entity.getInstance();
        final Chunk originChunk = entity.getChunk();
        final Pos currentPosition = entity.getPosition();
        final BoundingBox boundingBox = entity.getBoundingBox();

        boolean xCollision = false, yCollision = false, zCollision = false;
        double stepSizeX = 0, stepSizeY = 0, stepSizeZ = 0;
        //Reuse array
        double[] displacement = new double[4];

        if (deltaPosition.y() != 0) {
            stepSizeY = stepAxis(instance, originChunk, Axis.Y, deltaPosition.y(),
                    deltaPosition.y() > 0 ? boundingBox.getTopFace() : boundingBox.getBottomFace(), displacement);
            yCollision = stepSizeY != deltaPosition.y();
        }

        if (deltaPosition.x() != 0) {
            stepSizeX = stepAxis(instance, originChunk, Axis.X, deltaPosition.x(),
                    deltaPosition.x() < 0 ? boundingBox.getLeftFace() : boundingBox.getRightFace(), displacement);
            xCollision = stepSizeX != deltaPosition.x();
        }

        if (deltaPosition.z() != 0) {
            stepSizeZ = stepAxis(instance, originChunk, Axis.Z, deltaPosition.z(),
                    deltaPosition.z() > 0 ? boundingBox.getBackFace() : boundingBox.getFrontFace(), displacement);
            zCollision = stepSizeZ != deltaPosition.z();
        }

        return new PhysicsResult(currentPosition.add(stepSizeX, stepSizeY, stepSizeZ),
                new Vec(xCollision ? 0 : deltaPosition.x(),
                        yCollision ? 0 : deltaPosition.y(),
                        zCollision ? 0 : deltaPosition.z()),
                yCollision && deltaPosition.y() < 0);
    }

    /**
     * Steps on a single axis. Checks against collisions for each point of 'corners'. This method assumes that startPosition is valid.
     * Immediately return false if corners is of length 0.
     *
     * @param instance   instance to check blocks from
     * @param axis       step direction. Works best if unit vector and aligned to an axis
     * @param stepAmount how much to step in the direction (in blocks)
     * @param corners    the corners to check against
     * @return maximum step before collision
     */
    private static double stepAxis(final Instance instance, final Chunk originChunk, final Axis axis, final double stepAmount, final Vec[] corners, final double[] displacement) {
        if (corners.length == 0)
            return stepAmount; // avoid degeneracy in following computations

        final double sign = Math.signum(stepAmount);
        int blockLength = (int) stepAmount;
        final double remainingLength = stepAmount - blockLength;
        blockLength = Math.abs(blockLength);

        // used to determine if 'remainingLength' should be used
        boolean collisionFound = false;

        double totalStep = 0;
        for (int i = 0; i < blockLength; i++) {
            final double possibleStep = stepOnce(instance, originChunk, axis, sign, corners, sign, displacement);
            totalStep += possibleStep;
            if (possibleStep != sign) {
                collisionFound = true;
                break;
            }
        }

        // add remainingLength
        if (!collisionFound) {
            totalStep += stepOnce(instance, originChunk, axis, remainingLength, corners, sign, displacement);
        }

        return totalStep;
    }

    /**
     * Steps no more than 1 block once on the given axis.
     *
     * @param instance instance to get blocks from
     * @param axis     the axis to move along
     * @param corners  the corners of the bounding box to consider
     * @return the maximum distance without collision
     */
    private static double stepOnce(final Instance instance, final Chunk originChunk, final Axis axis, final double amount, final Vec[] corners, final double signum, final double[] displacement) {
        // Step each corner
        for (int cornerIndex = 0; cornerIndex < corners.length; cornerIndex++) {
            final Vec originalCorner = corners[cornerIndex];
            // New corner without colliding with something
            final Point newCorner = axis.with.apply(originalCorner, o -> o + amount);

            final Chunk chunk = ChunkUtils.retrieve(instance, originChunk, newCorner);
            // TODO: block collision boxes, for the moment, always consider a full block
            // Check for collision
            if (!ChunkUtils.isLoaded(chunk) /*collision on chunk border*/ ||
<<<<<<< HEAD
                    (chunk.getBlock(newCorner).isSolid()) /*collision with a solid block*/) {
                displacement[cornerIndex] = (axis.get.apply(originalCorner) - Math.floor(axis.get.apply(newCorner))) + signum == -1 ? 1 : 0;
                if (displacement[cornerIndex] == 0) {
                    // There won't be anything closer to zero
                    return 0;
                }
=======
                    chunk.getBlock(newCorner).isSolid() /*collision with a solid block*/) {
                displacement[cornerIndex] = (axis.get.get(originalCorner) - Math.floor(axis.get.get(newCorner))) + signum == -1 ? 1 : 0;
>>>>>>> b875dda5
                continue;
            }
            // No collision, entire step is possible
            displacement[cornerIndex] = amount;
        }
        if (signum < 0) {
            return Arrays.stream(displacement).max().orElse(0);
        } else {
            return Arrays.stream(displacement).min().orElse(0);
        }
    }

    /**
     * Applies world border collision.
     *
     * @param instance        the instance where the world border is
     * @param currentPosition the current position
     * @param newPosition     the future target position
     * @return the position with the world border collision applied (can be {@code newPosition} if not changed)
     */
    public static @NotNull Pos applyWorldBorder(@NotNull Instance instance,
                                                @NotNull Pos currentPosition, @NotNull Pos newPosition) {
        final WorldBorder worldBorder = instance.getWorldBorder();
        final WorldBorder.CollisionAxis collisionAxis = worldBorder.getCollisionAxis(newPosition);
        switch (collisionAxis) {
            case NONE:
                // Apply velocity + gravity
                return newPosition;
            case BOTH:
                // Apply Y velocity/gravity
                return new Pos(currentPosition.x(), newPosition.y(), currentPosition.z());
            case X:
                // Apply Y/Z velocity/gravity
                return new Pos(currentPosition.x(), newPosition.y(), newPosition.z());
            case Z:
                // Apply X/Y velocity/gravity
                return new Pos(newPosition.x(), newPosition.y(), currentPosition.z());
        }
        throw new IllegalStateException("Something weird happened...");
    }

    public static class PhysicsResult {
        private final Pos newPosition;
        private final Vec newVelocity;
        private final boolean isOnGround;

        public PhysicsResult(Pos newPosition, Vec newVelocity, boolean isOnGround) {
            this.newPosition = newPosition;
            this.newVelocity = newVelocity;
            this.isOnGround = isOnGround;
        }

        public Pos newPosition() {
            return newPosition;
        }

        public Vec newVelocity() {
            return newVelocity;
        }

        public boolean isOnGround() {
            return isOnGround;
        }
    }

    enum Axis {
        X(Point::x, Point::withX),
        Y(Point::y, Point::withY),
        Z(Point::z, Point::withZ);

        final Get get;
        final With with;

        Axis(Get get, With with) {
            this.get = get;
            this.with = with;
        }
    }

    @FunctionalInterface
    private interface Get {
        double get(Point point);
    }

    @FunctionalInterface
    private interface With {
        Point apply(Point point, DoubleUnaryOperator operator);
    }
}<|MERGE_RESOLUTION|>--- conflicted
+++ resolved
@@ -117,17 +117,12 @@
             // TODO: block collision boxes, for the moment, always consider a full block
             // Check for collision
             if (!ChunkUtils.isLoaded(chunk) /*collision on chunk border*/ ||
-<<<<<<< HEAD
                     (chunk.getBlock(newCorner).isSolid()) /*collision with a solid block*/) {
-                displacement[cornerIndex] = (axis.get.apply(originalCorner) - Math.floor(axis.get.apply(newCorner))) + signum == -1 ? 1 : 0;
+                displacement[cornerIndex] = (axis.get.get(originalCorner) - Math.floor(axis.get.get(newCorner))) + signum == -1 ? 1 : 0;
                 if (displacement[cornerIndex] == 0) {
                     // There won't be anything closer to zero
                     return 0;
                 }
-=======
-                    chunk.getBlock(newCorner).isSolid() /*collision with a solid block*/) {
-                displacement[cornerIndex] = (axis.get.get(originalCorner) - Math.floor(axis.get.get(newCorner))) + signum == -1 ? 1 : 0;
->>>>>>> b875dda5
                 continue;
             }
             // No collision, entire step is possible
