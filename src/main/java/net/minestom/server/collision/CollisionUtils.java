package net.minestom.server.collision;

import net.minestom.server.entity.Entity;
import net.minestom.server.instance.Chunk;
import net.minestom.server.instance.Instance;
import net.minestom.server.instance.WorldBorder;
import net.minestom.server.instance.block.Block;
import net.minestom.server.utils.BlockPosition;
import net.minestom.server.utils.Position;
import net.minestom.server.utils.Vector;
import net.minestom.server.utils.chunk.ChunkUtils;
import org.jetbrains.annotations.NotNull;

public class CollisionUtils {

    private static final Vector Y_AXIS = new Vector(0, 1, 0);
    private static final Vector X_AXIS = new Vector(1, 0, 0);
    private static final Vector Z_AXIS = new Vector(0, 0, 1);

    /**
     * Moves an entity with physics applied (ie checking against blocks)
     *
     * @param entity        the entity to move
     * @param positionOut   the Position object in which the new position will be saved
     */
    public static void handlePhysics(@NotNull Entity entity, @NotNull Position positionOut) {
        // TODO handle collisions with nearby entities (should it be done here?)
        // TODO fix calculation for large velocities
        final Instance instance = entity.getInstance();
        final Chunk originChunk = entity.getChunk();
        final Position currentPosition = entity.getPosition();
        final BoundingBox boundingBox = entity.getBoundingBox();
        final Vector velocity = entity.getVelocity();

        Vector intermediaryPosition = new Vector();
<<<<<<< HEAD
        final boolean yCollision = stepAxis(instance, currentPosition.toVector(), Y_AXIS, velocity.getY(),
                intermediaryPosition,
                velocity.getY() > 0 ? boundingBox.getTopFace() : boundingBox.getBottomFace()
        );

        final boolean xCollision = stepAxis(instance, intermediaryPosition, X_AXIS, velocity.getX(),
                intermediaryPosition,
                velocity.getX() < 0 ? boundingBox.getLeftFace() : boundingBox.getRightFace()
        );

        final boolean zCollision = stepAxis(instance, intermediaryPosition, Z_AXIS, velocity.getZ(),
                intermediaryPosition,
                velocity.getZ() > 0 ? boundingBox.getBackFace() : boundingBox.getFrontFace()
        );
=======
        boolean yCollision = stepAxis(instance, originChunk, currentPosition.toVector(), Y_AXIS, deltaPosition.getY(),
                intermediaryPosition,
                deltaPosition.getY() > 0 ? boundingBox.getTopFace() : boundingBox.getBottomFace());

        boolean xCollision = stepAxis(instance, originChunk, intermediaryPosition, X_AXIS, deltaPosition.getX(),
                intermediaryPosition,
                deltaPosition.getX() < 0 ? boundingBox.getLeftFace() : boundingBox.getRightFace());

        boolean zCollision = stepAxis(instance, originChunk, intermediaryPosition, Z_AXIS, deltaPosition.getZ(),
                intermediaryPosition,
                deltaPosition.getZ() > 0 ? boundingBox.getBackFace() : boundingBox.getFrontFace());
>>>>>>> 20ed4926

        positionOut.setX(intermediaryPosition.getX());
        positionOut.setY(intermediaryPosition.getY());
        positionOut.setZ(intermediaryPosition.getZ());

        if (xCollision) {
            velocity.setX(0f);
        }
        if (yCollision) {
            entity.setOnGround(velocity.getY() < 0);
            velocity.setY(0f);
        } else {
            entity.setOnGround(false);
        }
        if (zCollision) {
            velocity.setZ(0f);
        }
    }

    /**
     * Steps on a single axis. Checks against collisions for each point of 'corners'. This method assumes that startPosition is valid.
     * Immediately return false if corners is of length 0.
     *
     * @param instance      instance to check blocks from
     * @param startPosition starting position for stepping, can be intermediary position from last step
     * @param axis          step direction. Works best if unit vector and aligned to an axis
     * @param stepAmount    how much to step in the direction (in blocks)
     * @param positionOut   the vector in which to store the new position
     * @param corners       the corners to check against
     * @return true if a collision has been found
     */
    private static boolean stepAxis(Instance instance,
                                    Chunk originChunk,
                                    Vector startPosition, Vector axis,
                                    double stepAmount, Vector positionOut,
                                    Vector... corners) {
        positionOut.copy(startPosition);
        if (corners.length == 0)
            return false; // avoid degeneracy in following computations
        // perform copies to allow in place modifications
        // prevents making a lot of new objects. Well at least it reduces the count
        BlockPosition[] cornerPositions = new BlockPosition[corners.length];
        Vector[] cornersCopy = new Vector[corners.length];
        for (int i = 0; i < corners.length; i++) {
            cornersCopy[i] = corners[i].clone();
            cornerPositions[i] = new BlockPosition(corners[i]);
        }

        final double sign = Math.signum(stepAmount);
        final int blockLength = (int) stepAmount;
        final double remainingLength = stepAmount - blockLength;
        // used to determine if 'remainingLength' should be used
        boolean collisionFound = false;
        for (int i = 0; i < Math.abs(blockLength); i++) {
            if (!stepOnce(instance, originChunk, axis, sign, cornersCopy, cornerPositions)) {
                collisionFound = true;
            }
            if (collisionFound) {
                break;
            }
        }

        // add remainingLength
        if (!collisionFound) {
            Vector direction = new Vector();
            direction.copy(axis);
            collisionFound = !stepOnce(instance, originChunk, direction, remainingLength, cornersCopy, cornerPositions);
        }

        // find the corner which moved the least
        double smallestDisplacement = Double.POSITIVE_INFINITY;
        for (int i = 0; i < corners.length; i++) {
            final double displacement = corners[i].distance(cornersCopy[i]);
            if (displacement < smallestDisplacement) {
                smallestDisplacement = displacement;
            }
        }

        positionOut.copy(startPosition);
        positionOut.add(smallestDisplacement * axis.getX() * sign, smallestDisplacement * axis.getY() * sign, smallestDisplacement * axis.getZ() * sign);
        return collisionFound;
    }

    /**
     * Steps once (by a length of 1 block) on the given axis.
     *
     * @param instance        instance to get blocks from
     * @param axis            the axis to move along
     * @param amount
     * @param cornersCopy     the corners of the bounding box to consider (mutable)
     * @param cornerPositions the corners, converted to BlockPosition (mutable)
     * @return false if this method encountered a collision
     */
    private static boolean stepOnce(Instance instance,
                                    Chunk originChunk,
                                    Vector axis, double amount, Vector[] cornersCopy, BlockPosition[] cornerPositions) {
        final double sign = Math.signum(amount);
        for (int cornerIndex = 0; cornerIndex < cornersCopy.length; cornerIndex++) {
            Vector corner = cornersCopy[cornerIndex];
            BlockPosition blockPos = cornerPositions[cornerIndex];
            corner.add(axis.getX() * amount, axis.getY() * amount, axis.getZ() * amount);
            blockPos.setX((int) Math.floor(corner.getX()));
            blockPos.setY((int) Math.floor(corner.getY()));
            blockPos.setZ((int) Math.floor(corner.getZ()));

            Chunk chunk = originChunk;
            if (!ChunkUtils.same(originChunk, blockPos.getX(), blockPos.getZ())) {
                chunk = instance.getChunkAt(blockPos);
                if (!ChunkUtils.isLoaded(chunk)) {
                    // Collision at chunk border
                    return false;
                }
            }

            final short blockStateId = chunk.getBlockStateId(blockPos.getX(), blockPos.getY(), blockPos.getZ());
            final Block block = Block.fromStateId(blockStateId);

            // TODO: block collision boxes
            // TODO: for the moment, always consider a full block
            if (block.isSolid()) {
                corner.subtract(axis.getX() * amount, axis.getY() * amount, axis.getZ() * amount);

                if (Math.abs(axis.getX()) > 10e-16) {
                    corner.setX(blockPos.getX() - axis.getX() * sign);
                }
                if (Math.abs(axis.getY()) > 10e-16) {
                    corner.setY(blockPos.getY() - axis.getY() * sign);
                }
                if (Math.abs(axis.getZ()) > 10e-16) {
                    corner.setZ(blockPos.getZ() - axis.getZ() * sign);
                }

                return false;
            }
        }
        return true;
    }

    /**
     * Applies world border collision.
     *
     * @param instance        the instance where the world border is
     * @param currentPosition the current position
     * @param newPosition     the future target position
     * @return the position with the world border collision applied (can be {@code newPosition} if not changed)
     */
    @NotNull
    public static Position applyWorldBorder(@NotNull Instance instance,
                                            @NotNull Position currentPosition, @NotNull Position newPosition) {
        final WorldBorder worldBorder = instance.getWorldBorder();
        final WorldBorder.CollisionAxis collisionAxis = worldBorder.getCollisionAxis(newPosition);
        switch (collisionAxis) {
            case NONE:
                // Apply velocity + gravity
                return newPosition;
            case BOTH:
                // Apply Y velocity/gravity
                return new Position(currentPosition.getX(), newPosition.getY(), currentPosition.getZ());
            case X:
                // Apply Y/Z velocity/gravity
                return new Position(currentPosition.getX(), newPosition.getY(), newPosition.getZ());
            case Z:
                // Apply X/Y velocity/gravity
                return new Position(newPosition.getX(), newPosition.getY(), currentPosition.getZ());
        }
        throw new IllegalStateException("Something weird happened...");
    }

}<|MERGE_RESOLUTION|>--- conflicted
+++ resolved
@@ -33,34 +33,20 @@
         final Vector velocity = entity.getVelocity();
 
         Vector intermediaryPosition = new Vector();
-<<<<<<< HEAD
-        final boolean yCollision = stepAxis(instance, currentPosition.toVector(), Y_AXIS, velocity.getY(),
+        final boolean yCollision = stepAxis(instance, originChunk, currentPosition.toVector(), Y_AXIS, velocity.getY(),
                 intermediaryPosition,
                 velocity.getY() > 0 ? boundingBox.getTopFace() : boundingBox.getBottomFace()
         );
 
-        final boolean xCollision = stepAxis(instance, intermediaryPosition, X_AXIS, velocity.getX(),
+        final boolean xCollision = stepAxis(instance, originChunk, intermediaryPosition, X_AXIS, velocity.getX(),
                 intermediaryPosition,
                 velocity.getX() < 0 ? boundingBox.getLeftFace() : boundingBox.getRightFace()
         );
 
-        final boolean zCollision = stepAxis(instance, intermediaryPosition, Z_AXIS, velocity.getZ(),
+        final boolean zCollision = stepAxis(instance, originChunk, intermediaryPosition, Z_AXIS, velocity.getZ(),
                 intermediaryPosition,
                 velocity.getZ() > 0 ? boundingBox.getBackFace() : boundingBox.getFrontFace()
         );
-=======
-        boolean yCollision = stepAxis(instance, originChunk, currentPosition.toVector(), Y_AXIS, deltaPosition.getY(),
-                intermediaryPosition,
-                deltaPosition.getY() > 0 ? boundingBox.getTopFace() : boundingBox.getBottomFace());
-
-        boolean xCollision = stepAxis(instance, originChunk, intermediaryPosition, X_AXIS, deltaPosition.getX(),
-                intermediaryPosition,
-                deltaPosition.getX() < 0 ? boundingBox.getLeftFace() : boundingBox.getRightFace());
-
-        boolean zCollision = stepAxis(instance, originChunk, intermediaryPosition, Z_AXIS, deltaPosition.getZ(),
-                intermediaryPosition,
-                deltaPosition.getZ() > 0 ? boundingBox.getBackFace() : boundingBox.getFrontFace());
->>>>>>> 20ed4926
 
         positionOut.setX(intermediaryPosition.getX());
         positionOut.setY(intermediaryPosition.getY());
