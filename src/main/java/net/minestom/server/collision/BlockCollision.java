--- conflicted
+++ resolved
@@ -265,18 +265,10 @@
             checkBlock = Block.STONE; // Generic full block
         }
         boolean hitBlock = false;
-<<<<<<< HEAD
-        final Pos blockPos = new Pos(blockX, blockY, blockZ);
-        System.out.println("Checking " + blockPos);
-
-=======
->>>>>>> 5604d6de
+
         if (checkBlock.isSolid()) {
             final Vec blockPos = new Vec(blockX, blockY, blockZ);
             hitBlock = checkBlock.registry().collisionShape().intersectBoxSwept(entityPosition, entityVelocity, blockPos, boundingBox, finalResult);
-
-            if (hitBlock)
-                System.out.println("Hit " + blockPos);
         }
         return hitBlock;
     }
