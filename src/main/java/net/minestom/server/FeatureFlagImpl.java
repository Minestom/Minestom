package net.minestom.server;

import net.kyori.adventure.key.Key;
import net.minestom.server.registry.BuiltinRegistries;
import net.minestom.server.registry.Registry;
import net.minestom.server.registry.RegistryData;
<<<<<<< HEAD
import net.minestom.server.registry.RegistryKey;
import org.jetbrains.annotations.NotNull;
import org.jetbrains.annotations.UnknownNullability;

record FeatureFlagImpl(@NotNull RegistryData.FeatureFlagEntry registry) implements FeatureFlag {
    static final Registry<FeatureFlag> REGISTRY = RegistryData.createStaticRegistry(BuiltinRegistries.FEATURE_FLAG,
            (namespace, properties) -> new FeatureFlagImpl(RegistryData.featureFlag(namespace, properties)));

    static @UnknownNullability FeatureFlag get(@NotNull RegistryKey<FeatureFlag> key) {
        return REGISTRY.get(key);
=======
import org.jetbrains.annotations.UnknownNullability;

record FeatureFlagImpl(RegistryData.FeatureFlagEntry registry) implements FeatureFlag {
    static final Registry<FeatureFlag> REGISTRY = RegistryData.createStaticRegistry(Key.key("feature_flag"),
            (namespace, properties) -> new FeatureFlagImpl(RegistryData.featureFlag(namespace, properties)));

    static @UnknownNullability FeatureFlag get(String key) {
        return REGISTRY.get(Key.key(key));
>>>>>>> 25213d30
    }

    @Override
    public Key key() {
        return registry.key();
    }

    @Override
    public int id() {
        return registry.id();
    }
}<|MERGE_RESOLUTION|>--- conflicted
+++ resolved
@@ -4,27 +4,14 @@
 import net.minestom.server.registry.BuiltinRegistries;
 import net.minestom.server.registry.Registry;
 import net.minestom.server.registry.RegistryData;
-<<<<<<< HEAD
-import net.minestom.server.registry.RegistryKey;
-import org.jetbrains.annotations.NotNull;
 import org.jetbrains.annotations.UnknownNullability;
 
-record FeatureFlagImpl(@NotNull RegistryData.FeatureFlagEntry registry) implements FeatureFlag {
+record FeatureFlagImpl(RegistryData.FeatureFlagEntry registry) implements FeatureFlag {
     static final Registry<FeatureFlag> REGISTRY = RegistryData.createStaticRegistry(BuiltinRegistries.FEATURE_FLAG,
             (namespace, properties) -> new FeatureFlagImpl(RegistryData.featureFlag(namespace, properties)));
 
-    static @UnknownNullability FeatureFlag get(@NotNull RegistryKey<FeatureFlag> key) {
+    static @UnknownNullability FeatureFlag get(RegistryKey<FeatureFlag> key) {
         return REGISTRY.get(key);
-=======
-import org.jetbrains.annotations.UnknownNullability;
-
-record FeatureFlagImpl(RegistryData.FeatureFlagEntry registry) implements FeatureFlag {
-    static final Registry<FeatureFlag> REGISTRY = RegistryData.createStaticRegistry(Key.key("feature_flag"),
-            (namespace, properties) -> new FeatureFlagImpl(RegistryData.featureFlag(namespace, properties)));
-
-    static @UnknownNullability FeatureFlag get(String key) {
-        return REGISTRY.get(Key.key(key));
->>>>>>> 25213d30
     }
 
     @Override
