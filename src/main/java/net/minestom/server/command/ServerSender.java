package net.minestom.server.command;

import net.minestom.server.command.builder.CommandContext;
import net.kyori.adventure.audience.Audience;
import net.minestom.server.command.builder.Arguments;
import net.minestom.server.permission.Permission;
import net.minestom.server.permission.verifier.PermissionVerifier;
import net.minestom.server.permission.verifier.WildcardPermissionVerifier;
import org.jetbrains.annotations.NotNull;

import java.util.Collections;
import java.util.HashSet;
import java.util.Set;
import java.util.concurrent.CopyOnWriteArraySet;

/**
 * Sender used in {@link CommandManager#executeServerCommand(String)}.
 * <p>
<<<<<<< HEAD
 * Be aware that {@link #sendMessage(String)} is empty on purpose because the purpose
 * of this sender is to process the data of {@link CommandContext#getReturnData()}.
 *
 * TODO replace with command executor option?
=======
 * Although this class implemented {@link CommandSender} and thus {@link Audience}, no
 * data can be sent to this sender because it's purpose is to process the data of
 * {@link CommandContext#getReturnData()}.
>>>>>>> 66ab1bb5
 */
public class ServerSender implements CommandSender {

    private final Set<Permission> permissions = new CopyOnWriteArraySet<>();
    private final Set<PermissionVerifier> permissionVerifiers = new CopyOnWriteArraySet<>();

    public ServerSender() {
        addVerifier(new WildcardPermissionVerifier());
    }

    @NotNull
    @Override
    public Set<Permission> getAllPermissions() {
        return permissions;
    }

    @NotNull
    @Override
    public Set<PermissionVerifier> getVerifiers() {
        return permissionVerifiers;
    }
}<|MERGE_RESOLUTION|>--- conflicted
+++ resolved
@@ -16,16 +16,9 @@
 /**
  * Sender used in {@link CommandManager#executeServerCommand(String)}.
  * <p>
-<<<<<<< HEAD
- * Be aware that {@link #sendMessage(String)} is empty on purpose because the purpose
- * of this sender is to process the data of {@link CommandContext#getReturnData()}.
- *
- * TODO replace with command executor option?
-=======
  * Although this class implemented {@link CommandSender} and thus {@link Audience}, no
  * data can be sent to this sender because it's purpose is to process the data of
  * {@link CommandContext#getReturnData()}.
->>>>>>> 66ab1bb5
  */
 public class ServerSender implements CommandSender {
 
