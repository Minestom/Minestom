package net.minestom.server.command;

import it.unimi.dsi.fastutil.Pair;
import it.unimi.dsi.fastutil.ints.IntArrayList;
import it.unimi.dsi.fastutil.ints.IntList;
import net.minestom.server.command.builder.*;
import net.minestom.server.command.builder.arguments.Argument;
import net.minestom.server.command.builder.arguments.minecraft.SuggestionType;
import net.minestom.server.command.builder.condition.CommandCondition;
import net.minestom.server.command.builder.exception.CommandException;
import net.minestom.server.entity.Player;
import net.minestom.server.event.EventDispatcher;
import net.minestom.server.event.player.PlayerCommandEvent;
import net.minestom.server.network.packet.server.play.DeclareCommandsPacket;
import net.minestom.server.utils.ArrayUtils;
import net.minestom.server.utils.callback.CommandCallback;
import org.jetbrains.annotations.NotNull;
import org.jetbrains.annotations.Nullable;

import java.util.*;

/**
 * Manager used to register and execute {@link Command Command}s.<br>
 * It is also possible to simulate a sender executing a command using {@link #execute(CommandOrigin, StringReader)}.
 */
public final class CommandManager {

    public static final String COMMAND_PREFIX = "/";

    public static final @NotNull CommandCallback STANDARD_UNKNOWN_COMMAND_CALLBACK = (origin, command) -> {
        origin.sender().sendMessage(CommandException.COMMAND_UNKNOWN_COMMAND.generateComponent());
        origin.sender().sendMessage(command.generateContextMessage());
    };

    public static final @NotNull CommandExecutor STANDARD_DEFAULT_EXECUTOR = (origin, context) -> {
        origin.sender().sendMessage(CommandException.COMMAND_UNKNOWN_COMMAND.generateComponent());
        if (context.getException() != null) {
            origin.sender().sendMessage(context.getException().generateContextMessage());
        } else {
            origin.sender().sendMessage(FixedStringReader.generateContextMessage(context.getMessage(), context.getStartingPosition()));
        }
    };

    private final ServerSender serverSender = new ServerSender();
    private final ConsoleSender consoleSender = new ConsoleSender();

    private final CommandDispatcher dispatcher = new CommandDispatcher();

    private CommandCallback unknownCommandCallback;

    public CommandManager() {
    }

    /**
     * Registers a {@link Command}. This method does nothing if the command was already registered.
     *
     * @param command the command to register
     */
    public synchronized void register(@NotNull Command command) {
        this.dispatcher.register(command);
    }

    /**
     * Unregisters a {@link Command}. This method does nothing if the command was not already registered.
     *
     * @param command the command to remove
     */
    public void unregister(@NotNull Command command) {
        this.dispatcher.unregister(command);
    }

    /**
     * Gets a {@link Command} that has an alias that the provided reader starts with. This method reads from the
     * provided reader if a command was found because it is possible that the client may not know which alias was found.
     *
     * @param reader the reader to read from
     * @return the command that was found, or null if there was not a command found
     */
    public @Nullable Command findCommand(@NotNull StringReader reader) {
        return dispatcher.findCommand(reader);
    }

    /**
     * Find any command that has been registered to this manager's dispatcher and has the provided input as one of its
     * aliases.
     */
    public @Nullable Command findCommand(@NotNull String input) {
        return dispatcher.findCommand(input);
    }

    /**
     * Executes a command for a {@link CommandOrigin}.
     *
     * @param origin the origin of the command
     * @param command the reader that should be read from (without the prefix)
     * @return the execution result
     */
    public @NotNull CommandResult execute(@NotNull CommandOrigin origin, @NotNull StringReader command) {
        if (origin.entity() instanceof Player player) {
            PlayerCommandEvent event = new PlayerCommandEvent(player, command);
            EventDispatcher.call(event);
            if (event.isCancelled()) {
                return new CommandResult(CommandResult.Type.CANCELLED, event.getCommand().all(), event.getCommand().position(), null);
            }
            command = event.getCommand();
        }
        final CommandResult result = dispatcher.execute(origin, command);
        if (result.type() == CommandResult.Type.UNKNOWN_COMMAND && this.unknownCommandCallback != null) {
            this.unknownCommandCallback.apply(origin, command);
        }
        return result;
    }

    /**
     * Executes the command using a {@link ServerSender}. This can be used
     * to run a silent command (nothing is printed to console).
     *
     * @see #execute(CommandOrigin, StringReader)
     */
    public @NotNull CommandResult executeServerCommand(@NotNull StringReader command) {
        return execute(new CommandOrigin(serverSender, null, null, null), command);
    }

    public @NotNull CommandDispatcher getDispatcher() {
        return dispatcher;
    }

    /**
     * Gets the callback executed once an unknown command is run.
     *
     * @return the unknown command callback, null if not any
     */
    public @Nullable CommandCallback getUnknownCommandCallback() {
        return unknownCommandCallback;
    }

    /**
     * Sets the callback executed once an unknown command is run.
     *
     * @param unknownCommandCallback the new unknown command callback,
     *                               setting it to null mean that nothing will be executed
     */
    public void setUnknownCommandCallback(@Nullable CommandCallback unknownCommandCallback) {
        this.unknownCommandCallback = unknownCommandCallback;
    }

    /**
     * Gets the {@link ConsoleSender} (which is used as a {@link CommandSender}).
     *
     * @return the {@link ConsoleSender}
     */
    public @NotNull ConsoleSender getConsoleSender() {
        return consoleSender;
    }

    /**
     * Gets the {@link DeclareCommandsPacket} for a specific player.
     * <p>
     * Can be used to update a player auto-completion list.
     *
     * @param player the player to get the commands packet
     * @return the {@link DeclareCommandsPacket} for {@code player}
     */
    public @NotNull DeclareCommandsPacket createDeclareCommandsPacket(@NotNull Player player) {
        return buildPacket(player);
    }

    /**
     * Builds the {@link DeclareCommandsPacket} for a {@link Player}.
     *
     * @param player the player to build the packet for
     * @return the commands packet for the specific player
     */
    private @NotNull DeclareCommandsPacket buildPacket(@NotNull Player player) {
        List<DeclareCommandsPacket.Node> nodes = new ArrayList<>();
        // Contains the children of the main node (all commands name)
        IntList rootChildren = new IntArrayList();

        // Root node
        DeclareCommandsPacket.Node rootNode = new DeclareCommandsPacket.Node();
        rootNode.flags = 0;
        nodes.add(rootNode);

        Map<Command, Integer> commandIdentityMap = new IdentityHashMap<>();
        Map<Argument<?>, Integer> argumentIdentityMap = new IdentityHashMap<>();

        List<Pair<String, NodeMaker.Request>> nodeRequests = new ArrayList<>();

        // Brigadier-like commands
        for (Command command : dispatcher.getCommands()) {
            final int commandNodeIndex = serializeCommand(CommandOrigin.ofPlayer(player), command, nodes, rootChildren, commandIdentityMap, argumentIdentityMap, nodeRequests);
            commandIdentityMap.put(command, commandNodeIndex);
        }

<<<<<<< HEAD
        // Answer to all node requests
        for (Pair<String, NodeMaker.Request> pair : nodeRequests) {
            String input = pair.left();
            NodeMaker.Request request = pair.right();

            final CommandQueryResult commandQueryResult = CommandParser.findCommand(dispatcher, input);
            if (commandQueryResult == null) {
                // Invalid command, return root node
                request.retrieve(0);
                continue;
            }

            final ArgumentQueryResult queryResult = CommandParser.findEligibleArgument(commandQueryResult.command(),
                    commandQueryResult.args(), input, false, true, syntax -> true, argument -> true);
            if (queryResult == null) {
                // Invalid argument, return command node (default to root)
                final int commandNode = commandIdentityMap.getOrDefault(commandQueryResult.command(), 0);
                request.retrieve(commandNode);
                continue;
            }

            // Retrieve argument node
            final int argumentNode = argumentIdentityMap.getOrDefault(queryResult.argument(), 0);
            request.retrieve(argumentNode);
        }
=======
>>>>>>> 3c4ef62b
        // Add root node children
        rootNode.children = rootChildren.toIntArray();
        return new DeclareCommandsPacket(nodes, 0);
    }

    private int serializeCommand(CommandOrigin origin, Command command,
                                 List<DeclareCommandsPacket.Node> nodes,
                                 IntList rootChildren,
                                 Map<Command, Integer> commandIdentityMap,
                                 Map<Argument<?>, Integer> argumentIdentityMap,
                                 List<Pair<String, NodeMaker.Request>> nodeRequests) {
        // Check if player should see this command
        final CommandCondition commandCondition = command.getCondition();
        if (commandCondition != null) {
            // Do not show command if return false
            if (!commandCondition.canUse(origin, null, -1)) {
                return -1;
            }
        }

        // The main root of this command
        IntList cmdChildren = new IntArrayList();
        final Collection<CommandSyntax> syntaxes = command.getSyntaxes();

        // Create command for main name
        final DeclareCommandsPacket.Node mainNode = createCommandNodes(origin, nodes, cmdChildren,
                command.getName(), syntaxes, rootChildren, argumentIdentityMap, nodeRequests);
        final int mainNodeIndex = nodes.indexOf(mainNode);

        // Serialize all the subcommands
        for (Command subcommand : command.getSubcommands()) {
            final int subNodeIndex = serializeCommand(origin, subcommand, nodes, cmdChildren, commandIdentityMap, argumentIdentityMap, nodeRequests);
            if (subNodeIndex != -1) {
                mainNode.children = ArrayUtils.concatenateIntArrays(mainNode.children, new int[]{subNodeIndex});
                commandIdentityMap.put(subcommand, subNodeIndex);
            }
        }

        // Use redirection to hook aliases with the command
        for (String alias : command.getAliases()) {
            DeclareCommandsPacket.Node aliasNode = new DeclareCommandsPacket.Node();
            aliasNode.flags = DeclareCommandsPacket.getFlag(DeclareCommandsPacket.NodeType.LITERAL,
                    false, true, false);
            aliasNode.name = alias;
            aliasNode.redirectedNode = mainNodeIndex;

            addCommandNameNode(aliasNode, rootChildren, nodes);
        }

        return mainNodeIndex;
    }

    /**
     * Adds the command's syntaxes to the nodes list.
     *
     * @param origin       the origin of this
     * @param nodes        the nodes of the packet
     * @param cmdChildren  the main root of this command
     * @param name         the name of the command (or the alias)
     * @param syntaxes     the syntaxes of the command
     * @param rootChildren the children of the main node (all commands name)
     * @return The index of the main node for alias redirection
     */
    private DeclareCommandsPacket.Node createCommandNodes(@NotNull CommandOrigin origin,
                                                          @NotNull List<DeclareCommandsPacket.Node> nodes,
                                                          @NotNull IntList cmdChildren,
                                                          @NotNull String name,
                                                          @NotNull Collection<CommandSyntax> syntaxes,
                                                          @NotNull IntList rootChildren,
                                                          @NotNull Map<Argument<?>, Integer> argumentIdentityMap,
                                                          @NotNull List<Pair<String, NodeMaker.Request>> nodeRequests) {

        DeclareCommandsPacket.Node literalNode = createMainNode(name, syntaxes.isEmpty());

        final int literalNodeId = addCommandNameNode(literalNode, rootChildren, nodes);

        // Contains the arguments of the already-parsed syntaxes
        Map<CommandSyntax, List<Argument<?>>> syntaxesArguments = new HashMap<>();
        // Contains the nodes of an argument
        Map<IndexedArgument, List<DeclareCommandsPacket.Node[]>> storedArgumentsNodes = new HashMap<>();

        // Sort syntaxes by argument count. Brigadier requires it.
        syntaxes = syntaxes.stream().sorted(Comparator.comparingInt(o -> -o.getArguments().size())).toList();
        for (CommandSyntax syntax : syntaxes) {
            final CommandCondition commandCondition = syntax.getCommandCondition();
            if (commandCondition != null && !commandCondition.canUse(origin, null, -1)) {
                // Sender does not have the right to use this syntax, ignore it
                continue;
            }

            // Represent the last nodes computed in the last iteration
            DeclareCommandsPacket.Node[] lastNodes = new DeclareCommandsPacket.Node[]{literalNode};

            // Represent the children of the last node
            IntList argChildren = cmdChildren;

            NodeMaker nodeMaker = new NodeMaker(lastNodes, literalNodeId);
            int lastArgumentNodeIndex = nodeMaker.getNodesCount();

            final List<Argument<?>> arguments = syntax.getArguments();
            for (int i = 0; i < arguments.size(); i++) {
                final Argument<?> argument = arguments.get(i);
                final boolean isLast = i == arguments.size() - 1;

                // Search previously parsed syntaxes to find identical part in order to create a link between those
                {
                    // Find shared part
                    boolean foundSharedPart = false;
                    for (var entry : syntaxesArguments.entrySet()) {
                        final var parsedArguments = entry.getValue();
                        final int index = i + 1;

                        SharedPart:
                        {
                            for (int j = 0; j < index; j++) {
                                if (!Objects.equals(arguments.get(j), parsedArguments.get(j))) {
                                    break SharedPart;
                                }
                            }
                            final Argument<?> sharedArgument = parsedArguments.get(i);
                            final var sharedSyntax = entry.getKey();
                            final var indexed = new IndexedArgument(sharedSyntax, sharedArgument, i);
                            final List<DeclareCommandsPacket.Node[]> storedNodes = storedArgumentsNodes.get(indexed);
                            if (storedNodes == null)
                                continue; // Retrieved argument has already been redirected

                            argChildren = new IntArrayList();
                            lastNodes = storedNodes.get(storedNodes.size() > index ? index : i);
                            foundSharedPart = true;
                        }
                    }
                    if (foundSharedPart) {
                        continue;
                    }
                }

                // Process the nodes for the argument
                {
                    argument.processNodes(nodeMaker, isLast);

                    // Each node array represent a layer
                    final List<DeclareCommandsPacket.Node[]> nodesLayer = nodeMaker.getNodes();
                    storedArgumentsNodes.put(new IndexedArgument(syntax, argument, i), new ArrayList<>(nodesLayer));
                    for (int nodeIndex = lastArgumentNodeIndex; nodeIndex < nodesLayer.size(); nodeIndex++) {
                        final NodeMaker.ConfiguredNodes configuredNodes = nodeMaker.getConfiguredNodes().get(nodeIndex);
                        final NodeMaker.Options options = configuredNodes.getOptions();
                        final DeclareCommandsPacket.Node[] argumentNodes = nodesLayer.get(nodeIndex);

                        for (DeclareCommandsPacket.Node argumentNode : argumentNodes) {
                            final int childId = nodes.size();
                            nodeMaker.getNodeIdsMap().put(argumentNode, childId);
                            argChildren.add(childId);

                            // Enable ASK_SERVER suggestion if required
                            {
                                if (argument.hasSuggestion()) {
                                    argumentNode.flags |= 0x10; // Suggestion flag
                                    argumentNode.suggestionsType = SuggestionType.ASK_SERVER.getIdentifier();
                                }
                            }

                            // Append to the last node
                            {
                                final int[] children = argChildren.toIntArray();
                                for (DeclareCommandsPacket.Node lastNode : lastNodes) {
                                    lastNode.children = lastNode.children == null ?
                                            children :
                                            ArrayUtils.concatenateIntArrays(lastNode.children, children);
                                }
                            }

                            nodes.add(argumentNode);
                        }

                        if (options.shouldUpdateLastNode()) {
                            // 'previousNodes' used if the nodes options require to overwrite the parent
                            final DeclareCommandsPacket.Node[] previousNodes = options.getPreviousNodes();

                            lastNodes = previousNodes != null ? previousNodes : argumentNodes;
                            argChildren = new IntArrayList();
                        }
                    }

                    // Used to do not re-compute the previous arguments
                    lastArgumentNodeIndex = nodesLayer.size();
                }
            }

            syntaxesArguments.put(syntax, arguments);
        }

        storedArgumentsNodes.forEach((indexedArgument, argNodes) -> {
            int value = 0;
            for (DeclareCommandsPacket.Node[] n1 : argNodes) {
                for (DeclareCommandsPacket.Node n2 : n1) {
                    value = nodes.indexOf(n2);
                }
            }
            // FIXME: add syntax for indexing
            argumentIdentityMap.put(indexedArgument.argument, value);
        });

        literalNode.children = cmdChildren.toIntArray();
        return literalNode;
    }

    private @NotNull DeclareCommandsPacket.Node createMainNode(@NotNull String name, boolean executable) {
        DeclareCommandsPacket.Node literalNode = new DeclareCommandsPacket.Node();
        literalNode.flags = DeclareCommandsPacket.getFlag(DeclareCommandsPacket.NodeType.LITERAL, executable, false, false);
        literalNode.name = name;

        return literalNode;
    }

    private int addCommandNameNode(@NotNull DeclareCommandsPacket.Node commandNode,
                                   @NotNull IntList rootChildren,
                                   @NotNull List<DeclareCommandsPacket.Node> nodes) {
        final int node = nodes.size();
        rootChildren.add(node);
        nodes.add(commandNode);
        return node;
    }

    private record IndexedArgument(CommandSyntax syntax, Argument<?> argument, int index) { }
}<|MERGE_RESOLUTION|>--- conflicted
+++ resolved
@@ -192,34 +192,6 @@
             commandIdentityMap.put(command, commandNodeIndex);
         }
 
-<<<<<<< HEAD
-        // Answer to all node requests
-        for (Pair<String, NodeMaker.Request> pair : nodeRequests) {
-            String input = pair.left();
-            NodeMaker.Request request = pair.right();
-
-            final CommandQueryResult commandQueryResult = CommandParser.findCommand(dispatcher, input);
-            if (commandQueryResult == null) {
-                // Invalid command, return root node
-                request.retrieve(0);
-                continue;
-            }
-
-            final ArgumentQueryResult queryResult = CommandParser.findEligibleArgument(commandQueryResult.command(),
-                    commandQueryResult.args(), input, false, true, syntax -> true, argument -> true);
-            if (queryResult == null) {
-                // Invalid argument, return command node (default to root)
-                final int commandNode = commandIdentityMap.getOrDefault(commandQueryResult.command(), 0);
-                request.retrieve(commandNode);
-                continue;
-            }
-
-            // Retrieve argument node
-            final int argumentNode = argumentIdentityMap.getOrDefault(queryResult.argument(), 0);
-            request.retrieve(argumentNode);
-        }
-=======
->>>>>>> 3c4ef62b
         // Add root node children
         rootNode.children = rootChildren.toIntArray();
         return new DeclareCommandsPacket(nodes, 0);
