package net.minestom.server.command;

import it.unimi.dsi.fastutil.Pair;
import it.unimi.dsi.fastutil.ints.IntArrayList;
import it.unimi.dsi.fastutil.ints.IntList;
import net.minestom.server.command.builder.*;
import net.minestom.server.command.builder.arguments.Argument;
import net.minestom.server.command.builder.arguments.minecraft.SuggestionType;
import net.minestom.server.command.builder.condition.CommandCondition;
import net.minestom.server.command.builder.parser.ArgumentQueryResult;
import net.minestom.server.command.builder.parser.CommandParser;
import net.minestom.server.command.builder.parser.CommandQueryResult;
import net.minestom.server.entity.Player;
import net.minestom.server.event.EventDispatcher;
import net.minestom.server.event.player.PlayerCommandEvent;
import net.minestom.server.network.packet.server.play.DeclareCommandsPacket;
import net.minestom.server.utils.ArrayUtils;
import net.minestom.server.utils.callback.CommandCallback;
import net.minestom.server.utils.validate.Check;
import org.jetbrains.annotations.NotNull;
import org.jetbrains.annotations.Nullable;

import java.util.*;

/**
 * Manager used to register {@link Command commands}.
 * <p>
 * It is also possible to simulate a command using {@link #execute(CommandSender, String)}.
 */
public final class CommandManager {

    public static final String COMMAND_PREFIX = "/";

    private final ServerSender serverSender = new ServerSender();
    private final ConsoleSender consoleSender = new ConsoleSender();

    private final CommandDispatcher dispatcher = new CommandDispatcher();

    private CommandCallback unknownCommandCallback;

    public CommandManager() {
    }

    /**
     * Registers a {@link Command}.
     *
     * @param command the command to register
     * @throws IllegalStateException if a command with the same name already exists
     */
    public synchronized void register(@NotNull Command command) {
        Check.stateCondition(commandExists(command.getName()),
                "A command with the name " + command.getName() + " is already registered!");
        for (String alias : command.getAliases()) {
            Check.stateCondition(commandExists(alias),
                    "A command with the name " + alias + " is already registered!");
        }
        this.dispatcher.register(command);
    }

    /**
     * Removes a command from the currently registered commands.
     * Does nothing if the command was not registered before
     *
     * @param command the command to remove
     */
    public void unregister(@NotNull Command command) {
        this.dispatcher.unregister(command);
    }

    /**
     * Gets the {@link Command} registered by {@link #register(Command)}.
     *
     * @param commandName the command name
     * @return the command associated with the name, null if not any
     */
    public @Nullable Command getCommand(@NotNull String commandName) {
        return dispatcher.findCommand(commandName);
    }

    /**
     * Gets if a command with the name {@code commandName} already exists or not.
     *
     * @param commandName the command name to check
     * @return true if the command does exist
     */
    public boolean commandExists(@NotNull String commandName) {
        commandName = commandName.toLowerCase();
        return dispatcher.findCommand(commandName) != null;
    }

    /**
     * Executes a command for a {@link CommandSender}.
     *
     * @param sender  the sender of the command
     * @param command the raw command string (without the command prefix)
     * @return the execution result
     */
    public @NotNull CommandResult execute(@NotNull CommandSender sender, @NotNull String command) {
        // Command event
        if (sender instanceof Player player) {
            PlayerCommandEvent playerCommandEvent = new PlayerCommandEvent(player, command);
            EventDispatcher.call(playerCommandEvent);
            if (playerCommandEvent.isCancelled())
                return CommandResult.of(CommandResult.Type.CANCELLED, command);
            command = playerCommandEvent.getCommand();
        }
        // Process the command
        final CommandResult result = dispatcher.execute(sender, command);
        if (result.getType() == CommandResult.Type.UNKNOWN) {
            if (unknownCommandCallback != null) {
                this.unknownCommandCallback.apply(sender, command);
            }
        }
        return result;
    }

    /**
     * Executes the command using a {@link ServerSender}. This can be used
     * to run a silent command (nothing is printed to console).
     *
     * @see #execute(CommandSender, String)
     */
    public @NotNull CommandResult executeServerCommand(@NotNull String command) {
        return execute(serverSender, command);
    }

    public @NotNull CommandDispatcher getDispatcher() {
        return dispatcher;
    }

    /**
     * Gets the callback executed once an unknown command is run.
     *
     * @return the unknown command callback, null if not any
     */
    public @Nullable CommandCallback getUnknownCommandCallback() {
        return unknownCommandCallback;
    }

    /**
     * Sets the callback executed once an unknown command is run.
     *
     * @param unknownCommandCallback the new unknown command callback,
     *                               setting it to null mean that nothing will be executed
     */
    public void setUnknownCommandCallback(@Nullable CommandCallback unknownCommandCallback) {
        this.unknownCommandCallback = unknownCommandCallback;
    }

    /**
     * Gets the {@link ConsoleSender} (which is used as a {@link CommandSender}).
     *
     * @return the {@link ConsoleSender}
     */
    public @NotNull ConsoleSender getConsoleSender() {
        return consoleSender;
    }

    /**
     * Gets the {@link DeclareCommandsPacket} for a specific player.
     * <p>
     * Can be used to update a player auto-completion list.
     *
     * @param player the player to get the commands packet
     * @return the {@link DeclareCommandsPacket} for {@code player}
     */
    public @NotNull DeclareCommandsPacket createDeclareCommandsPacket(@NotNull Player player) {
        return buildPacket(player);
    }

    /**
     * Builds the {@link DeclareCommandsPacket} for a {@link Player}.
     *
     * @param player the player to build the packet for
     * @return the commands packet for the specific player
     */
    private @NotNull DeclareCommandsPacket buildPacket(@NotNull Player player) {
        DeclareCommandsPacket declareCommandsPacket = new DeclareCommandsPacket();

        List<DeclareCommandsPacket.Node> nodes = new ArrayList<>();
        // Contains the children of the main node (all commands name)
        IntList rootChildren = new IntArrayList();

        // Root node
        DeclareCommandsPacket.Node rootNode = new DeclareCommandsPacket.Node();
        rootNode.flags = 0;
        nodes.add(rootNode);

        Map<Command, Integer> commandIdentityMap = new IdentityHashMap<>();
        Map<Argument<?>, Integer> argumentIdentityMap = new IdentityHashMap<>();

        List<Pair<String, NodeMaker.Request>> nodeRequests = new ArrayList<>();

        // Brigadier-like commands
        for (Command command : dispatcher.getCommands()) {
            final int commandNodeIndex = serializeCommand(player, command, nodes, rootChildren, commandIdentityMap, argumentIdentityMap, nodeRequests);
            commandIdentityMap.put(command, commandNodeIndex);
        }

        // Answer to all node requests
        for (Pair<String, NodeMaker.Request> pair : nodeRequests) {
            String input = pair.left();
            NodeMaker.Request request = pair.right();

            final CommandQueryResult commandQueryResult = CommandParser.findCommand(input);
            if (commandQueryResult == null) {
                // Invalid command, return root node
                request.retrieve(0);
                continue;
            }

            final ArgumentQueryResult queryResult = CommandParser.findEligibleArgument(commandQueryResult.command,
                    commandQueryResult.args, input, false, true, syntax -> true, argument -> true);
            if (queryResult == null) {
                // Invalid argument, return command node (default to root)
                final int commandNode = commandIdentityMap.getOrDefault(commandQueryResult.command, 0);
                request.retrieve(commandNode);
                continue;
            }

            // Retrieve argument node
            final Argument<?> argument = queryResult.argument;
            final int argumentNode = argumentIdentityMap.getOrDefault(argument, 0);
            request.retrieve(argumentNode);
        }
        // Add root node children
        rootNode.children = ArrayUtils.toArray(rootChildren);

        declareCommandsPacket.nodes = nodes.toArray(new DeclareCommandsPacket.Node[0]);
        declareCommandsPacket.rootIndex = 0;

        return declareCommandsPacket;
    }

    private int serializeCommand(CommandSender sender, Command command,
                                 List<DeclareCommandsPacket.Node> nodes,
                                 IntList rootChildren,
                                 Map<Command, Integer> commandIdentityMap,
                                 Map<Argument<?>, Integer> argumentIdentityMap,
                                 List<Pair<String, NodeMaker.Request>> nodeRequests) {
        // Check if player should see this command
        final CommandCondition commandCondition = command.getCondition();
        if (commandCondition != null) {
            // Do not show command if return false
            if (!commandCondition.canUse(sender, null)) {
                return -1;
            }
        }

        // The main root of this command
        IntList cmdChildren = new IntArrayList();
        final Collection<CommandSyntax> syntaxes = command.getSyntaxes();

        // Create command for main name
        final DeclareCommandsPacket.Node mainNode = createCommandNodes(sender, nodes, cmdChildren,
                command.getName(), syntaxes, rootChildren, argumentIdentityMap, nodeRequests);
        final int mainNodeIndex = nodes.indexOf(mainNode);

        // Serialize all the subcommands
        for (Command subcommand : command.getSubcommands()) {
            final int subNodeIndex = serializeCommand(sender, subcommand, nodes, cmdChildren, commandIdentityMap, argumentIdentityMap, nodeRequests);
            if (subNodeIndex != -1) {
                mainNode.children = ArrayUtils.concatenateIntArrays(mainNode.children, new int[]{subNodeIndex});
                commandIdentityMap.put(subcommand, subNodeIndex);
            }
        }

        // Use redirection to hook aliases with the command
        for (String alias : command.getAliases()) {
            DeclareCommandsPacket.Node aliasNode = new DeclareCommandsPacket.Node();
            aliasNode.flags = DeclareCommandsPacket.getFlag(DeclareCommandsPacket.NodeType.LITERAL,
                    false, true, false);
            aliasNode.name = alias;
            aliasNode.redirectedNode = mainNodeIndex;

            addCommandNameNode(aliasNode, rootChildren, nodes);
        }

        return mainNodeIndex;
    }

    /**
     * Adds the command's syntaxes to the nodes list.
     *
     * @param sender       the potential sender of the command
     * @param nodes        the nodes of the packet
     * @param cmdChildren  the main root of this command
     * @param name         the name of the command (or the alias)
     * @param syntaxes     the syntaxes of the command
     * @param rootChildren the children of the main node (all commands name)
     * @return The index of the main node for alias redirection
     */
    private DeclareCommandsPacket.Node createCommandNodes(@NotNull CommandSender sender,
                                                          @NotNull List<DeclareCommandsPacket.Node> nodes,
                                                          @NotNull IntList cmdChildren,
                                                          @NotNull String name,
                                                          @NotNull Collection<CommandSyntax> syntaxes,
                                                          @NotNull IntList rootChildren,
                                                          @NotNull Map<Argument<?>, Integer> argumentIdentityMap,
                                                          @NotNull List<Pair<String, NodeMaker.Request>> nodeRequests) {

        DeclareCommandsPacket.Node literalNode = createMainNode(name, syntaxes.isEmpty());

        final int literalNodeId = addCommandNameNode(literalNode, rootChildren, nodes);

        // Contains the arguments of the already-parsed syntaxes
        Map<CommandSyntax, List<Argument<?>>> syntaxesArguments = new HashMap<>();
        // Contains the nodes of an argument
        Map<IndexedArgument, List<DeclareCommandsPacket.Node[]>> storedArgumentsNodes = new HashMap<>();

        // Sort syntaxes by argument count. Brigadier requires it.
<<<<<<< HEAD
        syntaxes = syntaxes.stream().sorted(Comparator.comparingInt(o -> -o.getArguments().size())).collect(Collectors.toList());
=======
        syntaxes = syntaxes.stream().sorted(Comparator.comparingInt(o -> -o.getArguments().length)).toList();
>>>>>>> 8410de18
        for (CommandSyntax syntax : syntaxes) {
            final CommandCondition commandCondition = syntax.getCommandCondition();
            if (commandCondition != null && !commandCondition.canUse(sender, null)) {
                // Sender does not have the right to use this syntax, ignore it
                continue;
            }

            // Represent the last nodes computed in the last iteration
            DeclareCommandsPacket.Node[] lastNodes = new DeclareCommandsPacket.Node[]{literalNode};

            // Represent the children of the last node
            IntList argChildren = cmdChildren;

            NodeMaker nodeMaker = new NodeMaker(lastNodes, literalNodeId);
            int lastArgumentNodeIndex = nodeMaker.getNodesCount();

            final List<Argument<?>> arguments = syntax.getArguments();
            for (int i = 0; i < arguments.size(); i++) {
                final Argument<?> argument = arguments.get(i);
                final boolean isLast = i == arguments.size() - 1;

                // Search previously parsed syntaxes to find identical part in order to create a link between those
                {
                    // Find shared part
                    boolean foundSharedPart = false;
                    for (var entry : syntaxesArguments.entrySet()) {
                        final var parsedArguments = entry.getValue();
                        final int index = i + 1;

                        SharedPart:
                        {
                            for (int j = 0; j < index; j++) {
                                if (!Objects.equals(arguments.get(j), parsedArguments.get(j))) {
                                    break SharedPart;
                                }
                            }
                            final Argument<?> sharedArgument = parsedArguments.get(i);
                            final var sharedSyntax = entry.getKey();
                            final var indexed = new IndexedArgument(sharedSyntax, sharedArgument, i);
                            final List<DeclareCommandsPacket.Node[]> storedNodes = storedArgumentsNodes.get(indexed);
                            if (storedNodes == null)
                                continue; // Retrieved argument has already been redirected

                            argChildren = new IntArrayList();
                            lastNodes = storedNodes.get(storedNodes.size() > index ? index : i);
                            foundSharedPart = true;
                        }
                    }
                    if (foundSharedPart) {
                        continue;
                    }
                }

                // Process the nodes for the argument
                {
                    argument.processNodes(nodeMaker, isLast);

                    // Each node array represent a layer
                    final List<DeclareCommandsPacket.Node[]> nodesLayer = nodeMaker.getNodes();
                    storedArgumentsNodes.put(new IndexedArgument(syntax, argument, i), new ArrayList<>(nodesLayer));
                    for (int nodeIndex = lastArgumentNodeIndex; nodeIndex < nodesLayer.size(); nodeIndex++) {
                        final NodeMaker.ConfiguredNodes configuredNodes = nodeMaker.getConfiguredNodes().get(nodeIndex);
                        final NodeMaker.Options options = configuredNodes.getOptions();
                        final DeclareCommandsPacket.Node[] argumentNodes = nodesLayer.get(nodeIndex);

                        for (DeclareCommandsPacket.Node argumentNode : argumentNodes) {
                            final int childId = nodes.size();
                            nodeMaker.getNodeIdsMap().put(argumentNode, childId);
                            argChildren.add(childId);

                            // Enable ASK_SERVER suggestion if required
                            {
                                if (argument.hasSuggestion()) {
                                    argumentNode.flags |= 0x10; // Suggestion flag
                                    argumentNode.suggestionsType = SuggestionType.ASK_SERVER.getIdentifier();
                                }
                            }

                            // Append to the last node
                            {
                                final int[] children = ArrayUtils.toArray(argChildren);
                                for (DeclareCommandsPacket.Node lastNode : lastNodes) {
                                    lastNode.children = lastNode.children == null ?
                                            children :
                                            ArrayUtils.concatenateIntArrays(lastNode.children, children);
                                }
                            }

                            nodes.add(argumentNode);
                        }

                        if (options.shouldUpdateLastNode()) {
                            // 'previousNodes' used if the nodes options require to overwrite the parent
                            final DeclareCommandsPacket.Node[] previousNodes = options.getPreviousNodes();

                            lastNodes = previousNodes != null ? previousNodes : argumentNodes;
                            argChildren = new IntArrayList();
                        }
                    }

                    // Used to do not re-compute the previous arguments
                    lastArgumentNodeIndex = nodesLayer.size();
                }
            }

            nodeRequests.addAll(nodeMaker.getNodeRequests());

            syntaxesArguments.put(syntax, arguments);
        }

        storedArgumentsNodes.forEach((indexedArgument, argNodes) -> {
            int value = 0;
            for (DeclareCommandsPacket.Node[] n1 : argNodes) {
                for (DeclareCommandsPacket.Node n2 : n1) {
                    value = nodes.indexOf(n2);
                }
            }
            // FIXME: add syntax for indexing
            argumentIdentityMap.put(indexedArgument.argument, value);
        });

        literalNode.children = ArrayUtils.toArray(cmdChildren);
        return literalNode;
    }

    private @NotNull DeclareCommandsPacket.Node createMainNode(@NotNull String name, boolean executable) {
        DeclareCommandsPacket.Node literalNode = new DeclareCommandsPacket.Node();
        literalNode.flags = DeclareCommandsPacket.getFlag(DeclareCommandsPacket.NodeType.LITERAL, executable, false, false);
        literalNode.name = name;

        return literalNode;
    }

    private int addCommandNameNode(@NotNull DeclareCommandsPacket.Node commandNode,
                                   @NotNull IntList rootChildren,
                                   @NotNull List<DeclareCommandsPacket.Node> nodes) {
        final int node = nodes.size();
        rootChildren.add(node);
        nodes.add(commandNode);
        return node;
    }

    private record IndexedArgument(CommandSyntax syntax, Argument<?> argument, int index) { }
}<|MERGE_RESOLUTION|>--- conflicted
+++ resolved
@@ -309,11 +309,7 @@
         Map<IndexedArgument, List<DeclareCommandsPacket.Node[]>> storedArgumentsNodes = new HashMap<>();
 
         // Sort syntaxes by argument count. Brigadier requires it.
-<<<<<<< HEAD
-        syntaxes = syntaxes.stream().sorted(Comparator.comparingInt(o -> -o.getArguments().size())).collect(Collectors.toList());
-=======
         syntaxes = syntaxes.stream().sorted(Comparator.comparingInt(o -> -o.getArguments().length)).toList();
->>>>>>> 8410de18
         for (CommandSyntax syntax : syntaxes) {
             final CommandCondition commandCondition = syntax.getCommandCondition();
             if (commandCondition != null && !commandCondition.canUse(sender, null)) {
