package net.minestom.server.timer;

<<<<<<< HEAD
import it.unimi.dsi.fastutil.ints.Int2ObjectMap;
import it.unimi.dsi.fastutil.ints.Int2ObjectOpenHashMap;
import net.minestom.server.MinecraftServer;
import net.minestom.server.thread.MinestomThreadPool;
import org.jetbrains.annotations.NotNull;

import java.util.Collection;
import java.util.concurrent.*;
import java.util.concurrent.atomic.AtomicInteger;

/**
 * An object which manages all the {@link Task}'s.
 * <p>
 * {@link Task} first need to be built with {@link #buildTask(Runnable)}, you can then specify a delay with as example
 * {@link TaskBuilder#delay(long, java.time.temporal.TemporalUnit)}
 * or {@link TaskBuilder#repeat(long, java.time.temporal.TemporalUnit)},
 * and to finally schedule: {@link TaskBuilder#schedule()}.
 * <p>
 * Shutdown tasks are built with {@link #buildShutdownTask(Runnable)} and are executed, as the name implies, when the server stops.
 */
public final class SchedulerManager {

    private static boolean instanced;
    // A counter for all normal tasks
    private final AtomicInteger counter;
    // A counter for all shutdown tasks
    private final AtomicInteger shutdownCounter;
    //A threaded execution
    private final ExecutorService batchesPool;
    // A single threaded scheduled execution
    private final ScheduledExecutorService timerExecutionService;
    // All the registered tasks (task id = task)
    protected final Int2ObjectMap<Task> tasks;
    // All the registered shutdown tasks (task id = task)
    protected final Int2ObjectMap<Task> shutdownTasks;;

    /**
     * Default constructor
     */
    public SchedulerManager() {
        if (instanced) {
            throw new IllegalStateException("You cannot instantiate a SchedulerManager," +
                    " use MinecraftServer.getSchedulerManager()");
        }
        SchedulerManager.instanced = true;

        this.counter = new AtomicInteger();
        this.shutdownCounter = new AtomicInteger();

        this.batchesPool = new MinestomThreadPool(MinecraftServer.THREAD_COUNT_SCHEDULER, MinecraftServer.THREAD_NAME_SCHEDULER);
        this.timerExecutionService = Executors.newSingleThreadScheduledExecutor();
        this.tasks = new Int2ObjectOpenHashMap<>();
        this.shutdownTasks = new Int2ObjectOpenHashMap<>();
    }

    /**
     * Initializes a new {@link TaskBuilder} for creating a {@link Task}.
     *
     * @param runnable The {@link Task} to run when scheduled
     * @return the {@link TaskBuilder}
     */
    @NotNull
    public TaskBuilder buildTask(@NotNull Runnable runnable) {
        return new TaskBuilder(this, runnable);
=======
import org.jctools.queues.MpmcUnboundedXaddArrayQueue;
import org.jetbrains.annotations.NotNull;

import java.util.function.Supplier;

public final class SchedulerManager implements Scheduler {
    private final Scheduler scheduler = Scheduler.newScheduler();
    private final MpmcUnboundedXaddArrayQueue<Runnable> shutdownTasks = new MpmcUnboundedXaddArrayQueue<>(1024);

    @Override
    public void process() {
        this.scheduler.process();
>>>>>>> 33cefe85
    }

    @Override
    public void processTick() {
        this.scheduler.processTick();
    }

    @Override
    public @NotNull Task submitTask(@NotNull Supplier<TaskSchedule> task,
                                    @NotNull ExecutionType executionType) {
        return scheduler.submitTask(task, executionType);
    }

    public void shutdown() {
        this.shutdownTasks.drain(Runnable::run);
    }

<<<<<<< HEAD
    /**
     * Increments the current counter value.
     *
     * @return the updated counter value
     */
    protected int getCounterIdentifier() {
        return this.counter.incrementAndGet();
    }

    /**
     * Increments the current shutdown counter value.
     *
     * @return the updated shutdown counter value
     */
    protected int getShutdownCounterIdentifier() {
        return this.shutdownCounter.incrementAndGet();
    }

    /**
     * Gets a {@link Collection} with all the registered {@link Task}.
     * <p>
     * Be aware that the collection is not thread-safe.
     *
     * @return a {@link Collection} with all the registered {@link Task}
     */
    public @NotNull Collection<Task> getTasks() {
        return tasks.values();
    }

    /**
     * Returns the task associated with this task id
     *
     * @param id the id of the task
     * @return task the task itself
     */
    public Task getTask(int id) {
        return tasks.get(id);
    }

    /**
     * Gets a {@link Collection} with all the registered shutdown {@link Task}.
     *
     * @return a {@link Collection} with all the registered shutdown {@link Task}
     */
    public @NotNull Collection<Task> getShutdownTasks() {
        return shutdownTasks.values();
    }

    /**
     * Returns the shutdown task associated with this task id
     *
     * @param id the id of the task
     * @return task the shutdown task itself
     */
    public Task getShutdownTask(int id) {
        return shutdownTasks.get(id);
    }

    /**
     * Gets the execution service for all the registered {@link Task}.
     *
     * @return the execution service for all the registered {@link Task}
     */
    @NotNull
    public ExecutorService getBatchesPool() {
        return batchesPool;
    }

    /**
     * Gets the scheduled execution service for all the registered {@link Task}.
     *
     * @return the scheduled execution service for all the registered {@link Task}
     */
    @NotNull
    public ScheduledExecutorService getTimerExecutionService() {
        return timerExecutionService;
=======
    public void buildShutdownTask(@NotNull Runnable runnable) {
        this.shutdownTasks.relaxedOffer(runnable);
>>>>>>> 33cefe85
    }
}<|MERGE_RESOLUTION|>--- conflicted
+++ resolved
@@ -1,71 +1,5 @@
 package net.minestom.server.timer;
 
-<<<<<<< HEAD
-import it.unimi.dsi.fastutil.ints.Int2ObjectMap;
-import it.unimi.dsi.fastutil.ints.Int2ObjectOpenHashMap;
-import net.minestom.server.MinecraftServer;
-import net.minestom.server.thread.MinestomThreadPool;
-import org.jetbrains.annotations.NotNull;
-
-import java.util.Collection;
-import java.util.concurrent.*;
-import java.util.concurrent.atomic.AtomicInteger;
-
-/**
- * An object which manages all the {@link Task}'s.
- * <p>
- * {@link Task} first need to be built with {@link #buildTask(Runnable)}, you can then specify a delay with as example
- * {@link TaskBuilder#delay(long, java.time.temporal.TemporalUnit)}
- * or {@link TaskBuilder#repeat(long, java.time.temporal.TemporalUnit)},
- * and to finally schedule: {@link TaskBuilder#schedule()}.
- * <p>
- * Shutdown tasks are built with {@link #buildShutdownTask(Runnable)} and are executed, as the name implies, when the server stops.
- */
-public final class SchedulerManager {
-
-    private static boolean instanced;
-    // A counter for all normal tasks
-    private final AtomicInteger counter;
-    // A counter for all shutdown tasks
-    private final AtomicInteger shutdownCounter;
-    //A threaded execution
-    private final ExecutorService batchesPool;
-    // A single threaded scheduled execution
-    private final ScheduledExecutorService timerExecutionService;
-    // All the registered tasks (task id = task)
-    protected final Int2ObjectMap<Task> tasks;
-    // All the registered shutdown tasks (task id = task)
-    protected final Int2ObjectMap<Task> shutdownTasks;;
-
-    /**
-     * Default constructor
-     */
-    public SchedulerManager() {
-        if (instanced) {
-            throw new IllegalStateException("You cannot instantiate a SchedulerManager," +
-                    " use MinecraftServer.getSchedulerManager()");
-        }
-        SchedulerManager.instanced = true;
-
-        this.counter = new AtomicInteger();
-        this.shutdownCounter = new AtomicInteger();
-
-        this.batchesPool = new MinestomThreadPool(MinecraftServer.THREAD_COUNT_SCHEDULER, MinecraftServer.THREAD_NAME_SCHEDULER);
-        this.timerExecutionService = Executors.newSingleThreadScheduledExecutor();
-        this.tasks = new Int2ObjectOpenHashMap<>();
-        this.shutdownTasks = new Int2ObjectOpenHashMap<>();
-    }
-
-    /**
-     * Initializes a new {@link TaskBuilder} for creating a {@link Task}.
-     *
-     * @param runnable The {@link Task} to run when scheduled
-     * @return the {@link TaskBuilder}
-     */
-    @NotNull
-    public TaskBuilder buildTask(@NotNull Runnable runnable) {
-        return new TaskBuilder(this, runnable);
-=======
 import org.jctools.queues.MpmcUnboundedXaddArrayQueue;
 import org.jetbrains.annotations.NotNull;
 
@@ -78,7 +12,6 @@
     @Override
     public void process() {
         this.scheduler.process();
->>>>>>> 33cefe85
     }
 
     @Override
@@ -96,86 +29,7 @@
         this.shutdownTasks.drain(Runnable::run);
     }
 
-<<<<<<< HEAD
-    /**
-     * Increments the current counter value.
-     *
-     * @return the updated counter value
-     */
-    protected int getCounterIdentifier() {
-        return this.counter.incrementAndGet();
-    }
-
-    /**
-     * Increments the current shutdown counter value.
-     *
-     * @return the updated shutdown counter value
-     */
-    protected int getShutdownCounterIdentifier() {
-        return this.shutdownCounter.incrementAndGet();
-    }
-
-    /**
-     * Gets a {@link Collection} with all the registered {@link Task}.
-     * <p>
-     * Be aware that the collection is not thread-safe.
-     *
-     * @return a {@link Collection} with all the registered {@link Task}
-     */
-    public @NotNull Collection<Task> getTasks() {
-        return tasks.values();
-    }
-
-    /**
-     * Returns the task associated with this task id
-     *
-     * @param id the id of the task
-     * @return task the task itself
-     */
-    public Task getTask(int id) {
-        return tasks.get(id);
-    }
-
-    /**
-     * Gets a {@link Collection} with all the registered shutdown {@link Task}.
-     *
-     * @return a {@link Collection} with all the registered shutdown {@link Task}
-     */
-    public @NotNull Collection<Task> getShutdownTasks() {
-        return shutdownTasks.values();
-    }
-
-    /**
-     * Returns the shutdown task associated with this task id
-     *
-     * @param id the id of the task
-     * @return task the shutdown task itself
-     */
-    public Task getShutdownTask(int id) {
-        return shutdownTasks.get(id);
-    }
-
-    /**
-     * Gets the execution service for all the registered {@link Task}.
-     *
-     * @return the execution service for all the registered {@link Task}
-     */
-    @NotNull
-    public ExecutorService getBatchesPool() {
-        return batchesPool;
-    }
-
-    /**
-     * Gets the scheduled execution service for all the registered {@link Task}.
-     *
-     * @return the scheduled execution service for all the registered {@link Task}
-     */
-    @NotNull
-    public ScheduledExecutorService getTimerExecutionService() {
-        return timerExecutionService;
-=======
     public void buildShutdownTask(@NotNull Runnable runnable) {
         this.shutdownTasks.relaxedOffer(runnable);
->>>>>>> 33cefe85
     }
 }