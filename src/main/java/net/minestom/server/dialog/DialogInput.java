package net.minestom.server.dialog;

import net.kyori.adventure.key.Key;
import net.kyori.adventure.text.Component;
import net.minestom.server.codec.Codec;
import net.minestom.server.codec.StructCodec;
import net.minestom.server.registry.DynamicRegistry;
import net.minestom.server.registry.Registry;
import net.minestom.server.registry.RegistryKey;
import net.minestom.server.utils.validate.Check;
import org.jetbrains.annotations.Nullable;

import java.text.MessageFormat;
import java.util.List;
import java.util.Map;

public sealed interface DialogInput {
    int DEFAULT_WIDTH = 200;

<<<<<<< HEAD
    @NotNull Registry<StructCodec<? extends DialogInput>> REGISTRY = DynamicRegistry.fromMap(
            RegistryKey.unsafeOf("minecraft:input_control_type"),
=======
    Registry<StructCodec<? extends DialogInput>> REGISTRY = DynamicRegistry.fromMap(
            Key.key("input_control_type"),
>>>>>>> 25213d30
            Map.entry(Key.key("boolean"), Boolean.CODEC),
            Map.entry(Key.key("number_range"), NumberRange.CODEC),
            Map.entry(Key.key("single_option"), SingleOption.CODEC),
            Map.entry(Key.key("text"), Text.CODEC));
    StructCodec<DialogInput> CODEC = Codec.RegistryTaggedUnion(REGISTRY, DialogInput::codec, "type");

    static void validateKey(String key) {
        for (var c : key.toCharArray())
            if (!Character.isLetterOrDigit(c) && c != '_')
                throw new IllegalArgumentException(MessageFormat.format("Invalid input key: {0}. Must match [a-zA-Z0-9_]+", key));
    }

    record Boolean(
            String key,
            Component label,
            boolean initial,
            String onTrue,
            String onFalse
    ) implements DialogInput {

        public static final StructCodec<Boolean> CODEC = StructCodec.struct(
                "key", Codec.STRING, Boolean::key,
                "label", Codec.COMPONENT, Boolean::label,
                "initial", StructCodec.BOOLEAN.optional(false), Boolean::initial,
                "on_true", StructCodec.STRING.optional("true"), Boolean::onTrue,
                "on_false", StructCodec.STRING.optional("false"), Boolean::onFalse,
                Boolean::new);

        public Boolean {
            validateKey(key);
        }

        @Override
        public StructCodec<? extends DialogInput> codec() {
            return CODEC;
        }
    }

    record NumberRange(
            String key, int width,
            Component label,
            String labelFormat,
            float start, float end,
            @Nullable Float initial,
            @Nullable Float step
    ) implements DialogInput {

        public static final StructCodec<NumberRange> CODEC = StructCodec.struct(
                "key", Codec.STRING, NumberRange::key,
                "width", Codec.INT.optional(DEFAULT_WIDTH), NumberRange::width,
                "label", Codec.COMPONENT, NumberRange::label,
                "label_format", Codec.STRING.optional("options.generic_value"), NumberRange::labelFormat,
                "start", Codec.FLOAT, NumberRange::start,
                "end", Codec.FLOAT, NumberRange::end,
                "initial", Codec.FLOAT.optional(), NumberRange::initial,
                "step", Codec.FLOAT.optional(), NumberRange::step,
                NumberRange::new);

        public NumberRange {
            validateKey(key);
        }

        @Override
        public StructCodec<? extends DialogInput> codec() {
            return CODEC;
        }
    }

    record SingleOption(
            String key, int width,
            List<Option> options,
            Component label,
            boolean labelVisible
    ) implements DialogInput {
        public static final StructCodec<SingleOption> CODEC = StructCodec.struct(
                "key", Codec.STRING, SingleOption::key,
                "width", Codec.INT.optional(DEFAULT_WIDTH), SingleOption::width,
                "options", Option.CODEC.list(), SingleOption::options,
                "label", Codec.COMPONENT, SingleOption::label,
                "label_visible", Codec.BOOLEAN.optional(true), SingleOption::labelVisible,
                SingleOption::new);

        public SingleOption {
            validateKey(key);
            boolean found = false;
            for (var option : options) {
                if (!option.initial) continue;
                Check.argCondition(found, "Multiple initial options found in SingleOption input");
                found = true;
            }
        }

        @Override
        public StructCodec<? extends DialogInput> codec() {
            return CODEC;
        }

        public record Option(String id, @Nullable Component display, boolean initial) {
            public static final StructCodec<Option> CODEC = StructCodec.struct(
                    "id", Codec.STRING, Option::id,
                    "display", Codec.COMPONENT.optional(), Option::display,
                    "initial", Codec.BOOLEAN.optional(false), Option::initial,
                    Option::new);
        }
    }

    record Text(
            String key, int width,
            Component label,
            boolean labelVisible,
            String initial,
            int maxLength,
            @Nullable Multiline multiline
    ) implements DialogInput {
        public static final StructCodec<Text> CODEC = StructCodec.struct(
                "key", Codec.STRING, Text::key,
                "width", Codec.INT.optional(DEFAULT_WIDTH), Text::width,
                "label", Codec.COMPONENT, Text::label,
                "label_visible", Codec.BOOLEAN.optional(true), Text::labelVisible,
                "initial", Codec.STRING.optional(""), Text::initial,
                "max_length", Codec.INT.optional(32), Text::maxLength,
                "multiline", Multiline.CODEC.optional(), Text::multiline,
                Text::new);

        public Text {
            validateKey(key);
        }

        @Override
        public StructCodec<? extends DialogInput> codec() {
            return CODEC;
        }

        public record Multiline(@Nullable Integer maxLines, @Nullable Integer height) {
            public static final StructCodec<Multiline> CODEC = StructCodec.struct(
                    "max_lines", Codec.INT.optional(), Multiline::maxLines,
                    "height", Codec.INT.optional(), Multiline::height,
                    Multiline::new);
        }
    }

    StructCodec<? extends DialogInput> codec();

}<|MERGE_RESOLUTION|>--- conflicted
+++ resolved
@@ -17,13 +17,8 @@
 public sealed interface DialogInput {
     int DEFAULT_WIDTH = 200;
 
-<<<<<<< HEAD
-    @NotNull Registry<StructCodec<? extends DialogInput>> REGISTRY = DynamicRegistry.fromMap(
-            RegistryKey.unsafeOf("minecraft:input_control_type"),
-=======
     Registry<StructCodec<? extends DialogInput>> REGISTRY = DynamicRegistry.fromMap(
-            Key.key("input_control_type"),
->>>>>>> 25213d30
+            RegistryKey.unsafeOf("input_control_type"),
             Map.entry(Key.key("boolean"), Boolean.CODEC),
             Map.entry(Key.key("number_range"), NumberRange.CODEC),
             Map.entry(Key.key("single_option"), SingleOption.CODEC),
