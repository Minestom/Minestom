--- conflicted
+++ resolved
@@ -5,15 +5,7 @@
 import net.kyori.adventure.nbt.CompoundBinaryTag;
 import net.minestom.server.codec.Codec;
 import net.minestom.server.codec.StructCodec;
-<<<<<<< HEAD
 import net.minestom.server.registry.*;
-import org.jetbrains.annotations.NotNull;
-=======
-import net.minestom.server.registry.DynamicRegistry;
-import net.minestom.server.registry.Holder;
-import net.minestom.server.registry.Registries;
-import net.minestom.server.registry.Registry;
->>>>>>> 25213d30
 import org.jetbrains.annotations.Nullable;
 
 import java.util.Map;
@@ -25,13 +17,8 @@
  * Until adventure supports these properly they are duplicated.</p>
  */
 public sealed interface DialogAction {
-<<<<<<< HEAD
-    @NotNull Registry<StructCodec<? extends DialogAction>> REGISTRY = DynamicRegistry.fromMap(
-            RegistryKey.unsafeOf("minecraft:dialog_action_type"),
-=======
     Registry<StructCodec<? extends DialogAction>> REGISTRY = DynamicRegistry.fromMap(
-            Key.key("dialog_action_type"),
->>>>>>> 25213d30
+            RegistryKey.unsafeOf("dialog_action_type"),
             Map.entry(Key.key("open_url"), OpenUrl.CODEC),
             Map.entry(Key.key("run_command"), RunCommand.CODEC),
             Map.entry(Key.key("suggest_command"), SuggestCommand.CODEC),
