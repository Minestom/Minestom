package net.minestom.server.dialog;

import net.kyori.adventure.key.Key;
import net.kyori.adventure.text.Component;
import net.minestom.server.codec.Codec;
import net.minestom.server.codec.StructCodec;
import net.minestom.server.item.ItemStack;
import net.minestom.server.registry.DynamicRegistry;
import net.minestom.server.registry.Registry;
<<<<<<< HEAD
import net.minestom.server.registry.RegistryKey;
import org.jetbrains.annotations.NotNull;
=======
>>>>>>> 25213d30
import org.jetbrains.annotations.Nullable;

import java.util.Map;

public sealed interface DialogBody {
<<<<<<< HEAD
    @NotNull Registry<StructCodec<? extends DialogBody>> REGISTRY = DynamicRegistry.fromMap(
            RegistryKey.unsafeOf("minecraft:dialog_body_type"),
=======
    Registry<StructCodec<? extends DialogBody>> REGISTRY = DynamicRegistry.fromMap(
            Key.key("dialog_body_type"),
>>>>>>> 25213d30
            Map.entry(Key.key("item"), Item.CODEC),
            Map.entry(Key.key("plain_message"), PlainMessage.CODEC));
    StructCodec<DialogBody> CODEC = Codec.RegistryTaggedUnion(REGISTRY, DialogBody::codec, "type");

    record Item(
            ItemStack itemStack,
            @Nullable PlainMessage description,
            boolean showDecoration,
            boolean showTooltip,
            int width, int height
    ) implements DialogBody {
        public static final StructCodec<Item> CODEC = StructCodec.struct(
                "item", ItemStack.CODEC, Item::itemStack,
                "description", PlainMessage.CODEC.optional(), Item::description,
                "show_decoration", Codec.BOOLEAN.optional(true), Item::showDecoration,
                "show_tooltip", Codec.BOOLEAN.optional(true), Item::showTooltip,
                "width", Codec.INT.optional(16), Item::width,
                "height", Codec.INT.optional(16), Item::height,
                Item::new);

        @Override
        public StructCodec<? extends DialogBody> codec() {
            return CODEC;
        }
    }

    record PlainMessage(Component contents, int width) implements DialogBody {
        public static final int DEFAULT_WIDTH = 200;

        private static final StructCodec<PlainMessage> COMPONENT_CODEC = StructCodec.struct(
                StructCodec.INLINE, Codec.COMPONENT, PlainMessage::contents,
                (component) -> new PlainMessage(component, DEFAULT_WIDTH));
        public static final StructCodec<PlainMessage> CODEC = StructCodec.struct(
                "contents", Codec.COMPONENT, PlainMessage::contents,
                "width", Codec.INT.optional(200), PlainMessage::width,
                PlainMessage::new).orElseStruct(COMPONENT_CODEC);

        @Override
        public StructCodec<? extends DialogBody> codec() {
            return CODEC;
        }
    }

    StructCodec<? extends DialogBody> codec();

}<|MERGE_RESOLUTION|>--- conflicted
+++ resolved
@@ -7,23 +7,14 @@
 import net.minestom.server.item.ItemStack;
 import net.minestom.server.registry.DynamicRegistry;
 import net.minestom.server.registry.Registry;
-<<<<<<< HEAD
 import net.minestom.server.registry.RegistryKey;
-import org.jetbrains.annotations.NotNull;
-=======
->>>>>>> 25213d30
 import org.jetbrains.annotations.Nullable;
 
 import java.util.Map;
 
 public sealed interface DialogBody {
-<<<<<<< HEAD
-    @NotNull Registry<StructCodec<? extends DialogBody>> REGISTRY = DynamicRegistry.fromMap(
-            RegistryKey.unsafeOf("minecraft:dialog_body_type"),
-=======
     Registry<StructCodec<? extends DialogBody>> REGISTRY = DynamicRegistry.fromMap(
-            Key.key("dialog_body_type"),
->>>>>>> 25213d30
+            RegistryKey.unsafeOf("dialog_body_type"),
             Map.entry(Key.key("item"), Item.CODEC),
             Map.entry(Key.key("plain_message"), PlainMessage.CODEC));
     StructCodec<DialogBody> CODEC = Codec.RegistryTaggedUnion(REGISTRY, DialogBody::codec, "type");
