--- conflicted
+++ resolved
@@ -101,27 +101,17 @@
         //todo it feels like it should be possible to have better replacement rules than this, feels pretty scuffed.
         Point placementPosition = blockPosition;
         var interactedPlacementRule = BLOCK_MANAGER.getBlockPlacementRule(interactedBlock);
-<<<<<<< HEAD
         BlockEntry interactedBlockEntry = interactedBlock.registry();
 		if ((!interactedBlockEntry.isReplaceable() || interactedBlockEntry.material() == useMaterial)
 				&& (interactedPlacementRule == null || !interactedPlacementRule.isSelfReplaceable(
-						new BlockPlacementRule.Replacement(interactedBlock, blockFace, cursorPosition, useMaterial)))) {
-=======
-        if (!interactedBlock.isAir() && (interactedPlacementRule == null || !interactedPlacementRule.isSelfReplaceable(
-                new BlockPlacementRule.Replacement(interactedBlock, blockFace, cursorPosition, false, useMaterial)))) {
->>>>>>> 579432d5
+						new BlockPlacementRule.Replacement(interactedBlock, blockFace, cursorPosition, false, useMaterial)))) {
             // If the block is not replaceable, try to place next to it.
             placementPosition = blockPosition.relative(blockFace);
 
             var placementBlock = instance.getBlock(placementPosition);
             var placementRule = BLOCK_MANAGER.getBlockPlacementRule(placementBlock);
-<<<<<<< HEAD
             if (!placementBlock.registry().isReplaceable() && (placementRule == null || !placementRule.isSelfReplaceable(
-                    new BlockPlacementRule.Replacement(placementBlock, blockFace, cursorPosition, useMaterial)))) {
-=======
-            if (!placementBlock.registry().isReplaceable() && !(placementRule != null && placementRule.isSelfReplaceable(
                     new BlockPlacementRule.Replacement(placementBlock, blockFace, cursorPosition, true, useMaterial)))) {
->>>>>>> 579432d5
                 // If the block is still not replaceable, cancel the placement
                 canPlaceBlock = false;
             }
