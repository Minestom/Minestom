package net.minestom.server.listener;

import net.minestom.server.MinecraftServer;
import net.minestom.server.collision.CollisionUtils;
import net.minestom.server.component.DataComponents;
import net.minestom.server.coordinate.BlockVec;
import net.minestom.server.coordinate.Point;
import net.minestom.server.coordinate.Vec;
import net.minestom.server.entity.Entity;
import net.minestom.server.entity.GameMode;
import net.minestom.server.entity.Player;
import net.minestom.server.entity.PlayerHand;
import net.minestom.server.event.EventDispatcher;
import net.minestom.server.event.player.PlayerBlockInteractEvent;
import net.minestom.server.event.player.PlayerBlockPlaceEvent;
import net.minestom.server.event.player.PlayerUseItemOnBlockEvent;
import net.minestom.server.instance.Chunk;
import net.minestom.server.instance.Instance;
import net.minestom.server.instance.block.*;
import net.minestom.server.instance.block.rule.BlockPlacementRule;
import net.minestom.server.item.ItemStack;
import net.minestom.server.item.Material;
import net.minestom.server.item.component.BlockPredicates;
import net.minestom.server.item.component.ItemBlockState;
import net.minestom.server.network.packet.client.play.ClientPlayerBlockPlacementPacket;
import net.minestom.server.network.packet.server.play.AcknowledgeBlockChangePacket;
import net.minestom.server.network.packet.server.play.BlockChangePacket;
import net.minestom.server.utils.chunk.ChunkUtils;
import net.minestom.server.utils.validate.Check;
import net.minestom.server.world.DimensionType;

public class BlockPlacementListener {
    private static final BlockManager BLOCK_MANAGER = MinecraftServer.getBlockManager();

    public static void listener(ClientPlayerBlockPlacementPacket packet, Player player) {
        final PlayerHand hand = packet.hand();
        final BlockFace blockFace = packet.blockFace();
        Point blockPosition = packet.blockPosition();

        final Instance instance = player.getInstance();
        if (instance == null)
            return;

        // Prevent outdated/modified client data
        final Chunk interactedChunk = instance.getChunkAt(blockPosition);
        if (!ChunkUtils.isLoaded(interactedChunk)) {
            // Client tried to place a block in an unloaded chunk, ignore the request
            return;
        }

        final ItemStack usedItem = player.getItemInHand(hand);
        final Block interactedBlock = instance.getBlock(blockPosition);

        final Point cursorPosition = new Vec(packet.cursorPositionX(), packet.cursorPositionY(), packet.cursorPositionZ());

        // Interact at block
        // FIXME: onUseOnBlock
        PlayerBlockInteractEvent playerBlockInteractEvent = new PlayerBlockInteractEvent(player, hand, interactedBlock, new BlockVec(blockPosition), cursorPosition, blockFace);
        EventDispatcher.call(playerBlockInteractEvent);
        boolean blockUse = playerBlockInteractEvent.isBlockingItemUse();
        if (!playerBlockInteractEvent.isCancelled()) {
            final var handler = interactedBlock.handler();
            if (handler != null) {
                blockUse |= !handler.onInteract(new BlockChange.Player(instance, blockPosition, interactedBlock, blockFace, player, hand, cursorPosition));
            }
        }
        if (blockUse) {
            // If the usage was blocked then the world is already up-to-date (from the prior handlers),
            // So ack the change with the current world state.
            player.sendPacket(new AcknowledgeBlockChangePacket(packet.sequence()));
            return;
        }

        final Material useMaterial = usedItem.material();
        if (!useMaterial.isBlock()) {
            // Player didn't try to place a block but interacted with one
            PlayerUseItemOnBlockEvent event = new PlayerUseItemOnBlockEvent(player, hand, usedItem, blockPosition, cursorPosition, blockFace);
            EventDispatcher.call(event);
            // Ack the block change. This is required to reset the client prediction to the server state.
            player.sendPacket(new AcknowledgeBlockChangePacket(packet.sequence()));
            return;
        }

        // Verify if the player can place the block
        boolean canPlaceBlock = true;
        // Check if the player is allowed to place blocks based on their game mode
        if (player.getGameMode() == GameMode.SPECTATOR) {
            canPlaceBlock = false; // Spectators can't place blocks
        } else if (player.getGameMode() == GameMode.ADVENTURE) {
            //Check if the block can be placed on the block
            BlockPredicates placePredicate = usedItem.get(DataComponents.CAN_PLACE_ON, BlockPredicates.NEVER);
            canPlaceBlock = placePredicate.test(interactedBlock);
        }


        // Get the newly placed block position
        Point placementPosition = blockPosition;
        BlockChange.Replacement replacement = new BlockChange.Replacement(
                instance,
                placementPosition,
                interactedBlock,
                blockFace,
                cursorPosition,
                false,
                useMaterial
        );

        var interactedPlacementRule = BLOCK_MANAGER.getBlockPlacementRule(interactedBlock);
        boolean interactedReplaceable = interactedBlock.isAir() ||
                (interactedPlacementRule != null && interactedPlacementRule.isSelfReplaceable(replacement));

        if (!interactedReplaceable) {
            placementPosition = blockPosition.relative(blockFace);

            var placementBlock = instance.getBlock(placementPosition);
            var placementRule = BLOCK_MANAGER.getBlockPlacementRule(placementBlock);
            boolean placementReplaceable = placementBlock.registry().isReplaceable() ||
                    (placementRule != null && placementRule.isSelfReplaceable(replacement.withOffset(true)));
            if (!placementReplaceable) {
                canPlaceBlock = false;
            }
        }

        final DimensionType instanceDim = instance.getCachedDimensionType();
        if (placementPosition.y() >= instanceDim.maxY() || placementPosition.y() < instanceDim.minY()) {
            return;
        }

        // Ensure that the final placement position is inside the world border.
        if (!instance.getWorldBorder().inBounds(placementPosition)) {
            canPlaceBlock = false;
        }

        if (!canPlaceBlock) {
            // Send a block change with the real block in the instance to keep the client in sync,
            // using refreshChunk results in the client not being in sync
            // after rapid invalid block placements
            final Block block = instance.getBlock(placementPosition);
            player.sendPacket(new BlockChangePacket(placementPosition, block));
            return;
        }

        final Chunk chunk = instance.getChunkAt(placementPosition);
        Check.stateCondition(!ChunkUtils.isLoaded(chunk),
                "A player tried to place a block in the border of a loaded chunk {0}", placementPosition);
        if (chunk.isReadOnly()) {
            refresh(player, chunk);
            return;
        }

        final ItemBlockState blockState = usedItem.get(DataComponents.BLOCK_STATE, ItemBlockState.EMPTY);
        final Block placedBlock = blockState.apply(useMaterial.block());

        Entity collisionEntity = CollisionUtils.canPlaceBlockAt(instance, placementPosition, placedBlock);
        if (collisionEntity != null) {
            // If a player is trying to place a block on themselves, the client will send a block change but will not set the block on the client
            // For this reason, the block doesn't need to be updated for the client

            // Client also doesn't predict placement of blocks on entities, but we need to refresh for cases where bounding boxes on the server don't match the client
            if (collisionEntity != player)
                refresh(player, chunk);

            return;
        }

        // BlockPlaceEvent check
        PlayerBlockPlaceEvent playerBlockPlaceEvent = new PlayerBlockPlaceEvent(player, placedBlock, blockFace, new BlockVec(placementPosition), cursorPosition, packet.hand());
        playerBlockPlaceEvent.consumeBlock(player.getGameMode() != GameMode.CREATIVE);
        playerBlockPlaceEvent.setDoBlockUpdates(blockState.equals(useMaterial.prototype().get(DataComponents.BLOCK_STATE, ItemBlockState.EMPTY)));
        EventDispatcher.call(playerBlockPlaceEvent);
        if (playerBlockPlaceEvent.isCancelled()) {
            refresh(player, chunk);
            return;
        }

        // Place the block
        Block resultBlock = playerBlockPlaceEvent.getBlock();
<<<<<<< HEAD
        instance.placeBlock(new BlockChange.Player(instance, placementPosition, resultBlock, blockFace, player, packet.hand(), cursorPosition), playerBlockPlaceEvent.shouldDoBlockUpdates());
=======
        instance.placeBlock(new BlockHandler.PlayerPlacement(resultBlock, instance.getBlock(placementPosition), instance, placementPosition, player, hand, blockFace,
                packet.cursorPositionX(), packet.cursorPositionY(), packet.cursorPositionZ()), playerBlockPlaceEvent.shouldDoBlockUpdates());
>>>>>>> 2b10ca22
        player.sendPacket(new AcknowledgeBlockChangePacket(packet.sequence()));
        // Block consuming
        if (playerBlockPlaceEvent.doesConsumeBlock()) {
            // Consume the block in the player's hand
            final ItemStack newUsedItem = usedItem.consume(1);
            player.setItemInHand(hand, newUsedItem);
        } else {
            // Prevent invisible item on client
            player.getInventory().update();
        }
    }

    private static void refresh(Player player, Chunk chunk) {
        player.getInventory().update();
        chunk.sendChunk(player);
    }
}<|MERGE_RESOLUTION|>--- conflicted
+++ resolved
@@ -175,12 +175,7 @@
 
         // Place the block
         Block resultBlock = playerBlockPlaceEvent.getBlock();
-<<<<<<< HEAD
         instance.placeBlock(new BlockChange.Player(instance, placementPosition, resultBlock, blockFace, player, packet.hand(), cursorPosition), playerBlockPlaceEvent.shouldDoBlockUpdates());
-=======
-        instance.placeBlock(new BlockHandler.PlayerPlacement(resultBlock, instance.getBlock(placementPosition), instance, placementPosition, player, hand, blockFace,
-                packet.cursorPositionX(), packet.cursorPositionY(), packet.cursorPositionZ()), playerBlockPlaceEvent.shouldDoBlockUpdates());
->>>>>>> 2b10ca22
         player.sendPacket(new AcknowledgeBlockChangePacket(packet.sequence()));
         // Block consuming
         if (playerBlockPlaceEvent.doesConsumeBlock()) {
