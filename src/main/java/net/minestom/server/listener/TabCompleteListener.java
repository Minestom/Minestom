--- conflicted
+++ resolved
@@ -14,46 +14,6 @@
     public static void listener(ClientTabCompletePacket packet, Player player) {
         final String text = packet.text();
 
-<<<<<<< HEAD
-        String commandString = text.replaceFirst(CommandManager.COMMAND_PREFIX, "");
-        String[] split = commandString.split(StringUtils.SPACE);
-        String commandName = split[0];
-        String args = commandString.replaceFirst(Pattern.quote(commandName), "");
-
-        final CommandQueryResult commandQueryResult = CommandParser.findCommand(MinecraftServer.getCommandManager().getDispatcher(), commandString);
-        if (commandQueryResult == null) {
-            // Command not found
-            return;
-        }
-
-        final ArgumentQueryResult queryResult = CommandParser.findEligibleArgument(commandQueryResult.command(),
-                commandQueryResult.args(), commandString, text.endsWith(StringUtils.SPACE), false,
-                CommandSyntax::hasSuggestion, Argument::hasSuggestion);
-        if (queryResult == null) {
-            // Suggestible argument not found
-            return;
-        }
-
-        final Argument<?> argument = queryResult.argument();
-
-        final SuggestionCallback suggestionCallback = argument.getSuggestionCallback();
-        if (suggestionCallback != null) {
-            final String input = queryResult.input();
-            final int inputLength = input.length();
-
-            final int commandLength = Arrays.stream(split).map(String::length).reduce(0, Integer::sum) +
-                    StringUtils.countMatches(args, StringUtils.SPACE_CHAR);
-            final int trailingSpaces = !input.isEmpty() ? text.length() - text.trim().length() : 0;
-
-            final int start = commandLength - inputLength + 1 - trailingSpaces;
-
-            Suggestion suggestion = new Suggestion(input, start, inputLength);
-            suggestionCallback.apply(player, queryResult.context(), suggestion);
-
-            player.getPlayerConnection().sendPacket(new TabCompletePacket(packet.transactionId(), suggestion.getStart(), suggestion.getLength(),
-                    suggestion.getEntries().stream()
-                            .map(suggestionEntry -> new TabCompletePacket.Match(suggestionEntry.getEntry(), suggestionEntry.getTooltip())).toList()));
-=======
         if (!text.startsWith(CommandManager.COMMAND_PREFIX)) {
             return;
         }
@@ -63,7 +23,7 @@
         Suggestion suggestion = MinecraftServer.getCommandManager().getDispatcher().tabComplete(CommandOrigin.ofPlayer(player), reader);
         if (suggestion != null) {
             TabCompletePacket tabCompletePacket = new TabCompletePacket();
-            tabCompletePacket.transactionId = packet.transactionId;
+            tabCompletePacket.transactionId = packet.transactionId();
             tabCompletePacket.start = suggestion.getStart();
             tabCompletePacket.length = suggestion.getLength();
             tabCompletePacket.matches = suggestion.getEntries()
@@ -76,7 +36,6 @@
                         return match;
                     }).toArray(TabCompletePacket.Match[]::new);
             player.getPlayerConnection().sendPacket(tabCompletePacket);
->>>>>>> 3c4ef62b
         }
     }
 
