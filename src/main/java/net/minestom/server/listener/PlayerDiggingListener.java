package net.minestom.server.listener;

import net.kyori.adventure.nbt.CompoundBinaryTag;
import net.minestom.server.coordinate.Point;
import net.minestom.server.coordinate.Pos;
import net.minestom.server.entity.GameMode;
import net.minestom.server.entity.Player;
import net.minestom.server.entity.metadata.LivingEntityMeta;
import net.minestom.server.event.EventDispatcher;
import net.minestom.server.event.item.ItemUpdateStateEvent;
import net.minestom.server.event.player.PlayerCancelDiggingEvent;
import net.minestom.server.event.player.PlayerFinishDiggingEvent;
import net.minestom.server.event.player.PlayerStartDiggingEvent;
import net.minestom.server.instance.Instance;
import net.minestom.server.instance.block.Block;
import net.minestom.server.instance.block.BlockFace;
import net.minestom.server.inventory.click.Click;
import net.minestom.server.item.ItemComponent;
import net.minestom.server.item.ItemStack;
import net.minestom.server.item.component.BlockPredicates;
import net.minestom.server.network.packet.client.play.ClientPlayerDiggingPacket;
import net.minestom.server.network.packet.server.play.AcknowledgeBlockChangePacket;
import net.minestom.server.network.packet.server.play.BlockEntityDataPacket;
import net.minestom.server.utils.block.BlockUtils;
import net.minestom.server.utils.inventory.PlayerInventoryUtils;
import org.jetbrains.annotations.NotNull;
<<<<<<< HEAD
=======

import java.util.List;
>>>>>>> 323c75f8

public final class PlayerDiggingListener {

    public static void playerDiggingListener(ClientPlayerDiggingPacket packet, Player player) {
        final ClientPlayerDiggingPacket.Status status = packet.status();
        final Point blockPosition = packet.blockPosition();
        final Instance instance = player.getInstance();
        if (instance == null) return;

        DiggingResult diggingResult = null;
        if (status == ClientPlayerDiggingPacket.Status.STARTED_DIGGING) {
            if (!instance.isChunkLoaded(blockPosition)) return;
            diggingResult = startDigging(player, instance, blockPosition, packet.blockFace());
        } else if (status == ClientPlayerDiggingPacket.Status.CANCELLED_DIGGING) {
            if (!instance.isChunkLoaded(blockPosition)) return;
            diggingResult = cancelDigging(player, instance, blockPosition);
        } else if (status == ClientPlayerDiggingPacket.Status.FINISHED_DIGGING) {
            if (!instance.isChunkLoaded(blockPosition)) return;
            diggingResult = finishDigging(player, instance, blockPosition, packet.blockFace());
        } else if (status == ClientPlayerDiggingPacket.Status.DROP_ITEM_STACK) {
<<<<<<< HEAD
            player.getInventory().handleClick(player, new Click.Info.DropSlot(player.getHeldSlot(), true));
        } else if (status == ClientPlayerDiggingPacket.Status.DROP_ITEM) {
            player.getInventory().handleClick(player, new Click.Info.DropSlot(player.getHeldSlot(), false));
        } else if (status == ClientPlayerDiggingPacket.Status.UPDATE_ITEM_STATE) {
            updateItemState(player);
        } else if (status == ClientPlayerDiggingPacket.Status.SWAP_ITEM_HAND) {
            player.getInventory().handleClick(player, new Click.Info.OffhandSwap(player.getHeldSlot()));
=======
            player.getInventory().handleClick(player, new Click.Info.DropSlot(player.getHeldSlot(), true),
                    List.of(new Click.Change.DropFromPlayer(player.getItemInMainHand())));
        } else if (status == ClientPlayerDiggingPacket.Status.DROP_ITEM) {
            player.getInventory().handleClick(player, new Click.Info.DropSlot(player.getHeldSlot(), false),
                    List.of(new Click.Change.DropFromPlayer(player.getItemInMainHand().withAmount(1))));
        } else if (status == ClientPlayerDiggingPacket.Status.UPDATE_ITEM_STATE) {
            updateItemState(player);
        } else if (status == ClientPlayerDiggingPacket.Status.SWAP_ITEM_HAND) {
            player.getInventory().handleClick(player, new Click.Info.OffhandSwap(player.getHeldSlot()),
                    List.of(
                            new Click.Change.Player(PlayerInventoryUtils.OFF_HAND_SLOT, player.getItemInMainHand()),
                            new Click.Change.Player(player.getHeldSlot(), player.getItemInOffHand())
                            ));
>>>>>>> 323c75f8
        }
        // Acknowledge start/cancel/finish digging status
        if (diggingResult != null) {
            player.sendPacket(new AcknowledgeBlockChangePacket(packet.sequence()));
            if (!diggingResult.success()) {
                // Refresh block on player screen in case it had special data (like a sign)
                var registry = diggingResult.block().registry();
                if (registry.isBlockEntity()) {
                    final CompoundBinaryTag data = BlockUtils.extractClientNbt(diggingResult.block());
                    player.sendPacketToViewersAndSelf(new BlockEntityDataPacket(blockPosition, registry.blockEntityId(), data));
                }
            }
        }
    }

    private static DiggingResult startDigging(Player player, Instance instance, Point blockPosition, BlockFace blockFace) {
        final Block block = instance.getBlock(blockPosition);
        final GameMode gameMode = player.getGameMode();

        // Prevent spectators and check players in adventure mode
        if (shouldPreventBreaking(player, block)) {
            return new DiggingResult(block, false);
        }

        if (gameMode == GameMode.CREATIVE) {
            return breakBlock(instance, player, blockPosition, block, blockFace);
        }

        // Survival digging
        // FIXME: verify mineable tag and enchantment
        final boolean instantBreak = player.isInstantBreak() || block.registry().hardness() == 0;
        if (!instantBreak) {
            PlayerStartDiggingEvent playerStartDiggingEvent = new PlayerStartDiggingEvent(player, block, blockPosition, blockFace);
            EventDispatcher.call(playerStartDiggingEvent);
            return new DiggingResult(block, !playerStartDiggingEvent.isCancelled());
        }
        // Client only send a single STARTED_DIGGING when insta-break is enabled
        return breakBlock(instance, player, blockPosition, block, blockFace);
    }

    private static DiggingResult cancelDigging(Player player, Instance instance, Point blockPosition) {
        final Block block = instance.getBlock(blockPosition);
        PlayerCancelDiggingEvent playerCancelDiggingEvent = new PlayerCancelDiggingEvent(player, block, blockPosition);
        EventDispatcher.call(playerCancelDiggingEvent);
        return new DiggingResult(block, true);
    }

    private static DiggingResult finishDigging(Player player, Instance instance, Point blockPosition, BlockFace blockFace) {
        final Block block = instance.getBlock(blockPosition);

        if (shouldPreventBreaking(player, block)) {
            return new DiggingResult(block, false);
        }

        PlayerFinishDiggingEvent playerFinishDiggingEvent = new PlayerFinishDiggingEvent(player, block, blockPosition);
        EventDispatcher.call(playerFinishDiggingEvent);

        return breakBlock(instance, player, blockPosition, playerFinishDiggingEvent.getBlock(), blockFace);
    }

    private static boolean shouldPreventBreaking(@NotNull Player player, Block block) {
        if (player.getGameMode() == GameMode.SPECTATOR) {
            // Spectators can't break blocks
            return true;
        } else if (player.getGameMode() == GameMode.ADVENTURE) {
            // Check if the item can break the block with the current item
            final ItemStack itemInMainHand = player.getItemInMainHand();
            final BlockPredicates breakPredicate = itemInMainHand.get(ItemComponent.CAN_BREAK, BlockPredicates.NEVER);
            return !breakPredicate.test(block);
        }
        return false;
    }

    private static void updateItemState(Player player) {
        LivingEntityMeta meta = player.getLivingEntityMeta();
        if (meta == null || !meta.isHandActive()) return;
        Player.Hand hand = meta.getActiveHand();

        player.refreshEating(null);
        player.triggerStatus((byte) 9);

        ItemUpdateStateEvent itemUpdateStateEvent = player.callItemUpdateStateEvent(hand);
        if (itemUpdateStateEvent == null) {
            player.refreshActiveHand(true, false, false);
        } else {
            final boolean isOffHand = itemUpdateStateEvent.getHand() == Player.Hand.OFF;
            player.refreshActiveHand(itemUpdateStateEvent.hasHandAnimation(),
                    isOffHand, itemUpdateStateEvent.isRiptideSpinAttack());
        }
    }

    private static DiggingResult breakBlock(Instance instance,
                                            Player player,
                                            Point blockPosition, Block previousBlock, BlockFace blockFace) {
        // Unverified block break, client is fully responsible
        final boolean success = instance.breakBlock(player, blockPosition, blockFace);
        final Block updatedBlock = instance.getBlock(blockPosition);
        if (!success) {
            if (previousBlock.isSolid()) {
                final Pos playerPosition = player.getPosition();
                // Teleport the player back if he broke a solid block just below him
                if (playerPosition.sub(0, 1, 0).samePoint(blockPosition)) {
                    player.teleport(playerPosition);
                }
            }
        }
        return new DiggingResult(updatedBlock, success);
    }

    private record DiggingResult(Block block, boolean success) {
    }
}<|MERGE_RESOLUTION|>--- conflicted
+++ resolved
@@ -24,11 +24,8 @@
 import net.minestom.server.utils.block.BlockUtils;
 import net.minestom.server.utils.inventory.PlayerInventoryUtils;
 import org.jetbrains.annotations.NotNull;
-<<<<<<< HEAD
-=======
 
 import java.util.List;
->>>>>>> 323c75f8
 
 public final class PlayerDiggingListener {
 
@@ -49,15 +46,6 @@
             if (!instance.isChunkLoaded(blockPosition)) return;
             diggingResult = finishDigging(player, instance, blockPosition, packet.blockFace());
         } else if (status == ClientPlayerDiggingPacket.Status.DROP_ITEM_STACK) {
-<<<<<<< HEAD
-            player.getInventory().handleClick(player, new Click.Info.DropSlot(player.getHeldSlot(), true));
-        } else if (status == ClientPlayerDiggingPacket.Status.DROP_ITEM) {
-            player.getInventory().handleClick(player, new Click.Info.DropSlot(player.getHeldSlot(), false));
-        } else if (status == ClientPlayerDiggingPacket.Status.UPDATE_ITEM_STATE) {
-            updateItemState(player);
-        } else if (status == ClientPlayerDiggingPacket.Status.SWAP_ITEM_HAND) {
-            player.getInventory().handleClick(player, new Click.Info.OffhandSwap(player.getHeldSlot()));
-=======
             player.getInventory().handleClick(player, new Click.Info.DropSlot(player.getHeldSlot(), true),
                     List.of(new Click.Change.DropFromPlayer(player.getItemInMainHand())));
         } else if (status == ClientPlayerDiggingPacket.Status.DROP_ITEM) {
@@ -71,7 +59,6 @@
                             new Click.Change.Player(PlayerInventoryUtils.OFF_HAND_SLOT, player.getItemInMainHand()),
                             new Click.Change.Player(player.getHeldSlot(), player.getItemInOffHand())
                             ));
->>>>>>> 323c75f8
         }
         // Acknowledge start/cancel/finish digging status
         if (diggingResult != null) {
