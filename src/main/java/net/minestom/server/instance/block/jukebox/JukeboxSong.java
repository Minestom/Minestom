package net.minestom.server.instance.block.jukebox;

import net.kyori.adventure.text.Component;
import net.minestom.server.codec.Codec;
import net.minestom.server.codec.StructCodec;
import net.minestom.server.network.NetworkBuffer;
import net.minestom.server.network.NetworkBufferTemplate;
import net.minestom.server.registry.DynamicRegistry;
import net.minestom.server.registry.Holder;
import net.minestom.server.registry.Registries;
import net.minestom.server.registry.RegistryKey;
import net.minestom.server.registry.BuiltinRegistries;
import net.minestom.server.sound.SoundEvent;
import net.minestom.server.utils.Either;
import org.jetbrains.annotations.ApiStatus;

public sealed interface JukeboxSong extends Holder.Direct<JukeboxSong>, JukeboxSongs permits JukeboxSongImpl {
    NetworkBuffer.Type<JukeboxSong> REGISTRY_NETWORK_TYPE = NetworkBufferTemplate.template(
            SoundEvent.NETWORK_TYPE, JukeboxSong::soundEvent,
            NetworkBuffer.COMPONENT, JukeboxSong::description,
            NetworkBuffer.FLOAT, JukeboxSong::lengthInSeconds,
            NetworkBuffer.VAR_INT, JukeboxSong::comparatorOutput,
            JukeboxSong::create);
    Codec<JukeboxSong> REGISTRY_CODEC = StructCodec.struct(
            "sound_event", SoundEvent.CODEC, JukeboxSong::soundEvent,
            "description", Codec.COMPONENT, JukeboxSong::description,
            "length_in_seconds", Codec.FLOAT, JukeboxSong::lengthInSeconds,
            "comparator_output", Codec.INT, JukeboxSong::comparatorOutput,
            JukeboxSong::create);

    // This is a similar case to PaintingVariant, see comment there for why one of these is a holder and not the other.
    // However, in this case, this component _must_ be hashable, which uses the regular codec on the client which does not
    // support holders. So it is **never valid** to use a direct holder here, so we use a weirdly serialized registrykey here.
    NetworkBuffer.Type<RegistryKey<JukeboxSong>> NETWORK_TYPE = Holder.networkType(Registries::jukeboxSong, REGISTRY_NETWORK_TYPE)
            .transform(Holder::asKey, key -> key);
    Codec<RegistryKey<JukeboxSong>> CODEC = RegistryKey.codec(Registries::jukeboxSong);

    // The network type of jukebox playable is an EitherHolder, but as discussed it always has to be a registry key,
    // so we just map to that type and dont think about it any more.
    NetworkBuffer.Type<RegistryKey<JukeboxSong>> JUKEBOX_PLAYABLE_NETWORK_TYPE = NetworkBuffer.Either(NETWORK_TYPE, NETWORK_TYPE)
            .transform(e -> ((Either.Left<RegistryKey<JukeboxSong>, RegistryKey<JukeboxSong>>) e).value(), Either::left);

    static JukeboxSong create(
            SoundEvent soundEvent,
            Component description,
            float lengthInSeconds,
            int comparatorOutput
    ) {
        return new JukeboxSongImpl(soundEvent, description, lengthInSeconds, comparatorOutput);
    }

    static Builder builder() {
        return new Builder();
    }

    /**
     * <p>Creates a new registry for banner patterns, loading the vanilla banner patterns.</p>
     *
     * @see net.minestom.server.MinecraftServer to get an existing instance of the registry
     */
    @ApiStatus.Internal
<<<<<<< HEAD
    static @NotNull DynamicRegistry<JukeboxSong> createDefaultRegistry() {
        return DynamicRegistry.load(BuiltinRegistries.JUKEBOX_SONG, REGISTRY_CODEC);
=======
    static DynamicRegistry<JukeboxSong> createDefaultRegistry() {
        return DynamicRegistry.create(Key.key("jukebox_song"), REGISTRY_CODEC, RegistryData.Resource.JUKEBOX_SONGS);
>>>>>>> 25213d30
    }

    SoundEvent soundEvent();

    Component description();

    float lengthInSeconds();

    int comparatorOutput();

    final class Builder {
        private SoundEvent soundEvent;
        private Component description;
        private float lengthInSeconds;
        private int comparatorOutput = 0;

        private Builder() {
        }

        public Builder soundEvent(SoundEvent soundEvent) {
            this.soundEvent = soundEvent;
            return this;
        }

        public Builder description(Component description) {
            this.description = description;
            return this;
        }

        public Builder lengthInSeconds(float lengthInSeconds) {
            this.lengthInSeconds = lengthInSeconds;
            return this;
        }

        public Builder comparatorOutput(int comparatorOutput) {
            this.comparatorOutput = comparatorOutput;
            return this;
        }

        public JukeboxSong build() {
            return new JukeboxSongImpl(soundEvent, description, lengthInSeconds, comparatorOutput);
        }
    }

}<|MERGE_RESOLUTION|>--- conflicted
+++ resolved
@@ -59,13 +59,8 @@
      * @see net.minestom.server.MinecraftServer to get an existing instance of the registry
      */
     @ApiStatus.Internal
-<<<<<<< HEAD
-    static @NotNull DynamicRegistry<JukeboxSong> createDefaultRegistry() {
+    static DynamicRegistry<JukeboxSong> createDefaultRegistry() {
         return DynamicRegistry.load(BuiltinRegistries.JUKEBOX_SONG, REGISTRY_CODEC);
-=======
-    static DynamicRegistry<JukeboxSong> createDefaultRegistry() {
-        return DynamicRegistry.create(Key.key("jukebox_song"), REGISTRY_CODEC, RegistryData.Resource.JUKEBOX_SONGS);
->>>>>>> 25213d30
     }
 
     SoundEvent soundEvent();
