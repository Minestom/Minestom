--- conflicted
+++ resolved
@@ -23,23 +23,15 @@
     /**
      * Called when a block has been placed.
      */
-<<<<<<< HEAD
-    default @NotNull Block onPlace(@NotNull BlockChange blockChange) {
+    default Block onPlace(BlockChange blockChange) {
         return blockChange.block();
-=======
-    default void onPlace(Placement placement) {
->>>>>>> 2b10ca22
     }
 
     /**
      * Called when a block has been destroyed or replaced.
      */
-<<<<<<< HEAD
-    default @NotNull Block onDestroy(@NotNull BlockChange blockChange) {
+    default Block onDestroy(BlockChange blockChange) {
         return Block.AIR;
-=======
-    default void onDestroy(Destroy destroy) {
->>>>>>> 2b10ca22
     }
 
     /**
@@ -49,11 +41,7 @@
      * @param blockChange the interaction details
      * @return true to let the block interaction happens, false to cancel
      */
-<<<<<<< HEAD
-    default boolean onInteract(@NotNull BlockChange.Player blockChange) {
-=======
-    default boolean onInteract(Interaction interaction) {
->>>>>>> 2b10ca22
+    default boolean onInteract(BlockChange.Player blockChange) {
         return true;
     }
 
@@ -62,17 +50,15 @@
      *
      * @param touch the contact details
      */
-    default void onTouch(Touch touch) {
-    }
+    default void onTouch(Touch touch) { }
 
-    default void tick(Tick tick) {
-    }
+    default void tick(Tick tick) { }
 
     default boolean isTickable() {
         return false;
     }
 
-    default boolean onInteract(@NotNull MetadataDef.Interaction interaction) {
+    default boolean onInteract(MetadataDef.Interaction interaction) {
         return true;
     }
 
@@ -99,244 +85,16 @@
      */
     Key getKey();
 
-<<<<<<< HEAD
     record Touch(
-            @NotNull Block block, @NotNull Instance instance,
-            @NotNull Point blockPosition, @NotNull Entity touching
+            Block block, Instance instance,
+            Point blockPosition, Entity touching
     ) {
     }
 
     record Tick(
-            @NotNull Block block, @NotNull Instance instance,
-            @NotNull Point blockPosition
+            Block block, Instance instance,
+            Point blockPosition
     ) {
-=======
-    /**
-     * Represents an object forwarded to {@link #onPlace(Placement)}.
-     */
-    sealed class Placement permits PlayerPlacement {
-        private final Block block;
-        private final Block previousBlock;
-        private final Instance instance;
-        private final Point blockPosition;
-
-        @ApiStatus.Internal
-        public Placement(Block block, Block previousBlock, Instance instance, Point blockPosition) {
-            this.block = block;
-            this.previousBlock = previousBlock;
-            this.instance = instance;
-            this.blockPosition = blockPosition;
-        }
-
-        public Block getBlock() {
-            return block;
-        }
-
-        public Block getPreviousBlock() {
-            return previousBlock;
-        }
-
-        public Instance getInstance() {
-            return instance;
-        }
-
-        public Point getBlockPosition() {
-            return blockPosition;
-        }
-    }
-
-    final class PlayerPlacement extends Placement {
-        private final Player player;
-        private final PlayerHand hand;
-        private final BlockFace blockFace;
-        private final float cursorX, cursorY, cursorZ;
-
-        @ApiStatus.Internal
-        public PlayerPlacement(Block block, Block previousBlock, Instance instance, Point blockPosition,
-                               Player player, PlayerHand hand, BlockFace blockFace, float cursorX, float cursorY, float cursorZ) {
-            super(block, previousBlock, instance, blockPosition);
-            this.player = player;
-            this.hand = hand;
-            this.blockFace = blockFace;
-            this.cursorX = cursorX;
-            this.cursorY = cursorY;
-            this.cursorZ = cursorZ;
-        }
-
-        public Player getPlayer() {
-            return player;
-        }
-
-        public PlayerHand getHand() {
-            return hand;
-        }
-
-        public BlockFace getBlockFace() {
-            return blockFace;
-        }
-
-        public float getCursorX() {
-            return cursorX;
-        }
-
-        public float getCursorY() {
-            return cursorY;
-        }
-
-        public float getCursorZ() {
-            return cursorZ;
-        }
-    }
-
-    sealed class Destroy permits PlayerDestroy {
-        private final Block block;
-        private final Block newBlock;
-        private final Instance instance;
-        private final Point blockPosition;
-
-        @ApiStatus.Internal
-        public Destroy(Block block, Block newBlock, Instance instance, Point blockPosition) {
-            this.block = block;
-            this.newBlock = newBlock;
-            this.instance = instance;
-            this.blockPosition = blockPosition;
-        }
-
-        public Block getBlock() {
-            return block;
-        }
-
-        public Block getNewBlock() {
-            return newBlock;
-        }
-
-        public Instance getInstance() {
-            return instance;
-        }
-
-        public Point getBlockPosition() {
-            return blockPosition;
-        }
-    }
-
-    final class PlayerDestroy extends Destroy {
-        private final Player player;
-
-        @ApiStatus.Internal
-        public PlayerDestroy(Block block, Block newBlock, Instance instance, Point blockPosition, Player player) {
-            super(block, newBlock, instance, blockPosition);
-            this.player = player;
-        }
-
-        public Player getPlayer() {
-            return player;
-        }
-    }
-
-    final class Interaction {
-        private final Block block;
-        private final Instance instance;
-        private final BlockFace blockFace;
-        private final Point blockPosition;
-        private final Point cursorPosition;
-        private final Player player;
-        private final PlayerHand hand;
-
-        @ApiStatus.Internal
-        public Interaction(Block block, Instance instance, BlockFace blockFace, Point blockPosition, Point cursorPosition, Player player, PlayerHand hand) {
-            this.block = block;
-            this.instance = instance;
-            this.blockFace = blockFace;
-            this.blockPosition = blockPosition;
-            this.cursorPosition = cursorPosition;
-            this.player = player;
-            this.hand = hand;
-        }
-
-        public Block getBlock() {
-            return block;
-        }
-
-        public Instance getInstance() {
-            return instance;
-        }
-
-        public BlockFace getBlockFace() {
-            return blockFace;
-        }
-
-        public Point getBlockPosition() {
-            return blockPosition;
-        }
-
-        public Point getCursorPosition() {
-            return cursorPosition;
-        }
-
-        public Player getPlayer() {
-            return player;
-        }
-
-        public PlayerHand getHand() {
-            return hand;
-        }
-    }
-
-    final class Touch {
-        private final Block block;
-        private final Instance instance;
-        private final Point blockPosition;
-        private final Entity touching;
-
-        @ApiStatus.Internal
-        public Touch(Block block, Instance instance, Point blockPosition, Entity touching) {
-            this.block = block;
-            this.instance = instance;
-            this.blockPosition = blockPosition;
-            this.touching = touching;
-        }
-
-        public Block getBlock() {
-            return block;
-        }
-
-        public Instance getInstance() {
-            return instance;
-        }
-
-        public Point getBlockPosition() {
-            return blockPosition;
-        }
-
-        public Entity getTouching() {
-            return touching;
-        }
-    }
-
-    final class Tick {
-        private final Block block;
-        private final Instance instance;
-        private final Point blockPosition;
-
-        @ApiStatus.Internal
-        public Tick(Block block, Instance instance, Point blockPosition) {
-            this.block = block;
-            this.instance = instance;
-            this.blockPosition = blockPosition;
-        }
-
-        public Block getBlock() {
-            return block;
-        }
-
-        public Instance getInstance() {
-            return instance;
-        }
-
-        public Point getBlockPosition() {
-            return blockPosition;
-        }
->>>>>>> 2b10ca22
     }
 
     /**
@@ -346,21 +104,13 @@
     @ApiStatus.Internal
     final class Dummy implements BlockHandler {
         private static final Map<String, BlockHandler> DUMMY_CACHE = new ConcurrentHashMap<>();
-<<<<<<< HEAD
-=======
-
-        public static BlockHandler get(String namespace) {
-            return DUMMY_CACHE.computeIfAbsent(namespace, Dummy::new);
-        }
-
->>>>>>> 2b10ca22
         private final Key key;
 
         private Dummy(String name) {
             key = Key.key(name);
         }
 
-        public static @NotNull BlockHandler get(@NotNull String namespace) {
+        public static BlockHandler get(String namespace) {
             return DUMMY_CACHE.computeIfAbsent(namespace, Dummy::new);
         }
 
