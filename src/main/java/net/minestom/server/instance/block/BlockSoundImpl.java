--- conflicted
+++ resolved
@@ -3,30 +3,19 @@
 import net.kyori.adventure.key.Key;
 import net.minestom.server.registry.Registry;
 import net.minestom.server.registry.RegistryData;
-<<<<<<< HEAD
 import net.minestom.server.registry.BuiltinRegistries;
 import net.minestom.server.registry.RegistryKey;
-import org.jetbrains.annotations.NotNull;
 import org.jetbrains.annotations.UnknownNullability;
 
 public record BlockSoundImpl(RegistryData.BlockSoundTypeEntry registry) implements BlockSoundType {
     static final Registry<BlockSoundType> REGISTRY = RegistryData.createStaticRegistry(BuiltinRegistries.BLOCK_SOUND_TYPE,
-=======
-import org.jetbrains.annotations.UnknownNullability;
-
-record BlockSoundImpl(RegistryData.BlockSoundTypeEntry registry) implements BlockSoundType {
-    static final Registry<BlockSoundType> REGISTRY = RegistryData.createStaticRegistry(Key.key("block_sound_type"),
->>>>>>> 25213d30
             (namespace, properties) -> new BlockSoundImpl(RegistryData.blockSoundTypeEntry(namespace, properties)));
 
     static @UnknownNullability BlockSoundType get(String key) {
         return REGISTRY.get(Key.key(key));
     }
-<<<<<<< HEAD
 
-    static @UnknownNullability BlockSoundType get(@NotNull RegistryKey<BlockSoundType> key) {
+    static @UnknownNullability BlockSoundType get(RegistryKey<BlockSoundType> key) {
         return REGISTRY.get(key);
     }
-=======
->>>>>>> 25213d30
 }