package net.minestom.server.instance.block.predicate;

import net.kyori.adventure.nbt.BinaryTag;
import net.kyori.adventure.nbt.CompoundBinaryTag;
import net.minestom.server.MinecraftServer;
import net.minestom.server.codec.Codec;
import net.minestom.server.codec.Result;
import net.minestom.server.codec.StructCodec;
import net.minestom.server.codec.Transcoder;
import net.minestom.server.component.DataComponent;
import net.minestom.server.component.DataComponentMap;
import net.minestom.server.instance.block.Block;
import net.minestom.server.instance.block.BlockHandler;
import net.minestom.server.network.NetworkBuffer;
import net.minestom.server.network.NetworkBufferTemplate;
import net.minestom.server.registry.Registries;
import net.minestom.server.registry.RegistryTag;
import net.minestom.server.registry.RegistryTranscoder;
import net.minestom.server.utils.block.BlockUtils;
import org.jetbrains.annotations.Nullable;

import java.util.Map;
import java.util.Objects;
import java.util.function.Predicate;

/**
 * <p>A predicate to filter blocks based on their name, properties, and/or nbt.</p>
 *
 * <p>Note: Inline with vanilla, providing none of the filters will match any block.</p>
 *
 * <p>Note: To match the vanilla behavior of comparing block NBT, the NBT predicate
 * will ONLY match data which would be sent to the client eg with
 * {@link BlockHandler#getBlockEntityTags()}. This is relevant because this structure
 * is used for matching adventure mode blocks and must line up with client prediction.</p>
 *
 * @param blocks              The block names/tags to match.
 * @param state               The block properties to match.
 * @param nbt                 The block nbt to match.
 * @param components          The block data components to match.
 */
public record BlockPredicate(
        @Nullable RegistryTag<Block> blocks,
        @Nullable PropertiesPredicate state,
<<<<<<< HEAD
        @Nullable NbtPredicate nbt,
        @NotNull DataComponentPredicates components
=======
        @Nullable CompoundBinaryTag nbt,
        DataComponentPredicates components
>>>>>>> a7951ca0
) implements Predicate<Block> {
    /**
     * Matches all blocks.
     */
    public static final BlockPredicate ALL = new BlockPredicate(null, null, null, null);
    /**
     * <p>Matches no blocks.</p>
     *
     * <p>Works based on the property that an exact property will never match a property which doesn't exist on any block.</p>
     */
    public static final BlockPredicate NONE = new BlockPredicate(null, new PropertiesPredicate(Map.of("no_such_property", new PropertiesPredicate.ValuePredicate.Exact("never"))), null, null);

    public static final NetworkBuffer.Type<BlockPredicate> NETWORK_TYPE = NetworkBufferTemplate.template(
            RegistryTag.networkType(Registries::blocks).optional(), BlockPredicate::blocks,
            PropertiesPredicate.NETWORK_TYPE.optional(), BlockPredicate::state,
            NbtPredicate.NETWORK_TYPE.optional(), BlockPredicate::nbt,
            DataComponentPredicates.NETWORK_TYPE, BlockPredicate::components,
            BlockPredicate::new
    );

    public static final Codec<BlockPredicate> CODEC = StructCodec.struct(
            "blocks", RegistryTag.codec(Registries::blocks).optional(), BlockPredicate::blocks,
            "state", PropertiesPredicate.CODEC.optional(), BlockPredicate::state,
            "nbt", NbtPredicate.CODEC.optional(), BlockPredicate::nbt,
            StructCodec.INLINE, DataComponentPredicates.CODEC, BlockPredicate::components,
            BlockPredicate::new
    );

<<<<<<< HEAD
    public BlockPredicate(@NotNull RegistryTag<Block> blocks) {
        this(blocks, null, null, null);
=======
    public BlockPredicate(RegistryTag<Block> blocks) {
        this(blocks, null, null);
>>>>>>> a7951ca0
    }

    public BlockPredicate(Block... blocks) {
        this(RegistryTag.direct(blocks));
    }

<<<<<<< HEAD
    public BlockPredicate(@NotNull PropertiesPredicate state) {
        this(null, state, null, null);
    }

    public BlockPredicate(@NotNull CompoundBinaryTag nbt) {
        this(new NbtPredicate(nbt));
    }

    public BlockPredicate(@NotNull NbtPredicate nbt) {
        this(null, null, nbt, null);
    }

    public BlockPredicate(@NotNull DataComponentMap components) {
        this(null, null, null, new DataComponentPredicates(components, null));
    }

    public BlockPredicate(@NotNull ComponentPredicateSet predicates) {
        this(null, null, null, new DataComponentPredicates(null, predicates));
    }

    public BlockPredicate(@NotNull DataComponentPredicates predicates) {
        this(null, null, null, predicates);
=======
    public BlockPredicate(PropertiesPredicate state) {
        this(null, state, null);
    }

    public BlockPredicate(CompoundBinaryTag nbt) {
        this(null, null, nbt);
>>>>>>> a7951ca0
    }

    public BlockPredicate(@Nullable RegistryTag<Block> blocks, @Nullable PropertiesPredicate state, @Nullable NbtPredicate nbt) {
        this(blocks, state, nbt, null);
    }

    public BlockPredicate(@Nullable RegistryTag<Block> blocks, @Nullable PropertiesPredicate state, @Nullable NbtPredicate nbt, @Nullable DataComponentPredicates components) {
        this.blocks = blocks;
        this.state = state;
        this.nbt = nbt;
        this.components = Objects.requireNonNullElse(components, DataComponentPredicates.EMPTY);
    }

    @Override
    public boolean test(Block block) {
        if (blocks != null && !blocks.contains(block))
            return false;
        if (state != null && !state.test(block))
            return false;
        if (nbt != null && (block.nbt() == null || !nbt.test(BlockUtils.extractClientNbt(block))))
            return false;
        if ((components.exact() == null || components.exact().isEmpty()) && (components.predicates() == null || components.predicates().isEmpty()))
            return true;
        if (block.nbt() == null)
            return false; // If a block has no NBT (it's not a block entity), any component predicates must return false

        CompoundBinaryTag componentsTag = block.nbt().getCompound("components");
        final Transcoder<BinaryTag> coder = new RegistryTranscoder<>(Transcoder.NBT, MinecraftServer.process());
        Result<DataComponentMap> result = DataComponent.MAP_NBT_TYPE.decode(coder, componentsTag);
        switch (result) {
            case Result.Ok(DataComponentMap componentMap) -> {
                return components.test(componentMap);
            }
            case Result.Error<DataComponentMap> error -> throw new IllegalStateException(error.message());
        }
    }
}<|MERGE_RESOLUTION|>--- conflicted
+++ resolved
@@ -41,13 +41,8 @@
 public record BlockPredicate(
         @Nullable RegistryTag<Block> blocks,
         @Nullable PropertiesPredicate state,
-<<<<<<< HEAD
         @Nullable NbtPredicate nbt,
-        @NotNull DataComponentPredicates components
-=======
-        @Nullable CompoundBinaryTag nbt,
         DataComponentPredicates components
->>>>>>> a7951ca0
 ) implements Predicate<Block> {
     /**
      * Matches all blocks.
@@ -76,50 +71,36 @@
             BlockPredicate::new
     );
 
-<<<<<<< HEAD
-    public BlockPredicate(@NotNull RegistryTag<Block> blocks) {
+    public BlockPredicate(RegistryTag<Block> blocks) {
         this(blocks, null, null, null);
-=======
-    public BlockPredicate(RegistryTag<Block> blocks) {
-        this(blocks, null, null);
->>>>>>> a7951ca0
     }
 
     public BlockPredicate(Block... blocks) {
         this(RegistryTag.direct(blocks));
     }
 
-<<<<<<< HEAD
-    public BlockPredicate(@NotNull PropertiesPredicate state) {
+    public BlockPredicate(PropertiesPredicate state) {
         this(null, state, null, null);
     }
 
-    public BlockPredicate(@NotNull CompoundBinaryTag nbt) {
+    public BlockPredicate(CompoundBinaryTag nbt) {
         this(new NbtPredicate(nbt));
     }
 
-    public BlockPredicate(@NotNull NbtPredicate nbt) {
+    public BlockPredicate(NbtPredicate nbt) {
         this(null, null, nbt, null);
     }
 
-    public BlockPredicate(@NotNull DataComponentMap components) {
+    public BlockPredicate(DataComponentMap components) {
         this(null, null, null, new DataComponentPredicates(components, null));
     }
 
-    public BlockPredicate(@NotNull ComponentPredicateSet predicates) {
+    public BlockPredicate(ComponentPredicateSet predicates) {
         this(null, null, null, new DataComponentPredicates(null, predicates));
     }
 
-    public BlockPredicate(@NotNull DataComponentPredicates predicates) {
+    public BlockPredicate(DataComponentPredicates predicates) {
         this(null, null, null, predicates);
-=======
-    public BlockPredicate(PropertiesPredicate state) {
-        this(null, state, null);
-    }
-
-    public BlockPredicate(CompoundBinaryTag nbt) {
-        this(null, null, nbt);
->>>>>>> a7951ca0
     }
 
     public BlockPredicate(@Nullable RegistryTag<Block> blocks, @Nullable PropertiesPredicate state, @Nullable NbtPredicate nbt) {
