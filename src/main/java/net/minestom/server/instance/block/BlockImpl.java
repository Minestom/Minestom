--- conflicted
+++ resolved
@@ -51,11 +51,7 @@
         Map<Object, Object> internCache = new HashMap<>();
 
         REGISTRY = RegistryData.createStaticRegistry(
-<<<<<<< HEAD
                 BuiltinRegistries.BLOCK,
-=======
-                Key.key("block"),
->>>>>>> 25213d30
                 (namespace, properties) -> {
                     final int blockId = properties.getInt("id");
                     final RegistryData.Properties stateObject = properties.section("states");
@@ -121,13 +117,8 @@
         POSSIBLE_STATES = possibleStates.toList();
     }
 
-<<<<<<< HEAD
-    static @UnknownNullability Block get(@NotNull RegistryKey<Block> key) {
+    static @UnknownNullability Block get(RegistryKey<Block> key) {
         return REGISTRY.get(key);
-=======
-    static @UnknownNullability Block get(String key) {
-        return REGISTRY.get(Key.key(key));
->>>>>>> 25213d30
     }
 
     static int statesCount() {
