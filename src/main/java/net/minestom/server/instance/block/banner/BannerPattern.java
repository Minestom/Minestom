package net.minestom.server.instance.block.banner;

import net.kyori.adventure.key.Key;
import net.minestom.server.codec.Codec;
import net.minestom.server.codec.StructCodec;
import net.minestom.server.network.NetworkBuffer;
import net.minestom.server.network.NetworkBufferTemplate;
import net.minestom.server.registry.DynamicRegistry;
import net.minestom.server.registry.Holder;
import net.minestom.server.registry.Registries;
import net.minestom.server.registry.BuiltinRegistries;
import org.jetbrains.annotations.ApiStatus;
import org.jetbrains.annotations.Contract;

public sealed interface BannerPattern extends Holder.Direct<BannerPattern>, BannerPatterns permits BannerPatternImpl {
    NetworkBuffer.Type<BannerPattern> REGISTRY_NETWORK_TYPE = NetworkBufferTemplate.template(
            NetworkBuffer.KEY, BannerPattern::assetId,
            NetworkBuffer.STRING, BannerPattern::translationKey,
            BannerPattern::create);
    Codec<BannerPattern> REGISTRY_CODEC = StructCodec.struct(
            "asset_id", Codec.KEY, BannerPattern::assetId,
            "translation_key", Codec.STRING, BannerPattern::translationKey,
            BannerPattern::create);

    NetworkBuffer.Type<Holder<BannerPattern>> HOLDER_NETWORK_TYPE = Holder.networkType(Registries::bannerPattern, BannerPattern.REGISTRY_NETWORK_TYPE);
    Codec<Holder<BannerPattern>> HOLDER_CODEC = Holder.codec(Registries::bannerPattern, BannerPattern.REGISTRY_CODEC);

    static BannerPattern create(
            Key assetId,
            String translationKey
    ) {
        return new BannerPatternImpl(assetId, translationKey);
    }

    static Builder builder() {
        return new Builder();
    }

    /**
     * <p>Creates a new registry for banner patterns, loading the vanilla banner patterns.</p>
     *
     * @see net.minestom.server.MinecraftServer to get an existing instance of the registry
     */
    @ApiStatus.Internal
<<<<<<< HEAD
    static @NotNull DynamicRegistry<BannerPattern> createDefaultRegistry() {
        return DynamicRegistry.load(BuiltinRegistries.BANNER_PATTERN, REGISTRY_CODEC);
=======
    static DynamicRegistry<BannerPattern> createDefaultRegistry() {
        return DynamicRegistry.create(Key.key("banner_pattern"), REGISTRY_CODEC, RegistryData.Resource.BANNER_PATTERNS);
>>>>>>> 25213d30
    }

    Key assetId();

    String translationKey();

    final class Builder {
        private Key assetId;
        private String translationKey;

        private Builder() {
        }

        @Contract(value = "_ -> this", pure = true)
        public Builder assetId(Key assetId) {
            this.assetId = assetId;
            return this;
        }

        @Contract(value = "_ -> this", pure = true)
        public Builder translationKey(String translationKey) {
            this.translationKey = translationKey;
            return this;
        }

        @Contract(pure = true)
        public BannerPattern build() {
            return new BannerPatternImpl(assetId, translationKey);
        }
    }
}<|MERGE_RESOLUTION|>--- conflicted
+++ resolved
@@ -5,10 +5,7 @@
 import net.minestom.server.codec.StructCodec;
 import net.minestom.server.network.NetworkBuffer;
 import net.minestom.server.network.NetworkBufferTemplate;
-import net.minestom.server.registry.DynamicRegistry;
-import net.minestom.server.registry.Holder;
-import net.minestom.server.registry.Registries;
-import net.minestom.server.registry.BuiltinRegistries;
+import net.minestom.server.registry.*;
 import org.jetbrains.annotations.ApiStatus;
 import org.jetbrains.annotations.Contract;
 
@@ -42,13 +39,8 @@
      * @see net.minestom.server.MinecraftServer to get an existing instance of the registry
      */
     @ApiStatus.Internal
-<<<<<<< HEAD
-    static @NotNull DynamicRegistry<BannerPattern> createDefaultRegistry() {
+    static DynamicRegistry<BannerPattern> createDefaultRegistry() {
         return DynamicRegistry.load(BuiltinRegistries.BANNER_PATTERN, REGISTRY_CODEC);
-=======
-    static DynamicRegistry<BannerPattern> createDefaultRegistry() {
-        return DynamicRegistry.create(Key.key("banner_pattern"), REGISTRY_CODEC, RegistryData.Resource.BANNER_PATTERNS);
->>>>>>> 25213d30
     }
 
     Key assetId();
