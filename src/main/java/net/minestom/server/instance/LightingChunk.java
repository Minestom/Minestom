package net.minestom.server.instance;

import net.kyori.adventure.key.Key;
import net.minestom.server.MinecraftServer;
import net.minestom.server.ServerFlag;
import net.minestom.server.collision.Shape;
import net.minestom.server.coordinate.CoordConversion;
import net.minestom.server.coordinate.Point;
import net.minestom.server.coordinate.Vec;
import net.minestom.server.instance.block.Block;
import net.minestom.server.instance.block.BlockChange;
import net.minestom.server.instance.block.BlockFace;
import net.minestom.server.instance.heightmap.Heightmap;
import net.minestom.server.instance.light.Light;
import net.minestom.server.instance.palette.Palette;
import net.minestom.server.network.packet.server.CachedPacket;
import net.minestom.server.network.packet.server.play.data.LightData;
<<<<<<< HEAD
import org.jetbrains.annotations.NotNull;
=======
import org.jetbrains.annotations.Nullable;
>>>>>>> 2b10ca22

import java.util.*;
import java.util.concurrent.CompletableFuture;
import java.util.concurrent.ConcurrentHashMap;
import java.util.concurrent.ExecutorService;
import java.util.concurrent.Executors;
import java.util.concurrent.atomic.AtomicInteger;
import java.util.concurrent.locks.ReentrantLock;

import static net.minestom.server.instance.light.LightCompute.EMPTY_CONTENT;

/**
 * A chunk which supports lighting computation.
 * <p>
 * This chunk is used to compute the light data for each block.
 * <p>
 */
public class LightingChunk extends DynamicChunk {

    private static final ExecutorService pool = Executors.newWorkStealingPool();
    private static final Set<Key> DIFFUSE_SKY_LIGHT = Set.of(
            Block.COBWEB.key(),
            Block.ICE.key(),
            Block.HONEY_BLOCK.key(),
            Block.SLIME_BLOCK.key(),
            Block.WATER.key(),
            Block.ACACIA_LEAVES.key(),
            Block.AZALEA_LEAVES.key(),
            Block.BIRCH_LEAVES.key(),
            Block.DARK_OAK_LEAVES.key(),
            Block.FLOWERING_AZALEA_LEAVES.key(),
            Block.JUNGLE_LEAVES.key(),
            Block.CHERRY_LEAVES.key(),
            Block.OAK_LEAVES.key(),
            Block.SPRUCE_LEAVES.key(),
            Block.SPAWNER.key(),
            Block.BEACON.key(),
            Block.END_GATEWAY.key(),
            Block.CHORUS_PLANT.key(),
            Block.CHORUS_FLOWER.key(),
            Block.FROSTED_ICE.key(),
            Block.SEAGRASS.key(),
            Block.TALL_SEAGRASS.key(),
            Block.LAVA.key()
    );
    final CachedPacket partialLightCache = new CachedPacket(this::createLightPacket);
    private final ReentrantLock packetGenerationLock = new ReentrantLock();
    private final AtomicInteger resendTimer = new AtomicInteger(-1);
    private final int resendDelay = ServerFlag.SEND_LIGHT_AFTER_BLOCK_PLACEMENT_DELAY;
    private int[] occlusionMap;
    private LightData partialLightData;
    private LightData fullLightData;
    private int highestBlock;
    private boolean freezeInvalidation = false;
    private boolean doneInit = false;

    public LightingChunk(Instance instance, int chunkX, int chunkZ) {
        super(instance, chunkX, chunkZ);
    }

    protected LightingChunk(Instance instance, int chunkX, int chunkZ, List<Section> sections) {
        super(instance, chunkX, chunkZ, sections);
    }

    private static Set<Chunk> flushQueue(Instance instance, Set<Point> queue, LightType type, QueueType queueType) {
        Set<Light> sections = ConcurrentHashMap.newKeySet();
        Set<Point> newQueue = ConcurrentHashMap.newKeySet();

        Set<Chunk> responseChunks = ConcurrentHashMap.newKeySet();
        List<CompletableFuture<Void>> tasks = new ArrayList<>();

        Light.LightLookup lightLookup = (x, y, z) -> {
            Chunk chunk = instance.getChunk(x, z);
            if (chunk == null) return null;
            if (!(chunk instanceof LightingChunk lighting)) return null;
            if (y - lighting.getMinSection() < 0 || y - lighting.getMaxSection() >= 0) return null;
            final Section section = lighting.getSection(y);
            return switch (type) {
                case BLOCK -> section.blockLight();
                case SKY -> section.skyLight();
            };
        };

        Light.PaletteLookup paletteLookup = (x, y, z) -> {
            Chunk chunk = instance.getChunk(x, z);
            if (chunk == null) return null;
            if (!(chunk instanceof LightingChunk lighting)) return null;
            if (y - lighting.getMinSection() < 0 || y - lighting.getMaxSection() >= 0) return null;
            return chunk.getSection(y).blockPalette();
        };

        for (Point point : queue) {
            Chunk chunk = instance.getChunk(point.blockX(), point.blockZ());
            if (!(chunk instanceof LightingChunk lightingChunk)) continue;

            Section section = chunk.getSection(point.blockY());
            responseChunks.add(chunk);

            Light light = switch (type) {
                case BLOCK -> section.blockLight();
                case SKY -> section.skyLight();
            };

            final Palette blockPalette = section.blockPalette();
            CompletableFuture<Void> task = CompletableFuture.runAsync(() -> {
                try {
                    final Set<Point> toAdd = switch (queueType) {
                        case INTERNAL -> light.calculateInternal(blockPalette,
                                chunk.getChunkX(), point.blockY(), chunk.getChunkZ(),
                                lightingChunk.getOcclusionMap(), chunk.instance.getCachedDimensionType().maxY(),
                                lightLookup);
                        case EXTERNAL -> light.calculateExternal(blockPalette,
                                Light.getNeighbors(chunk, point.blockY()),
                                lightLookup, paletteLookup);
                    };

                    sections.add(light);

                    light.flip();
                    newQueue.addAll(toAdd);
                } catch (Exception e) {
                    MinecraftServer.getExceptionManager().handleException(e);
                }
            }, pool);

            tasks.add(task);
        }

        tasks.forEach(CompletableFuture::join);

        if (!newQueue.isEmpty()) {
            var newResponse = flushQueue(instance, newQueue, type, QueueType.EXTERNAL);
            responseChunks.addAll(newResponse);
        }

        return responseChunks;
    }

    /**
     * Forces a relight of the specified chunks.
     * <p>
     * This method is used to force a relight of the specified chunks.
     * <p>
     * This method is thread-safe and can be called from any thread.
     *
     * @param instance the instance
     * @param chunks   the chunks to relight
     * @return the chunks which have been relighted
     */
    public static List<Chunk> relight(Instance instance, Collection<Chunk> chunks) {
        Set<Point> sections = new HashSet<>();

        synchronized (instance) {
            for (Chunk chunk : chunks) {
                if (!(chunk instanceof LightingChunk lighting)) continue;
                for (int sectionIndex = chunk.minSection; sectionIndex < chunk.maxSection; sectionIndex++) {
                    Section section = chunk.getSection(sectionIndex);
                    section.blockLight().invalidate();
                    section.skyLight().invalidate();
                    sections.add(new Vec(chunk.getChunkX(), sectionIndex, chunk.getChunkZ()));
                }
                lighting.invalidate();
            }

            // Expand the sections to include nearby sections
            var blockSections = new HashSet<Point>();
            for (Point point : sections) {
                blockSections.addAll(getNearbyRequired(instance, point, LightType.BLOCK));
            }

            var skySections = new HashSet<Point>();
            for (Point point : sections) {
                skySections.addAll(getNearbyRequired(instance, point, LightType.SKY));
            }

            relight(instance, blockSections, LightType.BLOCK);
            relight(instance, skySections, LightType.SKY);

            var chunksToRelight = new HashSet<Chunk>();
            for (Point point : blockSections) {
                chunksToRelight.add(instance.getChunk(point.blockX(), point.blockZ()));
            }

            for (Point point : skySections) {
                chunksToRelight.add(instance.getChunk(point.blockX(), point.blockZ()));
            }

            return new ArrayList<>(chunksToRelight);
        }
    }

    private static Set<Point> getNearbyRequired(Instance instance, Point point, LightType type) {
        Set<Point> collected = new HashSet<>();
        collected.add(point);

        int highestRegionPoint = instance.getCachedDimensionType().minY() - 1;

        for (int x = point.blockX() - 1; x <= point.blockX() + 1; x++) {
            for (int z = point.blockZ() - 1; z <= point.blockZ() + 1; z++) {
                Chunk chunkCheck = instance.getChunk(x, z);
                if (chunkCheck == null) continue;

                if (chunkCheck instanceof LightingChunk lighting) {
                    // Ensure heightmap is calculated before taking values from it
                    lighting.getOcclusionMap();
                    highestRegionPoint = Math.max(highestRegionPoint, lighting.highestBlock);
                }
            }
        }

        for (int x = point.blockX() - 1; x <= point.blockX() + 1; x++) {
            for (int z = point.blockZ() - 1; z <= point.blockZ() + 1; z++) {
                Chunk chunkCheck = instance.getChunk(x, z);
                if (chunkCheck == null) continue;

                for (int y = point.blockY() - 1; y <= point.blockY() + 1; y++) {
                    Point sectionPosition = new Vec(x, y, z);
                    int sectionHeight = instance.getCachedDimensionType().minY() + 16 * y;
                    if ((sectionHeight + 16) > highestRegionPoint && type == LightType.SKY) continue;

                    if (sectionPosition.blockY() < chunkCheck.getMaxSection() && sectionPosition.blockY() >= chunkCheck.getMinSection()) {
                        Section s = chunkCheck.getSection(sectionPosition.blockY());
                        if (type == LightType.BLOCK && !s.blockLight().requiresUpdate()) continue;
                        if (type == LightType.SKY && !s.skyLight().requiresUpdate()) continue;

                        collected.add(sectionPosition);
                    }
                }
            }
        }

        return collected;
    }

    private static Set<Point> collectRequiredNearby(Instance instance, Point point, LightType type) {
        final Set<Point> found = new HashSet<>();
        final ArrayDeque<Point> toCheck = new ArrayDeque<>();

        toCheck.add(point);
        found.add(point);

        while (!toCheck.isEmpty()) {
            final Point current = toCheck.poll();
            final Set<Point> nearby = getNearbyRequired(instance, current, type);
            nearby.forEach(p -> {
                if (!found.contains(p)) {
                    found.add(p);
                    toCheck.add(p);
                }
            });
        }

        return found;
    }

    static Set<Chunk> relightSection(Instance instance, int chunkX, int sectionY, int chunkZ) {
        var res = new HashSet<>(relightSection(instance, chunkX, sectionY, chunkZ, LightType.BLOCK));
        res.addAll(relightSection(instance, chunkX, sectionY, chunkZ, LightType.SKY));
        return res;
    }

    private static Set<Chunk> relightSection(Instance instance, int chunkX, int sectionY, int chunkZ, LightType type) {
        Chunk c = instance.getChunk(chunkX, chunkZ);
        if (c == null) return Set.of();
        if (!(c instanceof LightingChunk)) return Set.of();

        synchronized (instance) {
            Set<Point> collected = collectRequiredNearby(instance, new Vec(chunkX, sectionY, chunkZ), type);
            return relight(instance, collected, type);
        }
    }

    private static Set<Chunk> relight(Instance instance, Set<Point> queue, LightType type) {
        return flushQueue(instance, queue, type, QueueType.INTERNAL);
    }

    public void invalidate() {
        this.partialLightCache.invalidate();
        this.chunkCache.invalidate();
        this.partialLightData = null;
        this.fullLightData = null;
    }

    private boolean checkSkyOcclusion(Block block) {
        if (block == Block.AIR) return false;
        if (DIFFUSE_SKY_LIGHT.contains(block.key())) return true;

        Shape shape = block.registry().occlusionShape();
        boolean occludesTop = Block.AIR.registry().occlusionShape().isOccluded(shape, BlockFace.TOP);
        boolean occludesBottom = Block.AIR.registry().occlusionShape().isOccluded(shape, BlockFace.BOTTOM);

        return occludesBottom || occludesTop;
    }

    public void setFreezeInvalidation(boolean freezeInvalidation) {
        this.freezeInvalidation = freezeInvalidation;
    }

    public void invalidateNeighborsSection(int coordinate) {
        if (freezeInvalidation) {
            return;
        }

        for (int i = -1; i <= 1; i++) {
            for (int j = -1; j <= 1; j++) {
                Chunk neighborChunk = instance.getChunk(chunkX + i, chunkZ + j);
                if (neighborChunk == null) continue;

                if (neighborChunk instanceof LightingChunk light) {
                    light.invalidate();
                }

                for (int k = -1; k <= 1; k++) {
                    if (k + coordinate < neighborChunk.getMinSection() || k + coordinate >= neighborChunk.getMaxSection())
                        continue;
                    neighborChunk.getSection(k + coordinate).blockLight().invalidate();
                    neighborChunk.getSection(k + coordinate).skyLight().invalidate();
                }
            }
        }
    }

    public void invalidateResendDelay() {
        if (!doneInit || freezeInvalidation) {
            return;
        }

        for (int i = -1; i <= 1; i++) {
            for (int j = -1; j <= 1; j++) {
                Chunk neighborChunk = instance.getChunk(chunkX + i, chunkZ + j);
                if (neighborChunk instanceof LightingChunk light) {
                    light.resendTimer.set(resendDelay);
                }
            }
        }
    }

    @Override
<<<<<<< HEAD
    public @NotNull Block setBlock(@NotNull BlockChange mutation) {
        final Block block = super.setBlock(mutation);
=======
    public void setBlock(int x, int y, int z, Block block,
                         @Nullable BlockHandler.Placement placement,
                         @Nullable BlockHandler.Destroy destroy) {
        super.setBlock(x, y, z, block, placement, destroy);
>>>>>>> 2b10ca22
        this.occlusionMap = null;

        // Invalidate neighbor chunks, since they can be updated by this block change
        int coordinate = CoordConversion.globalToChunk(mutation.blockPosition().y());
        if (doneInit && !freezeInvalidation) {
            invalidateNeighborsSection(coordinate);
            invalidateResendDelay();
            this.partialLightCache.invalidate();
        }

        return block;
    }

    public void sendLighting() {
        if (!isLoaded()) return;
        sendPacketToViewers(partialLightCache);
    }

    @Override
    protected void onLoad() {
        doneInit = true;
    }

    @Override
    public void onGenerate() {
        super.onGenerate();

        for (int section = minSection; section < maxSection; section++) {
            getSection(section).blockLight().invalidate();
            getSection(section).skyLight().invalidate();
        }

        invalidate();

        for (int i = -1; i <= 1; i++) {
            for (int j = -1; j <= 1; j++) {
                Chunk neighborChunk = instance.getChunk(chunkX + i, chunkZ + j);
                if (neighborChunk == null) continue;

                if (neighborChunk instanceof LightingChunk light) {
                    if (light.doneInit) {
                        light.resendTimer.set(20);
                        light.invalidate();

                        for (int section = minSection; section < maxSection; section++) {
                            light.getSection(section).blockLight().invalidate();
                            light.getSection(section).skyLight().invalidate();
                        }
                    }
                }
            }
        }
    }

    // Lazy compute occlusion map
    public int[] getOcclusionMap() {
        if (this.occlusionMap != null) return this.occlusionMap;
        var occlusionMap = new int[CHUNK_SIZE_X * CHUNK_SIZE_Z];

        int minY = instance.getCachedDimensionType().minY();
        highestBlock = minY - 1;

        synchronized (this) {
            int startY = Heightmap.getHighestBlockSection(this);

            for (int x = 0; x < CHUNK_SIZE_X; x++) {
                for (int z = 0; z < CHUNK_SIZE_Z; z++) {
                    int height = startY;
                    while (height >= minY) {
                        Block block = getBlock(x, height, z, Condition.TYPE);
                        if (block != Block.AIR) highestBlock = Math.max(highestBlock, height);
                        if (checkSkyOcclusion(block)) break;
                        height--;
                    }
                    occlusionMap[z << 4 | x] = (height + 1);
                }
            }
        }

        this.occlusionMap = occlusionMap;
        return occlusionMap;
    }

    @Override
    protected LightData createLightData(boolean requiredFullChunk) {
        packetGenerationLock.lock();
        try {
            if (requiredFullChunk) {
                if (fullLightData != null) {
                    return fullLightData;
                }
            } else {
                if (partialLightData != null) {
                    return partialLightData;
                }
            }

            BitSet skyMask = new BitSet();
            BitSet blockMask = new BitSet();
            BitSet emptySkyMask = new BitSet();
            BitSet emptyBlockMask = new BitSet();
            List<byte[]> skyLights = new ArrayList<>();
            List<byte[]> blockLights = new ArrayList<>();

            int chunkMin = instance.getCachedDimensionType().minY();
            int highestNeighborBlock = instance.getCachedDimensionType().minY();
            for (int i = -1; i <= 1; i++) {
                for (int j = -1; j <= 1; j++) {
                    Chunk neighborChunk = instance.getChunk(chunkX + i, chunkZ + j);
                    if (neighborChunk == null) continue;

                    if (neighborChunk instanceof LightingChunk light) {
                        light.getOcclusionMap();
                        highestNeighborBlock = Math.max(highestNeighborBlock, light.highestBlock);
                    }
                }
            }

            int index = 0;
            for (Section section : sections) {
                boolean wasUpdatedBlock = false;
                boolean wasUpdatedSky = false;

                if (section.blockLight().requiresUpdate()) {
                    relightSection(instance, this.chunkX, index + minSection, chunkZ, LightType.BLOCK);
                    wasUpdatedBlock = true;
                } else if (requiredFullChunk || section.blockLight().requiresSend()) {
                    wasUpdatedBlock = true;
                }

                if (section.skyLight().requiresUpdate()) {
                    relightSection(instance, this.chunkX, index + minSection, chunkZ, LightType.SKY);
                    wasUpdatedSky = true;
                } else if (requiredFullChunk || section.skyLight().requiresSend()) {
                    wasUpdatedSky = true;
                }

                final int sectionMinY = index * 16 + chunkMin;
                index++;

                if ((wasUpdatedSky) && this.instance.getCachedDimensionType().hasSkylight() && sectionMinY <= (highestNeighborBlock + 16)) {
                    final byte[] skyLight = section.skyLight().array();

                    if (skyLight.length != 0 && skyLight != EMPTY_CONTENT) {
                        skyLights.add(skyLight);
                        skyMask.set(index);
                    } else {
                        emptySkyMask.set(index);
                    }
                }

                if (wasUpdatedBlock) {
                    final byte[] blockLight = section.blockLight().array();

                    if (blockLight.length != 0 && blockLight != EMPTY_CONTENT) {
                        blockLights.add(blockLight);
                        blockMask.set(index);
                    } else {
                        emptyBlockMask.set(index);
                    }
                }
            }

            LightData lightData = new LightData(skyMask, blockMask,
                    emptySkyMask, emptyBlockMask,
                    skyLights, blockLights);

            if (requiredFullChunk) {
                this.fullLightData = lightData;
            } else {
                this.partialLightData = lightData;
            }


            return lightData;
        } finally {
            packetGenerationLock.unlock();
        }
    }

    @Override
    public void tick(long time) {
        super.tick(time);

        if (doneInit && resendTimer.get() > 0) {
            if (resendTimer.decrementAndGet() == 0) {
                sendLighting();
            }
        }
    }

    @Override
    public Chunk copy(Instance instance, int chunkX, int chunkZ) {
        var sections = this.sections.stream().map(Section::clone).toList();
        LightingChunk lightingChunk = new LightingChunk(instance, chunkX, chunkZ, sections);
        lightingChunk.entries.putAll(entries);
        return lightingChunk;
    }

    @Override
    public boolean isLoaded() {
        return super.isLoaded() && doneInit;
    }

    enum LightType {
        SKY,
        BLOCK
    }

    private enum QueueType {
        INTERNAL,
        EXTERNAL
    }
}<|MERGE_RESOLUTION|>--- conflicted
+++ resolved
@@ -15,11 +15,6 @@
 import net.minestom.server.instance.palette.Palette;
 import net.minestom.server.network.packet.server.CachedPacket;
 import net.minestom.server.network.packet.server.play.data.LightData;
-<<<<<<< HEAD
-import org.jetbrains.annotations.NotNull;
-=======
-import org.jetbrains.annotations.Nullable;
->>>>>>> 2b10ca22
 
 import java.util.*;
 import java.util.concurrent.CompletableFuture;
@@ -40,6 +35,31 @@
 public class LightingChunk extends DynamicChunk {
 
     private static final ExecutorService pool = Executors.newWorkStealingPool();
+
+    private int[] occlusionMap;
+    final CachedPacket partialLightCache = new CachedPacket(this::createLightPacket);
+    private LightData partialLightData;
+    private LightData fullLightData;
+
+    private int highestBlock;
+    private boolean freezeInvalidation = false;
+
+    private final ReentrantLock packetGenerationLock = new ReentrantLock();
+    private final AtomicInteger resendTimer = new AtomicInteger(-1);
+    private final int resendDelay = ServerFlag.SEND_LIGHT_AFTER_BLOCK_PLACEMENT_DELAY;
+
+    private boolean doneInit = false;
+
+    enum LightType {
+        SKY,
+        BLOCK
+    }
+
+    private enum QueueType {
+        INTERNAL,
+        EXTERNAL
+    }
+
     private static final Set<Key> DIFFUSE_SKY_LIGHT = Set.of(
             Block.COBWEB.key(),
             Block.ICE.key(),
@@ -65,16 +85,13 @@
             Block.TALL_SEAGRASS.key(),
             Block.LAVA.key()
     );
-    final CachedPacket partialLightCache = new CachedPacket(this::createLightPacket);
-    private final ReentrantLock packetGenerationLock = new ReentrantLock();
-    private final AtomicInteger resendTimer = new AtomicInteger(-1);
-    private final int resendDelay = ServerFlag.SEND_LIGHT_AFTER_BLOCK_PLACEMENT_DELAY;
-    private int[] occlusionMap;
-    private LightData partialLightData;
-    private LightData fullLightData;
-    private int highestBlock;
-    private boolean freezeInvalidation = false;
-    private boolean doneInit = false;
+
+    public void invalidate() {
+        this.partialLightCache.invalidate();
+        this.chunkCache.invalidate();
+        this.partialLightData = null;
+        this.fullLightData = null;
+    }
 
     public LightingChunk(Instance instance, int chunkX, int chunkZ) {
         super(instance, chunkX, chunkZ);
@@ -82,6 +99,254 @@
 
     protected LightingChunk(Instance instance, int chunkX, int chunkZ, List<Section> sections) {
         super(instance, chunkX, chunkZ, sections);
+    }
+
+    private boolean checkSkyOcclusion(Block block) {
+        if (block == Block.AIR) return false;
+        if (DIFFUSE_SKY_LIGHT.contains(block.key())) return true;
+
+        Shape shape = block.registry().occlusionShape();
+        boolean occludesTop = Block.AIR.registry().occlusionShape().isOccluded(shape, BlockFace.TOP);
+        boolean occludesBottom = Block.AIR.registry().occlusionShape().isOccluded(shape, BlockFace.BOTTOM);
+
+        return occludesBottom || occludesTop;
+    }
+
+    public void setFreezeInvalidation(boolean freezeInvalidation) {
+        this.freezeInvalidation = freezeInvalidation;
+    }
+
+    public void invalidateNeighborsSection(int coordinate) {
+        if (freezeInvalidation) {
+            return;
+        }
+
+        for (int i = -1; i <= 1; i++) {
+            for (int j = -1; j <= 1; j++) {
+                Chunk neighborChunk = instance.getChunk(chunkX + i, chunkZ + j);
+                if (neighborChunk == null) continue;
+
+                if (neighborChunk instanceof LightingChunk light) {
+                    light.invalidate();
+                }
+
+                for (int k = -1; k <= 1; k++) {
+                    if (k + coordinate < neighborChunk.getMinSection() || k + coordinate >= neighborChunk.getMaxSection())
+                        continue;
+                    neighborChunk.getSection(k + coordinate).blockLight().invalidate();
+                    neighborChunk.getSection(k + coordinate).skyLight().invalidate();
+                }
+            }
+        }
+    }
+
+    public void invalidateResendDelay() {
+        if (!doneInit || freezeInvalidation) {
+            return;
+        }
+
+        for (int i = -1; i <= 1; i++) {
+            for (int j = -1; j <= 1; j++) {
+                Chunk neighborChunk = instance.getChunk(chunkX + i, chunkZ + j);
+                if (neighborChunk instanceof LightingChunk light) {
+                    light.resendTimer.set(resendDelay);
+                }
+            }
+        }
+    }
+
+    @Override
+    public @NotNull Block setBlock(BlockChange mutation) {
+        final Block block = super.setBlock(mutation);
+        this.occlusionMap = null;
+
+        // Invalidate neighbor chunks, since they can be updated by this block change
+        int coordinate = CoordConversion.globalToChunk(mutation.blockPosition().y());
+        if (doneInit && !freezeInvalidation) {
+            invalidateNeighborsSection(coordinate);
+            invalidateResendDelay();
+            this.partialLightCache.invalidate();
+        }
+
+        return block;
+    }
+
+    public void sendLighting() {
+        if (!isLoaded()) return;
+        sendPacketToViewers(partialLightCache);
+    }
+
+    @Override
+    protected void onLoad() {
+        doneInit = true;
+    }
+
+    @Override
+    public void onGenerate() {
+        super.onGenerate();
+
+        for (int section = minSection; section < maxSection; section++) {
+            getSection(section).blockLight().invalidate();
+            getSection(section).skyLight().invalidate();
+        }
+
+        invalidate();
+
+        for (int i = -1; i <= 1; i++) {
+            for (int j = -1; j <= 1; j++) {
+                Chunk neighborChunk = instance.getChunk(chunkX + i, chunkZ + j);
+                if (neighborChunk == null) continue;
+
+                if (neighborChunk instanceof LightingChunk light) {
+                    if (light.doneInit) {
+                        light.resendTimer.set(20);
+                        light.invalidate();
+
+                        for (int section = minSection; section < maxSection; section++) {
+                            light.getSection(section).blockLight().invalidate();
+                            light.getSection(section).skyLight().invalidate();
+                        }
+                    }
+                }
+            }
+        }
+    }
+
+    // Lazy compute occlusion map
+    public int[] getOcclusionMap() {
+        if (this.occlusionMap != null) return this.occlusionMap;
+        var occlusionMap = new int[CHUNK_SIZE_X * CHUNK_SIZE_Z];
+
+        int minY = instance.getCachedDimensionType().minY();
+        highestBlock = minY - 1;
+
+        synchronized (this) {
+            int startY = Heightmap.getHighestBlockSection(this);
+
+            for (int x = 0; x < CHUNK_SIZE_X; x++) {
+                for (int z = 0; z < CHUNK_SIZE_Z; z++) {
+                    int height = startY;
+                    while (height >= minY) {
+                        Block block = getBlock(x, height, z, Condition.TYPE);
+                        if (block != Block.AIR) highestBlock = Math.max(highestBlock, height);
+                        if (checkSkyOcclusion(block)) break;
+                        height--;
+                    }
+                    occlusionMap[z << 4 | x] = (height + 1);
+                }
+            }
+        }
+
+        this.occlusionMap = occlusionMap;
+        return occlusionMap;
+    }
+
+    @Override
+    protected LightData createLightData(boolean requiredFullChunk) {
+        packetGenerationLock.lock();
+        try {
+            if (requiredFullChunk) {
+                if (fullLightData != null) {
+                    return fullLightData;
+                }
+            } else {
+                if (partialLightData != null) {
+                    return partialLightData;
+                }
+            }
+
+            BitSet skyMask = new BitSet();
+            BitSet blockMask = new BitSet();
+            BitSet emptySkyMask = new BitSet();
+            BitSet emptyBlockMask = new BitSet();
+            List<byte[]> skyLights = new ArrayList<>();
+            List<byte[]> blockLights = new ArrayList<>();
+
+            int chunkMin = instance.getCachedDimensionType().minY();
+            int highestNeighborBlock = instance.getCachedDimensionType().minY();
+            for (int i = -1; i <= 1; i++) {
+                for (int j = -1; j <= 1; j++) {
+                    Chunk neighborChunk = instance.getChunk(chunkX + i, chunkZ + j);
+                    if (neighborChunk == null) continue;
+
+                    if (neighborChunk instanceof LightingChunk light) {
+                        light.getOcclusionMap();
+                        highestNeighborBlock = Math.max(highestNeighborBlock, light.highestBlock);
+                    }
+                }
+            }
+
+            int index = 0;
+            for (Section section : sections) {
+                boolean wasUpdatedBlock = false;
+                boolean wasUpdatedSky = false;
+
+                if (section.blockLight().requiresUpdate()) {
+                    relightSection(instance, this.chunkX, index + minSection, chunkZ, LightType.BLOCK);
+                    wasUpdatedBlock = true;
+                } else if (requiredFullChunk || section.blockLight().requiresSend()) {
+                    wasUpdatedBlock = true;
+                }
+
+                if (section.skyLight().requiresUpdate()) {
+                    relightSection(instance, this.chunkX, index + minSection, chunkZ, LightType.SKY);
+                    wasUpdatedSky = true;
+                } else if (requiredFullChunk || section.skyLight().requiresSend()) {
+                    wasUpdatedSky = true;
+                }
+
+                final int sectionMinY = index * 16 + chunkMin;
+                index++;
+
+                if ((wasUpdatedSky) && this.instance.getCachedDimensionType().hasSkylight() && sectionMinY <= (highestNeighborBlock + 16)) {
+                    final byte[] skyLight = section.skyLight().array();
+
+                    if (skyLight.length != 0 && skyLight != EMPTY_CONTENT) {
+                        skyLights.add(skyLight);
+                        skyMask.set(index);
+                    } else {
+                        emptySkyMask.set(index);
+                    }
+                }
+
+                if (wasUpdatedBlock) {
+                    final byte[] blockLight = section.blockLight().array();
+
+                    if (blockLight.length != 0 && blockLight != EMPTY_CONTENT) {
+                        blockLights.add(blockLight);
+                        blockMask.set(index);
+                    } else {
+                        emptyBlockMask.set(index);
+                    }
+                }
+            }
+
+            LightData lightData = new LightData(skyMask, blockMask,
+                    emptySkyMask, emptyBlockMask,
+                    skyLights, blockLights);
+
+            if (requiredFullChunk) {
+                this.fullLightData = lightData;
+            } else {
+                this.partialLightData = lightData;
+            }
+
+
+            return lightData;
+        } finally {
+            packetGenerationLock.unlock();
+        }
+    }
+
+    @Override
+    public void tick(long time) {
+        super.tick(time);
+
+        if (doneInit && resendTimer.get() > 0) {
+            if (resendTimer.decrementAndGet() == 0) {
+                sendLighting();
+            }
+        }
     }
 
     private static Set<Chunk> flushQueue(Instance instance, Set<Point> queue, LightType type, QueueType queueType) {
@@ -296,268 +561,6 @@
         return flushQueue(instance, queue, type, QueueType.INTERNAL);
     }
 
-    public void invalidate() {
-        this.partialLightCache.invalidate();
-        this.chunkCache.invalidate();
-        this.partialLightData = null;
-        this.fullLightData = null;
-    }
-
-    private boolean checkSkyOcclusion(Block block) {
-        if (block == Block.AIR) return false;
-        if (DIFFUSE_SKY_LIGHT.contains(block.key())) return true;
-
-        Shape shape = block.registry().occlusionShape();
-        boolean occludesTop = Block.AIR.registry().occlusionShape().isOccluded(shape, BlockFace.TOP);
-        boolean occludesBottom = Block.AIR.registry().occlusionShape().isOccluded(shape, BlockFace.BOTTOM);
-
-        return occludesBottom || occludesTop;
-    }
-
-    public void setFreezeInvalidation(boolean freezeInvalidation) {
-        this.freezeInvalidation = freezeInvalidation;
-    }
-
-    public void invalidateNeighborsSection(int coordinate) {
-        if (freezeInvalidation) {
-            return;
-        }
-
-        for (int i = -1; i <= 1; i++) {
-            for (int j = -1; j <= 1; j++) {
-                Chunk neighborChunk = instance.getChunk(chunkX + i, chunkZ + j);
-                if (neighborChunk == null) continue;
-
-                if (neighborChunk instanceof LightingChunk light) {
-                    light.invalidate();
-                }
-
-                for (int k = -1; k <= 1; k++) {
-                    if (k + coordinate < neighborChunk.getMinSection() || k + coordinate >= neighborChunk.getMaxSection())
-                        continue;
-                    neighborChunk.getSection(k + coordinate).blockLight().invalidate();
-                    neighborChunk.getSection(k + coordinate).skyLight().invalidate();
-                }
-            }
-        }
-    }
-
-    public void invalidateResendDelay() {
-        if (!doneInit || freezeInvalidation) {
-            return;
-        }
-
-        for (int i = -1; i <= 1; i++) {
-            for (int j = -1; j <= 1; j++) {
-                Chunk neighborChunk = instance.getChunk(chunkX + i, chunkZ + j);
-                if (neighborChunk instanceof LightingChunk light) {
-                    light.resendTimer.set(resendDelay);
-                }
-            }
-        }
-    }
-
-    @Override
-<<<<<<< HEAD
-    public @NotNull Block setBlock(@NotNull BlockChange mutation) {
-        final Block block = super.setBlock(mutation);
-=======
-    public void setBlock(int x, int y, int z, Block block,
-                         @Nullable BlockHandler.Placement placement,
-                         @Nullable BlockHandler.Destroy destroy) {
-        super.setBlock(x, y, z, block, placement, destroy);
->>>>>>> 2b10ca22
-        this.occlusionMap = null;
-
-        // Invalidate neighbor chunks, since they can be updated by this block change
-        int coordinate = CoordConversion.globalToChunk(mutation.blockPosition().y());
-        if (doneInit && !freezeInvalidation) {
-            invalidateNeighborsSection(coordinate);
-            invalidateResendDelay();
-            this.partialLightCache.invalidate();
-        }
-
-        return block;
-    }
-
-    public void sendLighting() {
-        if (!isLoaded()) return;
-        sendPacketToViewers(partialLightCache);
-    }
-
-    @Override
-    protected void onLoad() {
-        doneInit = true;
-    }
-
-    @Override
-    public void onGenerate() {
-        super.onGenerate();
-
-        for (int section = minSection; section < maxSection; section++) {
-            getSection(section).blockLight().invalidate();
-            getSection(section).skyLight().invalidate();
-        }
-
-        invalidate();
-
-        for (int i = -1; i <= 1; i++) {
-            for (int j = -1; j <= 1; j++) {
-                Chunk neighborChunk = instance.getChunk(chunkX + i, chunkZ + j);
-                if (neighborChunk == null) continue;
-
-                if (neighborChunk instanceof LightingChunk light) {
-                    if (light.doneInit) {
-                        light.resendTimer.set(20);
-                        light.invalidate();
-
-                        for (int section = minSection; section < maxSection; section++) {
-                            light.getSection(section).blockLight().invalidate();
-                            light.getSection(section).skyLight().invalidate();
-                        }
-                    }
-                }
-            }
-        }
-    }
-
-    // Lazy compute occlusion map
-    public int[] getOcclusionMap() {
-        if (this.occlusionMap != null) return this.occlusionMap;
-        var occlusionMap = new int[CHUNK_SIZE_X * CHUNK_SIZE_Z];
-
-        int minY = instance.getCachedDimensionType().minY();
-        highestBlock = minY - 1;
-
-        synchronized (this) {
-            int startY = Heightmap.getHighestBlockSection(this);
-
-            for (int x = 0; x < CHUNK_SIZE_X; x++) {
-                for (int z = 0; z < CHUNK_SIZE_Z; z++) {
-                    int height = startY;
-                    while (height >= minY) {
-                        Block block = getBlock(x, height, z, Condition.TYPE);
-                        if (block != Block.AIR) highestBlock = Math.max(highestBlock, height);
-                        if (checkSkyOcclusion(block)) break;
-                        height--;
-                    }
-                    occlusionMap[z << 4 | x] = (height + 1);
-                }
-            }
-        }
-
-        this.occlusionMap = occlusionMap;
-        return occlusionMap;
-    }
-
-    @Override
-    protected LightData createLightData(boolean requiredFullChunk) {
-        packetGenerationLock.lock();
-        try {
-            if (requiredFullChunk) {
-                if (fullLightData != null) {
-                    return fullLightData;
-                }
-            } else {
-                if (partialLightData != null) {
-                    return partialLightData;
-                }
-            }
-
-            BitSet skyMask = new BitSet();
-            BitSet blockMask = new BitSet();
-            BitSet emptySkyMask = new BitSet();
-            BitSet emptyBlockMask = new BitSet();
-            List<byte[]> skyLights = new ArrayList<>();
-            List<byte[]> blockLights = new ArrayList<>();
-
-            int chunkMin = instance.getCachedDimensionType().minY();
-            int highestNeighborBlock = instance.getCachedDimensionType().minY();
-            for (int i = -1; i <= 1; i++) {
-                for (int j = -1; j <= 1; j++) {
-                    Chunk neighborChunk = instance.getChunk(chunkX + i, chunkZ + j);
-                    if (neighborChunk == null) continue;
-
-                    if (neighborChunk instanceof LightingChunk light) {
-                        light.getOcclusionMap();
-                        highestNeighborBlock = Math.max(highestNeighborBlock, light.highestBlock);
-                    }
-                }
-            }
-
-            int index = 0;
-            for (Section section : sections) {
-                boolean wasUpdatedBlock = false;
-                boolean wasUpdatedSky = false;
-
-                if (section.blockLight().requiresUpdate()) {
-                    relightSection(instance, this.chunkX, index + minSection, chunkZ, LightType.BLOCK);
-                    wasUpdatedBlock = true;
-                } else if (requiredFullChunk || section.blockLight().requiresSend()) {
-                    wasUpdatedBlock = true;
-                }
-
-                if (section.skyLight().requiresUpdate()) {
-                    relightSection(instance, this.chunkX, index + minSection, chunkZ, LightType.SKY);
-                    wasUpdatedSky = true;
-                } else if (requiredFullChunk || section.skyLight().requiresSend()) {
-                    wasUpdatedSky = true;
-                }
-
-                final int sectionMinY = index * 16 + chunkMin;
-                index++;
-
-                if ((wasUpdatedSky) && this.instance.getCachedDimensionType().hasSkylight() && sectionMinY <= (highestNeighborBlock + 16)) {
-                    final byte[] skyLight = section.skyLight().array();
-
-                    if (skyLight.length != 0 && skyLight != EMPTY_CONTENT) {
-                        skyLights.add(skyLight);
-                        skyMask.set(index);
-                    } else {
-                        emptySkyMask.set(index);
-                    }
-                }
-
-                if (wasUpdatedBlock) {
-                    final byte[] blockLight = section.blockLight().array();
-
-                    if (blockLight.length != 0 && blockLight != EMPTY_CONTENT) {
-                        blockLights.add(blockLight);
-                        blockMask.set(index);
-                    } else {
-                        emptyBlockMask.set(index);
-                    }
-                }
-            }
-
-            LightData lightData = new LightData(skyMask, blockMask,
-                    emptySkyMask, emptyBlockMask,
-                    skyLights, blockLights);
-
-            if (requiredFullChunk) {
-                this.fullLightData = lightData;
-            } else {
-                this.partialLightData = lightData;
-            }
-
-
-            return lightData;
-        } finally {
-            packetGenerationLock.unlock();
-        }
-    }
-
-    @Override
-    public void tick(long time) {
-        super.tick(time);
-
-        if (doneInit && resendTimer.get() > 0) {
-            if (resendTimer.decrementAndGet() == 0) {
-                sendLighting();
-            }
-        }
-    }
-
     @Override
     public Chunk copy(Instance instance, int chunkX, int chunkZ) {
         var sections = this.sections.stream().map(Section::clone).toList();
@@ -570,14 +573,4 @@
     public boolean isLoaded() {
         return super.isLoaded() && doneInit;
     }
-
-    enum LightType {
-        SKY,
-        BLOCK
-    }
-
-    private enum QueueType {
-        INTERNAL,
-        EXTERNAL
-    }
 }