--- conflicted
+++ resolved
@@ -201,31 +201,10 @@
         doneInit = true;
     }
 
-<<<<<<< HEAD
-    @Override
-    protected CompoundBinaryTag computeHeightmap() {
-        // Heightmap
-        int[] heightmap = getHeightmap();
-        int dimensionHeight = getInstance().getDimensionType().getHeight();
-        final int bitsForHeight = MathUtils.bitsToRepresent(dimensionHeight);
-
-        LongArrayBinaryTag encoded = LongArrayBinaryTag.longArrayBinaryTag(encodeBlocks(heightmap, bitsForHeight));
-        return CompoundBinaryTag.builder()
-                .put("MOTION_BLOCKING", encoded)
-                .put("WORLD_SURFACE", encoded)
-                .build();
-    }
-
-    // Lazy compute heightmap
-    public int[] getHeightmap() {
-        if (this.heightmap != null) return this.heightmap;
-        var heightmap = new int[CHUNK_SIZE_X * CHUNK_SIZE_Z];
-=======
     // Lazy compute occlusion map
     public int[] getOcclusionMap() {
         if (this.occlusionMap != null) return this.occlusionMap;
         var occlusionMap = new int[CHUNK_SIZE_X * CHUNK_SIZE_Z];
->>>>>>> e63c9def
 
         int minY = instance.getDimensionType().getMinY();
         highestBlock = minY - 1;
