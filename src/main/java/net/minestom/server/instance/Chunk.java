--- conflicted
+++ resolved
@@ -19,11 +19,7 @@
 import net.minestom.server.world.DimensionType;
 import net.minestom.server.world.biome.Biome;
 import org.jetbrains.annotations.ApiStatus;
-<<<<<<< HEAD
-import org.jetbrains.annotations.NotNull;
-=======
 import org.jetbrains.annotations.Nullable;
->>>>>>> 2b10ca22
 
 import java.util.List;
 import java.util.Set;
@@ -92,24 +88,12 @@
      * @param block the block to place
      */
     @Override
-<<<<<<< HEAD
-    public void setBlock(int x, int y, int z, @NotNull Block block) {
+    public void setBlock(int x, int y, int z,  Block block) {
         setBlock(new BlockChange.Instance(this, new Vec(x, y, z), block));
     }
 
-    public abstract @NotNull Block setBlock(@NotNull BlockChange mutation);
-    public abstract @NotNull List<Section> getSections();
-=======
-    public void setBlock(int x, int y, int z, Block block) {
-        setBlock(x, y, z, block, null, null);
-    }
-
-    protected abstract void setBlock(int x, int y, int z, Block block,
-                                     @Nullable BlockHandler.Placement placement,
-                                     @Nullable BlockHandler.Destroy destroy);
-
+    public abstract Block setBlock(BlockChange mutation);
     public abstract List<Section> getSections();
->>>>>>> 2b10ca22
 
     public abstract Section getSection(int section);
 
