package net.minestom.server.instance;

import it.unimi.dsi.fastutil.ints.Int2ObjectOpenHashMap;
import it.unimi.dsi.fastutil.longs.Long2ObjectOpenHashMap;
import net.kyori.adventure.identity.Identity;
import net.kyori.adventure.pointer.Pointers;
import net.minestom.server.MinecraftServer;
import net.minestom.server.Tickable;
import net.minestom.server.UpdateManager;
import net.minestom.server.adventure.audience.PacketGroupingAudience;
import net.minestom.server.coordinate.Point;
import net.minestom.server.data.Data;
import net.minestom.server.entity.Entity;
import net.minestom.server.entity.EntityCreature;
import net.minestom.server.entity.ExperienceOrb;
import net.minestom.server.entity.Player;
import net.minestom.server.entity.pathfinding.PFInstanceSpace;
import net.minestom.server.event.GlobalHandles;
import net.minestom.server.event.instance.InstanceTickEvent;
import net.minestom.server.instance.block.Block;
import net.minestom.server.instance.block.BlockHandler;
import net.minestom.server.instance.block.BlockManager;
import net.minestom.server.network.packet.server.play.BlockActionPacket;
import net.minestom.server.network.packet.server.play.TimeUpdatePacket;
import net.minestom.server.snapshot.*;
import net.minestom.server.tag.Tag;
import net.minestom.server.tag.TagHandler;
<<<<<<< HEAD
import net.minestom.server.tag.TagReadable;
import net.minestom.server.utils.MappedCollection;
=======
import net.minestom.server.timer.Schedulable;
import net.minestom.server.timer.Scheduler;
>>>>>>> d82b8f12
import net.minestom.server.utils.PacketUtils;
import net.minestom.server.utils.chunk.ChunkUtils;
import net.minestom.server.utils.time.Cooldown;
import net.minestom.server.utils.time.TimeUnit;
import net.minestom.server.utils.validate.Check;
import net.minestom.server.world.DimensionType;
import org.jetbrains.annotations.ApiStatus;
import org.jetbrains.annotations.NotNull;
import org.jetbrains.annotations.Nullable;
<<<<<<< HEAD
import org.jetbrains.annotations.UnknownNullability;
import org.jglrxavpok.hephaistos.nbt.NBTCompound;
=======
>>>>>>> d82b8f12
import org.jglrxavpok.hephaistos.nbt.mutable.MutableNBTCompound;

import java.time.Duration;
import java.util.*;
import java.util.concurrent.CompletableFuture;
<<<<<<< HEAD
import java.util.concurrent.ConcurrentLinkedQueue;
import java.util.concurrent.atomic.AtomicReference;
=======
>>>>>>> d82b8f12
import java.util.function.Consumer;
import java.util.stream.Collectors;

/**
 * Instances are what are called "worlds" in Minecraft, you can add an entity in it using {@link Entity#setInstance(Instance)}.
 * <p>
 * An instance has entities and chunks, each instance contains its own entity list but the
 * chunk implementation has to be defined, see {@link InstanceContainer}.
 * <p>
 * WARNING: when making your own implementation registering the instance manually is required
 * with {@link InstanceManager#registerInstance(Instance)}, and
 * you need to be sure to signal the {@link UpdateManager} of the changes using
 * {@link UpdateManager#signalChunkLoad(Chunk)} and {@link UpdateManager#signalChunkUnload(Chunk)}.
 */
<<<<<<< HEAD
public abstract class Instance implements Block.Getter, Block.Setter, Tickable, TagHandler, Snapshotable, PacketGroupingAudience {
=======
public abstract class Instance implements Block.Getter, Block.Setter, Tickable, Schedulable, TagHandler, PacketGroupingAudience {
>>>>>>> d82b8f12

    protected static final BlockManager BLOCK_MANAGER = MinecraftServer.getBlockManager();
    protected static final UpdateManager UPDATE_MANAGER = MinecraftServer.getUpdateManager();

    private boolean registered;

    private final DimensionType dimensionType;

    private final WorldBorder worldBorder;

    // Tick since the creation of the instance
    private long worldAge;

    // The time of the instance
    private long time;
    private int timeRate = 1;
    private Duration timeUpdate = Duration.of(1, TimeUnit.SECOND);
    private long lastTimeUpdate;

    // Field for tick events
    private long lastTickAge = System.currentTimeMillis();

    private final EntityTracker entityTracker = new EntityTrackerImpl();

    // the uuid of this instance
    protected UUID uniqueId;

    // instance custom data
    private final Object nbtLock = new Object();
    private final MutableNBTCompound nbt = new MutableNBTCompound();

    private final Scheduler scheduler = Scheduler.newScheduler();

    // the explosion supplier
    private ExplosionSupplier explosionSupplier;

    // Pathfinder
    private final PFInstanceSpace instanceSpace = new PFInstanceSpace(this);

    // Adventure
    private final Pointers pointers;

    /**
     * Creates a new instance.
     *
     * @param uniqueId      the {@link UUID} of the instance
     * @param dimensionType the {@link DimensionType} of the instance
     */
    public Instance(@NotNull UUID uniqueId, @NotNull DimensionType dimensionType) {
        Check.argCondition(!dimensionType.isRegistered(),
                "The dimension " + dimensionType.getName() + " is not registered! Please use DimensionTypeManager#addDimension");
        this.uniqueId = uniqueId;
        this.dimensionType = dimensionType;

        this.worldBorder = new WorldBorder(this);

        this.pointers = Pointers.builder()
                .withDynamic(Identity.UUID, this::getUniqueId)
                .build();
    }

    /**
     * Schedules a task to be run during the next instance tick.
     *
     * @param callback the task to execute during the next instance tick
     */
    public void scheduleNextTick(@NotNull Consumer<Instance> callback) {
        this.scheduler.scheduleNextTick(() -> callback.accept(this));
    }

    @ApiStatus.Internal
    public abstract boolean placeBlock(@NotNull BlockHandler.Placement placement);

    /**
     * Does call {@link net.minestom.server.event.player.PlayerBlockBreakEvent}
     * and send particle packets
     *
     * @param player        the {@link Player} who break the block
     * @param blockPosition the position of the broken block
     * @return true if the block has been broken, false if it has been cancelled
     */
    @ApiStatus.Internal
    public abstract boolean breakBlock(@NotNull Player player, @NotNull Point blockPosition);

    /**
     * Forces the generation of a {@link Chunk}, even if no file and {@link ChunkGenerator} are defined.
     *
     * @param chunkX the chunk X
     * @param chunkZ the chunk Z
     * @return a {@link CompletableFuture} completed once the chunk has been loaded
     */
    public abstract @NotNull CompletableFuture<@NotNull Chunk> loadChunk(int chunkX, int chunkZ);

    /**
     * Loads the chunk at the given {@link Point} with a callback.
     *
     * @param point the chunk position
     */
    public @NotNull CompletableFuture<@NotNull Chunk> loadChunk(@NotNull Point point) {
        return loadChunk(point.chunkX(), point.chunkZ());
    }

    /**
     * Loads the chunk if the chunk is already loaded or if
     * {@link #hasEnabledAutoChunkLoad()} returns true.
     *
     * @param chunkX the chunk X
     * @param chunkZ the chunk Z
     * @return a {@link CompletableFuture} completed once the chunk has been processed, can be null if not loaded
     */
    public abstract @NotNull CompletableFuture<@Nullable Chunk> loadOptionalChunk(int chunkX, int chunkZ);

    /**
     * Loads a {@link Chunk} (if {@link #hasEnabledAutoChunkLoad()} returns true)
     * at the given {@link Point} with a callback.
     *
     * @param point the chunk position
     * @return a {@link CompletableFuture} completed once the chunk has been processed, null if not loaded
     */
    public @NotNull CompletableFuture<@Nullable Chunk> loadOptionalChunk(@NotNull Point point) {
        return loadOptionalChunk(point.chunkX(), point.chunkZ());
    }

    /**
     * Schedules the removal of a {@link Chunk}, this method does not promise when it will be done.
     * <p>
     * WARNING: during unloading, all entities other than {@link Player} will be removed.
     *
     * @param chunk the chunk to unload
     */
    public abstract void unloadChunk(@NotNull Chunk chunk);

    /**
     * Unloads the chunk at the given position.
     *
     * @param chunkX the chunk X
     * @param chunkZ the chunk Z
     */
    public void unloadChunk(int chunkX, int chunkZ) {
        final Chunk chunk = getChunk(chunkX, chunkZ);
        Check.notNull(chunk, "The chunk at {0}:{1} is already unloaded", chunkX, chunkZ);
        unloadChunk(chunk);
    }

    /**
     * Gets the loaded {@link Chunk} at a position.
     * <p>
     * WARNING: this should only return already-loaded chunk, use {@link #loadChunk(int, int)} or similar to load one instead.
     *
     * @param chunkX the chunk X
     * @param chunkZ the chunk Z
     * @return the chunk at the specified position, null if not loaded
     */
    public abstract @Nullable Chunk getChunk(int chunkX, int chunkZ);

    /**
     * @param chunkX the chunk X
     * @param chunkZ this chunk Z
     * @return true if the chunk is loaded
     */
    public boolean isChunkLoaded(int chunkX, int chunkZ) {
        return getChunk(chunkX, chunkZ) != null;
    }

    /**
     * @param point coordinate of a block or other
     * @return true if the chunk is loaded
     */
    public boolean isChunkLoaded(Point point) {
        return isChunkLoaded(point.chunkX(), point.chunkZ());
    }

    /**
     * Saves the current instance tags.
     * <p>
     * Warning: only the global instance data will be saved, not chunks.
     * You would need to call {@link #saveChunksToStorage()} too.
     *
     * @return the future called once the instance data has been saved
     */
    @ApiStatus.Experimental
    public abstract @NotNull CompletableFuture<Void> saveInstance();

    /**
     * Saves a {@link Chunk} to permanent storage.
     *
     * @param chunk the {@link Chunk} to save
     * @return future called when the chunk is done saving
     */
    public abstract @NotNull CompletableFuture<Void> saveChunkToStorage(@NotNull Chunk chunk);

    /**
     * Saves multiple chunks to permanent storage.
     *
     * @return future called when the chunks are done saving
     */
    public abstract @NotNull CompletableFuture<Void> saveChunksToStorage();

    /**
     * Gets the instance {@link ChunkGenerator}.
     *
     * @return the {@link ChunkGenerator} of the instance
     */
    public abstract @Nullable ChunkGenerator getChunkGenerator();

    /**
     * Changes the instance {@link ChunkGenerator}.
     *
     * @param chunkGenerator the new {@link ChunkGenerator} of the instance
     */
    public abstract void setChunkGenerator(@Nullable ChunkGenerator chunkGenerator);

    /**
     * Gets all the instance's loaded chunks.
     *
     * @return an unmodifiable containing all the instance chunks
     */
    public abstract @NotNull Collection<@NotNull Chunk> getChunks();

    /**
     * When set to true, chunks will load automatically when requested.
     * Otherwise using {@link #loadChunk(int, int)} will be required to even spawn a player
     *
     * @param enable enable the auto chunk load
     */
    public abstract void enableAutoChunkLoad(boolean enable);

    /**
     * Gets if the instance should auto load chunks.
     *
     * @return true if auto chunk load is enabled, false otherwise
     */
    public abstract boolean hasEnabledAutoChunkLoad();

    /**
     * Determines whether a position in the void. If true, entities should take damage and die.
     * <p>
     * Always returning false allow entities to survive in the void.
     *
     * @param point the point in the world
     * @return true if the point is inside the void
     */
    public abstract boolean isInVoid(@NotNull Point point);

    /**
     * Gets if the instance has been registered in {@link InstanceManager}.
     *
     * @return true if the instance has been registered
     */
    public boolean isRegistered() {
        return registered;
    }

    /**
     * Changes the registered field.
     * <p>
     * WARNING: should only be used by {@link InstanceManager}.
     *
     * @param registered true to mark the instance as registered
     */
    protected void setRegistered(boolean registered) {
        this.registered = registered;
    }

    /**
     * Gets the instance {@link DimensionType}.
     *
     * @return the dimension of the instance
     */
    public DimensionType getDimensionType() {
        return dimensionType;
    }

    /**
     * Gets the age of this instance in tick.
     *
     * @return the age of this instance in tick
     */
    public long getWorldAge() {
        return worldAge;
    }

    /**
     * Gets the current time in the instance (sun/moon).
     *
     * @return the time in the instance
     */
    public long getTime() {
        return time;
    }

    /**
     * Changes the current time in the instance, from 0 to 24000.
     * <p>
     * If the time is negative, the vanilla client will not move the sun.
     * <p>
     * 0 = sunrise
     * 6000 = noon
     * 12000 = sunset
     * 18000 = midnight
     * <p>
     * This method is unaffected by {@link #getTimeRate()}
     * <p>
     * It does send the new time to all players in the instance, unaffected by {@link #getTimeUpdate()}
     *
     * @param time the new time of the instance
     */
    public void setTime(long time) {
        this.time = time;
        PacketUtils.sendGroupedPacket(getPlayers(), createTimePacket());
    }

    /**
     * Gets the rate of the time passing, it is 1 by default
     *
     * @return the time rate of the instance
     */
    public int getTimeRate() {
        return timeRate;
    }

    /**
     * Changes the time rate of the instance
     * <p>
     * 1 is the default value and can be set to 0 to be completely disabled (constant time)
     *
     * @param timeRate the new time rate of the instance
     * @throws IllegalStateException if {@code timeRate} is lower than 0
     */
    public void setTimeRate(int timeRate) {
        Check.stateCondition(timeRate < 0, "The time rate cannot be lower than 0");
        this.timeRate = timeRate;
    }

    /**
     * Gets the rate at which the client is updated with the current instance time
     *
     * @return the client update rate for time related packet
     */
    public @Nullable Duration getTimeUpdate() {
        return timeUpdate;
    }

    /**
     * Changes the rate at which the client is updated about the time
     * <p>
     * Setting it to null means that the client will never know about time change
     * (but will still change server-side)
     *
     * @param timeUpdate the new update rate concerning time
     */
    public void setTimeUpdate(@Nullable Duration timeUpdate) {
        this.timeUpdate = timeUpdate;
    }

    /**
     * Creates a {@link TimeUpdatePacket} with the current age and time of this instance
     *
     * @return the {@link TimeUpdatePacket} with this instance data
     */
    @ApiStatus.Internal
    public @NotNull TimeUpdatePacket createTimePacket() {
        long time = this.time;
        if (timeRate == 0) {
            //Negative values stop the sun and moon from moving
            //0 as a long cannot be negative
            time = time == 0 ? -24000L : -Math.abs(time);
        }
        return new TimeUpdatePacket(worldAge, time);
    }

    /**
     * Gets the instance {@link WorldBorder};
     *
     * @return the {@link WorldBorder} linked to the instance
     */
    public @NotNull WorldBorder getWorldBorder() {
        return worldBorder;
    }

    /**
     * Gets the entities in the instance;
     *
     * @return an unmodifiable {@link Set} containing all the entities in the instance
     */
    public @NotNull Set<@NotNull Entity> getEntities() {
        return entityTracker.entities();
    }

    /**
     * Gets the players in the instance;
     *
     * @return an unmodifiable {@link Set} containing all the players in the instance
     */
    @Override
    public @NotNull Set<@NotNull Player> getPlayers() {
        return entityTracker.entities(EntityTracker.Target.PLAYERS);
    }

    /**
     * Gets the creatures in the instance;
     *
     * @return an unmodifiable {@link Set} containing all the creatures in the instance
     */
    @Deprecated
    public @NotNull Set<@NotNull EntityCreature> getCreatures() {
        return entityTracker.entities().stream()
                .filter(EntityCreature.class::isInstance)
                .map(entity -> (EntityCreature) entity)
                .collect(Collectors.toUnmodifiableSet());
    }

    /**
     * Gets the experience orbs in the instance.
     *
     * @return an unmodifiable {@link Set} containing all the experience orbs in the instance
     */
    @Deprecated
    public @NotNull Set<@NotNull ExperienceOrb> getExperienceOrbs() {
        return entityTracker.entities().stream()
                .filter(ExperienceOrb.class::isInstance)
                .map(entity -> (ExperienceOrb) entity)
                .collect(Collectors.toUnmodifiableSet());
    }

    /**
     * Gets the entities located in the chunk.
     *
     * @param chunk the chunk to get the entities from
     * @return an unmodifiable {@link Set} containing all the entities in a chunk,
     * if {@code chunk} is unloaded, return an empty {@link HashSet}
     */
    public @NotNull Set<@NotNull Entity> getChunkEntities(Chunk chunk) {
        Set<Entity> result = new HashSet<>();
        this.entityTracker.chunkEntities(chunk.toPosition(), EntityTracker.Target.ENTITIES, result::add);
        return result;
    }

    /**
     * Gets nearby entities to the given position.
     *
     * @param point position to look at
     * @param range max range from the given point to collect entities at
     * @return entities that are not further than the specified distance from the transmitted position.
     */
    public @NotNull Collection<Entity> getNearbyEntities(@NotNull Point point, double range) {
        List<Entity> result = new ArrayList<>();
        this.entityTracker.nearbyEntities(point, range, EntityTracker.Target.ENTITIES, result::add);
        return result;
    }

    @Override
    public @Nullable Block getBlock(int x, int y, int z, @NotNull Condition condition) {
        final Chunk chunk = getChunkAt(x, z);
        Check.notNull(chunk, "The chunk at {0}:{1} is not loaded", x, z);
        synchronized (chunk) {
            return chunk.getBlock(x, y, z, condition);
        }
    }

    /**
     * Sends a {@link BlockActionPacket} for all the viewers of the specific position.
     *
     * @param blockPosition the block position
     * @param actionId      the action id, depends on the block
     * @param actionParam   the action parameter, depends on the block
     * @see <a href="https://wiki.vg/Protocol#Block_Action">BlockActionPacket</a> for the action id &amp; param
     */
    public void sendBlockAction(@NotNull Point blockPosition, byte actionId, byte actionParam) {
        final Block block = getBlock(blockPosition);
        final Chunk chunk = getChunkAt(blockPosition);
        Check.notNull(chunk, "The chunk at {0} is not loaded!", blockPosition);
        chunk.sendPacketToViewers(new BlockActionPacket(blockPosition, actionId, actionParam, block));
    }

    /**
     * Gets the {@link Chunk} at the given block position, null if not loaded.
     *
     * @param x the X position
     * @param z the Z position
     * @return the chunk at the given position, null if not loaded
     */
    public @Nullable Chunk getChunkAt(double x, double z) {
        return getChunk(ChunkUtils.getChunkCoordinate(x), ChunkUtils.getChunkCoordinate(z));
    }

    /**
     * Gets the {@link Chunk} at the given {@link Point}, null if not loaded.
     *
     * @param point the position
     * @return the chunk at the given position, null if not loaded
     */
    public @Nullable Chunk getChunkAt(@NotNull Point point) {
        return getChunk(point.chunkX(), point.chunkZ());
    }

    @ApiStatus.Experimental
    public EntityTracker getEntityTracker() {
        return entityTracker;
    }

    /**
     * Gets the instance unique id.
     *
     * @return the instance unique id
     */
    public @NotNull UUID getUniqueId() {
        return uniqueId;
    }

    /**
     * Performs a single tick in the instance, including scheduled tasks from {@link #scheduleNextTick(Consumer)}.
     * <p>
     * Warning: this does not update chunks and entities.
     *
     * @param time the tick time in milliseconds
     */
    @Override
    public void tick(long time) {
        // Scheduled tasks
        this.scheduler.processTick();
        // Time
        {
            this.worldAge++;
            this.time += timeRate;
            // time needs to be sent to players
            if (timeUpdate != null && !Cooldown.hasCooldown(time, lastTimeUpdate, timeUpdate)) {
                PacketUtils.sendGroupedPacket(getPlayers(), createTimePacket());
                this.lastTimeUpdate = time;
            }

        }
        // Tick event
        {
            // Process tick events
            GlobalHandles.INSTANCE_TICK.call(new InstanceTickEvent(this, time, lastTickAge));
            // Set last tick age
            this.lastTickAge = time;
        }
        this.worldBorder.update();
    }

    @Override
    public <T> @Nullable T getTag(@NotNull Tag<T> tag) {
        synchronized (nbtLock) {
            return tag.read(nbt);
        }
    }

    @Override
    public <T> void setTag(@NotNull Tag<T> tag, @Nullable T value) {
        synchronized (nbtLock) {
            tag.write(nbt, value);
        }
    }

<<<<<<< HEAD
    private InstanceSnapshotImpl snapshot;

    @Override
    public @NotNull InstanceSnapshot snapshot() {
        return snapshot;
    }

    @Override
    public void updateSnapshot(@NotNull SnapshotUpdater updater) {
        Map<Long, AtomicReference<ChunkSnapshot>> chunksMap =
                updater.referencesMapLong(getChunks(), ChunkUtils::getChunkIndex);
        Int2ObjectOpenHashMap<AtomicReference<EntitySnapshot>> entitiesMap = new Int2ObjectOpenHashMap<>();
        Long2ObjectOpenHashMap<List<AtomicReference<EntitySnapshot>>> entitiesChunk = new Long2ObjectOpenHashMap<>();
        Int2ObjectOpenHashMap<AtomicReference<PlayerSnapshot>> playersMap = new Int2ObjectOpenHashMap<>();
        Long2ObjectOpenHashMap<List<AtomicReference<PlayerSnapshot>>> playersChunk = new Long2ObjectOpenHashMap<>();
        {
            final Set<Entity> entities = entityTracker.entities();
            for (Entity entity : entities) {
                final Chunk chunk = entity.getChunk();
                if (chunk == null) return;
                final int id = entity.getEntityId();
                final long chunkIndex = ChunkUtils.getChunkIndex(chunk);
                AtomicReference<? extends EntitySnapshot> reference = updater.reference(entity);
                entitiesMap.put(id, (AtomicReference<EntitySnapshot>) reference);
                entitiesChunk.computeIfAbsent(chunkIndex, k -> new ArrayList<>())
                        .add((AtomicReference<EntitySnapshot>) reference);
                if (entity instanceof Player) {
                    playersMap.put(id, (AtomicReference<PlayerSnapshot>) reference);
                    playersChunk.computeIfAbsent(chunkIndex, k -> new ArrayList<>())
                            .add((AtomicReference<PlayerSnapshot>) reference);
                }
            }
            entitiesMap.trim();
            entitiesChunk.trim();
            playersMap.trim();
            playersChunk.trim();
        }

        this.snapshot = new InstanceSnapshotImpl(getDimensionType(), getWorldAge(), getTime(),
                chunksMap, MappedCollection.plainReferences(chunksMap.values()),
                entitiesMap, MappedCollection.plainReferences(entitiesMap.values()), entitiesChunk,
                playersMap, MappedCollection.plainReferences(playersMap.values()), playersChunk,
                TagReadable.fromCompound(Objects.requireNonNull(getTag(Tag.NBT))));
    }

    private record InstanceSnapshotImpl(DimensionType dimensionType, long worldAge, long time,
                                        Map<Long, AtomicReference<ChunkSnapshot>> chunksMap,
                                        Collection<ChunkSnapshot> chunks,
                                        Int2ObjectOpenHashMap<AtomicReference<EntitySnapshot>> entitiesMap,
                                        Collection<EntitySnapshot> entities,
                                        Long2ObjectOpenHashMap<List<AtomicReference<EntitySnapshot>>> chunkEntities,
                                        Int2ObjectOpenHashMap<AtomicReference<PlayerSnapshot>> playersMap,
                                        Collection<PlayerSnapshot> players,
                                        Long2ObjectOpenHashMap<List<AtomicReference<PlayerSnapshot>>> chunkPlayers,
                                        TagReadable tagReadable) implements InstanceSnapshot {
        @Override
        public @Nullable ChunkSnapshot chunk(int chunkX, int chunkZ) {
            var ref = chunksMap.get(ChunkUtils.getChunkIndex(chunkX, chunkZ));
            return Objects.requireNonNull(ref, "Chunk not found").getPlain();
        }

        @Override
        public @UnknownNullability EntitySnapshot entity(int entityId) {
            return entitiesMap.get(entityId).getPlain();
        }

        @Override
        public @NotNull Collection<@NotNull EntitySnapshot> chunkEntities(int chunkX, int chunkZ) {
            return MappedCollection.plainReferences(chunkEntities.get(ChunkUtils.getChunkIndex(chunkX, chunkZ)));
        }

        @Override
        public @UnknownNullability PlayerSnapshot player(int playerId) {
            return playersMap.get(playerId).getPlain();
        }

        @Override
        public @NotNull Collection<@NotNull PlayerSnapshot> chunkPlayers(int chunkX, int chunkZ) {
            return MappedCollection.plainReferences(chunkPlayers.get(ChunkUtils.getChunkIndex(chunkX, chunkZ)));
        }

        @Override
        public <T> @Nullable T getTag(@NotNull Tag<T> tag) {
            return tagReadable.getTag(tag);
        }
=======
    @Override
    public @NotNull Scheduler scheduler() {
        return scheduler;
>>>>>>> d82b8f12
    }

    /**
     * Creates an explosion at the given position with the given strength.
     * The algorithm used to compute damages is provided by {@link #getExplosionSupplier()}.
     *
     * @param centerX  the center X
     * @param centerY  the center Y
     * @param centerZ  the center Z
     * @param strength the strength of the explosion
     * @throws IllegalStateException If no {@link ExplosionSupplier} was supplied
     */
    public void explode(float centerX, float centerY, float centerZ, float strength) {
        explode(centerX, centerY, centerZ, strength, null);
    }

    /**
     * Creates an explosion at the given position with the given strength.
     * The algorithm used to compute damages is provided by {@link #getExplosionSupplier()}.
     *
     * @param centerX        center X of the explosion
     * @param centerY        center Y of the explosion
     * @param centerZ        center Z of the explosion
     * @param strength       the strength of the explosion
     * @param additionalData data to pass to the explosion supplier
     * @throws IllegalStateException If no {@link ExplosionSupplier} was supplied
     */
    public void explode(float centerX, float centerY, float centerZ, float strength, @Nullable Data additionalData) {
        final ExplosionSupplier explosionSupplier = getExplosionSupplier();
        Check.stateCondition(explosionSupplier == null, "Tried to create an explosion with no explosion supplier");
        final Explosion explosion = explosionSupplier.createExplosion(centerX, centerY, centerZ, strength, additionalData);
        explosion.apply(this);
    }

    /**
     * Gets the registered {@link ExplosionSupplier}, or null if none was provided.
     *
     * @return the instance explosion supplier, null if none was provided
     */
    public @Nullable ExplosionSupplier getExplosionSupplier() {
        return explosionSupplier;
    }

    /**
     * Registers the {@link ExplosionSupplier} to use in this instance.
     *
     * @param supplier the explosion supplier
     */
    public void setExplosionSupplier(@Nullable ExplosionSupplier supplier) {
        this.explosionSupplier = supplier;
    }

    /**
     * Gets the instance space.
     * <p>
     * Used by the pathfinder for entities.
     *
     * @return the instance space
     */
    @ApiStatus.Internal
    public @NotNull PFInstanceSpace getInstanceSpace() {
        return instanceSpace;
    }

    @Override
    public @NotNull Pointers pointers() {
        return this.pointers;
    }
}<|MERGE_RESOLUTION|>--- conflicted
+++ resolved
@@ -25,13 +25,10 @@
 import net.minestom.server.snapshot.*;
 import net.minestom.server.tag.Tag;
 import net.minestom.server.tag.TagHandler;
-<<<<<<< HEAD
+import net.minestom.server.timer.Schedulable;
+import net.minestom.server.timer.Scheduler;
 import net.minestom.server.tag.TagReadable;
 import net.minestom.server.utils.MappedCollection;
-=======
-import net.minestom.server.timer.Schedulable;
-import net.minestom.server.timer.Scheduler;
->>>>>>> d82b8f12
 import net.minestom.server.utils.PacketUtils;
 import net.minestom.server.utils.chunk.ChunkUtils;
 import net.minestom.server.utils.time.Cooldown;
@@ -41,21 +38,15 @@
 import org.jetbrains.annotations.ApiStatus;
 import org.jetbrains.annotations.NotNull;
 import org.jetbrains.annotations.Nullable;
-<<<<<<< HEAD
 import org.jetbrains.annotations.UnknownNullability;
 import org.jglrxavpok.hephaistos.nbt.NBTCompound;
-=======
->>>>>>> d82b8f12
 import org.jglrxavpok.hephaistos.nbt.mutable.MutableNBTCompound;
 
 import java.time.Duration;
 import java.util.*;
 import java.util.concurrent.CompletableFuture;
-<<<<<<< HEAD
 import java.util.concurrent.ConcurrentLinkedQueue;
 import java.util.concurrent.atomic.AtomicReference;
-=======
->>>>>>> d82b8f12
 import java.util.function.Consumer;
 import java.util.stream.Collectors;
 
@@ -70,11 +61,7 @@
  * you need to be sure to signal the {@link UpdateManager} of the changes using
  * {@link UpdateManager#signalChunkLoad(Chunk)} and {@link UpdateManager#signalChunkUnload(Chunk)}.
  */
-<<<<<<< HEAD
-public abstract class Instance implements Block.Getter, Block.Setter, Tickable, TagHandler, Snapshotable, PacketGroupingAudience {
-=======
-public abstract class Instance implements Block.Getter, Block.Setter, Tickable, Schedulable, TagHandler, PacketGroupingAudience {
->>>>>>> d82b8f12
+public abstract class Instance implements Block.Getter, Block.Setter, Tickable, Schedulable, Snapshotable, TagHandler, PacketGroupingAudience {
 
     protected static final BlockManager BLOCK_MANAGER = MinecraftServer.getBlockManager();
     protected static final UpdateManager UPDATE_MANAGER = MinecraftServer.getUpdateManager();
@@ -631,7 +618,11 @@
         }
     }
 
-<<<<<<< HEAD
+    @Override
+    public @NotNull Scheduler scheduler() {
+        return scheduler;
+    }
+
     private InstanceSnapshotImpl snapshot;
 
     @Override
@@ -717,11 +708,6 @@
         public <T> @Nullable T getTag(@NotNull Tag<T> tag) {
             return tagReadable.getTag(tag);
         }
-=======
-    @Override
-    public @NotNull Scheduler scheduler() {
-        return scheduler;
->>>>>>> d82b8f12
     }
 
     /**
