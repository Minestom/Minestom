--- conflicted
+++ resolved
@@ -477,20 +477,6 @@
     }
     //Microtus end - integrate world spawn position
 
-<<<<<<< HEAD
-    /**
-     * Sets the age of this instance in tick. It will send the age to all players.
-     * Will send new age to all players in the instance, unaffected by {@link #getTimeSynchronizationTicks()}
-     * 
-     * @param worldAge the age of this instance in tick
-     */
-    public void setWorldAge(long worldAge) {
-        this.worldAge = worldAge;
-        PacketUtils.sendGroupedPacket(getPlayers(), createTimePacket());
-    }
-
-=======
->>>>>>> f29474b8
     /**
      * Gets the current time in the instance (sun/moon).
      *
