package net.minestom.server.instance;

import it.unimi.dsi.fastutil.objects.ObjectArraySet;
import net.kyori.adventure.audience.Audience;
import net.kyori.adventure.bossbar.BossBar;
import net.kyori.adventure.identity.Identified;
import net.kyori.adventure.identity.Identity;
import net.kyori.adventure.key.Key;
import net.kyori.adventure.nbt.CompoundBinaryTag;
import net.kyori.adventure.pointer.Pointered;
import net.kyori.adventure.pointer.Pointers;
import net.kyori.adventure.pointer.PointersSupplier;
import net.kyori.adventure.sound.Sound;
import net.minestom.server.MinecraftServer;
import net.minestom.server.ServerFlag;
import net.minestom.server.ServerProcess;
import net.minestom.server.Tickable;
import net.minestom.server.adventure.AdventurePacketConvertor;
import net.minestom.server.adventure.audience.PacketGroupingAudience;
import net.minestom.server.coordinate.CoordConversion;
import net.minestom.server.coordinate.Point;
import net.minestom.server.entity.Entity;
import net.minestom.server.entity.EntityCreature;
import net.minestom.server.entity.ExperienceOrb;
import net.minestom.server.entity.Player;
import net.minestom.server.event.EventDispatcher;
import net.minestom.server.event.EventFilter;
import net.minestom.server.event.EventHandler;
import net.minestom.server.event.EventNode;
import net.minestom.server.event.instance.InstanceSectionInvalidateEvent;
import net.minestom.server.event.instance.InstanceTickEvent;
import net.minestom.server.event.trait.InstanceEvent;
import net.minestom.server.instance.block.Block;
import net.minestom.server.instance.block.BlockChange;
import net.minestom.server.instance.generator.Generator;
import net.minestom.server.instance.light.Light;
import net.minestom.server.network.packet.server.ServerPacket;
import net.minestom.server.network.packet.server.play.BlockActionPacket;
import net.minestom.server.network.packet.server.play.InitializeWorldBorderPacket;
import net.minestom.server.network.packet.server.play.TimeUpdatePacket;
import net.minestom.server.registry.DynamicRegistry;
import net.minestom.server.registry.RegistryKey;
import net.minestom.server.snapshot.*;
import net.minestom.server.tag.TagHandler;
import net.minestom.server.tag.Taggable;
import net.minestom.server.thread.ThreadDispatcher;
import net.minestom.server.timer.Schedulable;
import net.minestom.server.timer.Scheduler;
import net.minestom.server.utils.ArrayUtils;
import net.minestom.server.utils.PacketSendingUtils;
import net.minestom.server.utils.chunk.ChunkCache;
import net.minestom.server.utils.chunk.ChunkSupplier;
import net.minestom.server.utils.validate.Check;
import net.minestom.server.world.DimensionType;
import org.jetbrains.annotations.ApiStatus;
import org.jetbrains.annotations.Contract;
import org.jetbrains.annotations.Nullable;
import org.jetbrains.annotations.UnmodifiableView;

import java.util.*;
import java.util.concurrent.CompletableFuture;
import java.util.concurrent.CopyOnWriteArraySet;
import java.util.concurrent.TimeUnit;
import java.util.concurrent.atomic.AtomicReference;
import java.util.function.Consumer;
import java.util.stream.Collectors;

/**
 * Instances are what are called "worlds" in Minecraft, you can add an entity in it using {@link Entity#setInstance(Instance)}.
 * <p>
 * An instance has entities and chunks, each instance contains its own entity list but the
 * chunk implementation has to be defined, see {@link InstanceContainer}.
 * <p>
 * WARNING: when making your own implementation registering the instance manually is required
 * with {@link InstanceManager#registerInstance(Instance)}, and
 * you need to be sure to signal the {@link ThreadDispatcher} of every partition/element changes.
 */
public abstract class Instance implements Block.Getter, Block.Setter,
        Tickable, Schedulable, Snapshotable, EventHandler<InstanceEvent>, Taggable, PacketGroupingAudience, Pointered, Identified {

    // Adventure pointers
    protected static final PointersSupplier<Instance> INSTANCE_POINTERS_SUPPLIER = PointersSupplier.<Instance>builder()
            .resolving(Identity.UUID, Instance::getUuid)
            .build();

    private boolean registered;

    private final RegistryKey<DimensionType> dimensionType;
    private final DimensionType cachedDimensionType; // Cached to prevent self-destruction if the registry is changed, and to avoid the lookups.
    private final String dimensionName;

    // World border of the instance
    private WorldBorder worldBorder;
    private double targetBorderDiameter;
    private long remainingWorldBorderTransitionTicks;

    // Tick since the creation of the instance
    private long worldAge;

    // The time of the instance
    private long time;
    private int timeRate = 1;
    private int timeSynchronizationTicks = ServerFlag.SERVER_TICKS_PER_SECOND;

    // Weather of the instance
    private Weather weather = Weather.CLEAR;
    private Weather transitioningWeather = Weather.CLEAR;
    private int remainingRainTransitionTicks;
    private int remainingThunderTransitionTicks;

    // Attached boss bars
    private final Set<BossBar> bossBars = new CopyOnWriteArraySet<>();

    // Field for tick events
    private long lastTickAge = TimeUnit.NANOSECONDS.toMillis(System.nanoTime());

    private final EntityTracker entityTracker = new EntityTrackerImpl();

    private final ChunkCache blockRetriever = new ChunkCache(this, null, null);

    protected int chunkViewDistance = ServerFlag.CHUNK_VIEW_DISTANCE;

    // the uuid of this instance
    protected UUID uuid;

    // instance custom data
    protected TagHandler tagHandler = TagHandler.newHandler();
    private final Scheduler scheduler = Scheduler.newScheduler();
    private final EventNode<InstanceEvent> eventNode;

    // the explosion supplier
    private ExplosionSupplier explosionSupplier;

    /**
     * Creates a new instance.
     *
     * @param uuid          the {@link UUID} of the instance
     * @param dimensionType the {@link DimensionType} of the instance
     */
    public Instance(UUID uuid, RegistryKey<DimensionType> dimensionType) {
        this(uuid, dimensionType, dimensionType.key());
    }

    /**
     * Creates a new instance.
     *
     * @param uuid          the {@link UUID} of the instance
     * @param dimensionType the {@link DimensionType} of the instance
     */
    public Instance(UUID uuid, RegistryKey<DimensionType> dimensionType, Key dimensionName) {
        this(MinecraftServer.getDimensionTypeRegistry(), uuid, dimensionType, dimensionName);
    }

    /**
     * Creates a new instance.
     *
     * @param uuid          the {@link UUID} of the instance
     * @param dimensionType the {@link DimensionType} of the instance
     */
    public Instance(DynamicRegistry<DimensionType> dimensionTypeRegistry, UUID uuid, RegistryKey<DimensionType> dimensionType, Key dimensionName) {
        this.uuid = uuid;
        this.dimensionType = dimensionType;
        this.cachedDimensionType = dimensionTypeRegistry.get(dimensionType);
        Check.argCondition(cachedDimensionType == null, "The dimension " + dimensionType + " is not registered! Please add it to the registry (`MinecraftServer.getDimensionTypeRegistry().registry(dimensionType)`).");
        this.dimensionName = dimensionName.asString();

        this.worldBorder = WorldBorder.DEFAULT_BORDER;
        targetBorderDiameter = this.worldBorder.diameter();

        final ServerProcess process = MinecraftServer.process();
        if (process != null) {
            this.eventNode = process.eventHandler().map(this, EventFilter.INSTANCE);
        } else {
            // Local nodes require a server process
            this.eventNode = null;
        }
    }

    /**
     * Schedules a task to be run during the next instance tick.
     *
     * @param callback the task to execute during the next instance tick
     */
    public void scheduleNextTick(Consumer<Instance> callback) {
        this.scheduler.scheduleNextTick(() -> callback.accept(this));
    }

    @Override
    public void setBlock(int x, int y, int z, Block block) {
        setBlock(x, y, z, block, true);
    }

    public void setBlock(Point blockPosition, Block block, boolean doBlockUpdates) {
        setBlock(blockPosition.blockX(), blockPosition.blockY(), blockPosition.blockZ(), block, doBlockUpdates);
    }

    public abstract void setBlock(int x, int y, int z, Block block, boolean doBlockUpdates);

    @ApiStatus.Internal
<<<<<<< HEAD
    public abstract boolean placeBlock(@NotNull BlockChange.Player mutation, boolean doBlockUpdates);
=======
    public boolean placeBlock(BlockHandler.Placement placement) {
        return placeBlock(placement, true);
    }

    @ApiStatus.Internal
    public abstract boolean placeBlock(BlockHandler.Placement placement, boolean doBlockUpdates);

    /**
     * Does call {@link net.minestom.server.event.player.PlayerBlockBreakEvent}
     * and send particle packets
     *
     * @param player        the {@link Player} who break the block
     * @param blockPosition the position of the broken block
     * @return true if the block has been broken, false if it has been cancelled
     */
    @ApiStatus.Internal
    public boolean breakBlock(Player player, Point blockPosition, BlockFace blockFace) {
        return breakBlock(player, blockPosition, blockFace, true);
    }
>>>>>>> 2b10ca22

    @ApiStatus.Internal
<<<<<<< HEAD
    public abstract boolean breakBlock(@NotNull BlockChange.Player mutation, boolean doBlockUpdates);
=======
    public abstract boolean breakBlock(Player player, Point blockPosition, BlockFace blockFace, boolean doBlockUpdates);
>>>>>>> 2b10ca22

    /**
     * Forces the generation of a {@link Chunk}, even if no file and {@link Generator} are defined.
     *
     * @param chunkX the chunk X
     * @param chunkZ the chunk Z
     * @return a {@link CompletableFuture} completed once the chunk has been loaded
     */
    public abstract CompletableFuture<Chunk> loadChunk(int chunkX, int chunkZ);

    /**
     * Loads the chunk at the given {@link Point} with a callback.
     *
     * @param point the chunk position
     */
    public CompletableFuture<Chunk> loadChunk(Point point) {
        return loadChunk(point.chunkX(), point.chunkZ());
    }

    /**
     * Loads the chunk if the chunk is already loaded or if
     * {@link #hasEnabledAutoChunkLoad()} returns true.
     *
     * @param chunkX the chunk X
     * @param chunkZ the chunk Z
     * @return a {@link CompletableFuture} completed once the chunk has been processed, can be null if not loaded
     */
    public abstract CompletableFuture<@Nullable Chunk> loadOptionalChunk(int chunkX, int chunkZ);

    /**
     * Loads a {@link Chunk} (if {@link #hasEnabledAutoChunkLoad()} returns true)
     * at the given {@link Point} with a callback.
     *
     * @param point the chunk position
     * @return a {@link CompletableFuture} completed once the chunk has been processed, can be null if not loaded
     */
    public CompletableFuture<@Nullable Chunk> loadOptionalChunk(Point point) {
        return loadOptionalChunk(point.chunkX(), point.chunkZ());
    }

    /**
     * Schedules the removal of a {@link Chunk}, this method does not promise when it will be done.
     * <p>
     * WARNING: during unloading, all entities other than {@link Player} will be removed.
     *
     * @param chunk the chunk to unload
     */
    public abstract void unloadChunk(Chunk chunk);

    /**
     * Unloads the chunk at the given position.
     *
     * @param chunkX the chunk X
     * @param chunkZ the chunk Z
     */
    public void unloadChunk(int chunkX, int chunkZ) {
        final Chunk chunk = getChunk(chunkX, chunkZ);
        Check.notNull(chunk, "The chunk at {0}:{1} is already unloaded", chunkX, chunkZ);
        unloadChunk(chunk);
    }

    public void invalidateSection(int sectionX, int sectionY, int sectionZ) {
        final Chunk chunk = getChunk(sectionX, sectionZ);
        if (chunk != null) {
            Section section = chunk.getSection(sectionY);
            section.skyLight().invalidate();
            section.blockLight().invalidate();
            chunk.invalidate();
            EventDispatcher.call(new InstanceSectionInvalidateEvent(this, sectionX, sectionY, sectionZ));
        }
    }

    /**
     * Gets the loaded {@link Chunk} at a position.
     * <p>
     * WARNING: this should only return already-loaded chunk, use {@link #loadChunk(int, int)} or similar to load one instead.
     *
     * @param chunkX the chunk X
     * @param chunkZ the chunk Z
     * @return the chunk at the specified position, null if not loaded
     */
    public abstract @Nullable Chunk getChunk(int chunkX, int chunkZ);

    /**
     * @param chunkX the chunk X
     * @param chunkZ this chunk Z
     * @return true if the chunk is loaded
     */
    public boolean isChunkLoaded(int chunkX, int chunkZ) {
        return getChunk(chunkX, chunkZ) != null;
    }

    /**
     * @param point coordinate of a block or other
     * @return true if the chunk is loaded
     */
    public boolean isChunkLoaded(Point point) {
        return isChunkLoaded(point.chunkX(), point.chunkZ());
    }

    /**
     * Saves the current instance tags.
     * <p>
     * Warning: only the global instance data will be saved, not chunks.
     * You would need to call {@link #saveChunksToStorage()} too.
     *
     * @return the future called once the instance data has been saved
     */
    public abstract CompletableFuture<Void> saveInstance();

    /**
     * Saves a {@link Chunk} to permanent storage.
     *
     * @param chunk the {@link Chunk} to save
     * @return future called when the chunk is done saving
     */
    public abstract CompletableFuture<Void> saveChunkToStorage(Chunk chunk);

    /**
     * Saves multiple chunks to permanent storage.
     *
     * @return future called when the chunks are done saving
     */
    public abstract CompletableFuture<Void> saveChunksToStorage();

    public abstract void setChunkSupplier(ChunkSupplier chunkSupplier);

    /**
     * Gets the chunk supplier of the instance.
     *
     * @return the chunk supplier of the instance
     */
    public abstract ChunkSupplier getChunkSupplier();

    /**
     * Gets the generator associated with the instance
     *
     * @return the generator if any
     */
    public abstract @Nullable Generator generator();

    /**
     * Changes the generator of the instance
     *
     * @param generator the new generator, or null to disable generation
     */
    public abstract void setGenerator(@Nullable Generator generator);

    /**
     * Gets all the instance's loaded chunks.
     *
     * @return an unmodifiable containing all the instance chunks
     */
    public abstract Collection<Chunk> getChunks();

    /**
     * When set to true, chunks will load automatically when requested.
     * Otherwise using {@link #loadChunk(int, int)} will be required to even spawn a player
     *
     * @param enable enable the auto chunk load
     */
    public abstract void enableAutoChunkLoad(boolean enable);

    /**
     * Gets if the instance should auto load chunks.
     *
     * @return true if auto chunk load is enabled, false otherwise
     */
    public abstract boolean hasEnabledAutoChunkLoad();

    /**
     * Determines whether a position in the void.
     *
     * @param point the point in the world
     * @return true if the point is inside the void
     */
    public abstract boolean isInVoid(Point point);

    /**
     * Gets if the instance has been registered in {@link InstanceManager}.
     *
     * @return true if the instance has been registered
     */
    public boolean isRegistered() {
        return registered;
    }

    /**
     * Changes the registered field.
     * <p>
     * WARNING: should only be used by {@link InstanceManager}.
     *
     * @param registered true to mark the instance as registered
     */
    protected void setRegistered(boolean registered) {
        this.registered = registered;
    }

    /**
     * Gets the instance {@link DimensionType}.
     *
     * @return the dimension of the instance
     */
    public RegistryKey<DimensionType> getDimensionType() {
        return dimensionType;
    }

    @ApiStatus.Internal
    public DimensionType getCachedDimensionType() {
        return cachedDimensionType;
    }

    /**
     * Gets the instance dimension name.
     *
     * @return the dimension name of the instance
     */
    public String getDimensionName() {
        return dimensionName;
    }

    /**
     * Gets the age of this instance in tick.
     *
     * @return the age of this instance in tick
     */
    public long getWorldAge() {
        return worldAge;
    }

    /**
     * Sets the age of this instance in tick. It will send the age to all players.
     * Will send new age to all players in the instance, unaffected by {@link #getTimeSynchronizationTicks()}
     *
     * @param worldAge the age of this instance in tick
     */
    public void setWorldAge(long worldAge) {
        this.worldAge = worldAge;
        PacketSendingUtils.sendGroupedPacket(getPlayers(), createTimePacket());
    }

    /**
     * Gets the current time in the instance (sun/moon).
     *
     * @return the time in the instance
     */
    public long getTime() {
        return time;
    }

    /**
     * Changes the current time in the instance, from 0 to 24000.
     * <p>
     * If the time is negative, the vanilla client will not move the sun.
     * <p>
     * 0 = sunrise
     * 6000 = noon
     * 12000 = sunset
     * 18000 = midnight
     * <p>
     * This method is unaffected by {@link #getTimeRate()}
     * <p>
     * It does send the new time to all players in the instance, unaffected by {@link #getTimeSynchronizationTicks()}
     *
     * @param time the new time of the instance
     */
    public void setTime(long time) {
        this.time = time;
        PacketSendingUtils.sendGroupedPacket(getPlayers(), createTimePacket());
    }

    /**
     * Gets the rate of the time passing, it is 1 by default
     *
     * @return the time rate of the instance
     */
    public int getTimeRate() {
        return timeRate;
    }

    /**
     * Changes the time rate of the instance
     * <p>
     * 1 is the default value and can be set to 0 to be completely disabled (constant time)
     *
     * @param timeRate the new time rate of the instance
     * @throws IllegalStateException if {@code timeRate} is lower than 0
     */
    public void setTimeRate(int timeRate) {
        Check.stateCondition(timeRate < 0, "The time rate cannot be lower than 0");
        this.timeRate = timeRate;
    }

    /**
     * Gets the rate at which the client is updated with the current instance time
     *
     * @return the client update rate for time related packet
     */
    public int getTimeSynchronizationTicks() {
        return timeSynchronizationTicks;
    }

    /**
     * Changes the natural client time packet synchronization period, defaults to {@link ServerFlag#SERVER_TICKS_PER_SECOND}.
     * <p>
     * Supplying 0 means that the client will never be synchronized with the current natural instance time
     * (time will still change server-side)
     *
     * @param timeSynchronizationTicks the rate to update time in ticks
     */
    public void setTimeSynchronizationTicks(int timeSynchronizationTicks) {
        Check.stateCondition(timeSynchronizationTicks < 0, "The time Synchronization ticks cannot be lower than 0");
        this.timeSynchronizationTicks = timeSynchronizationTicks;
    }

    /**
     * Creates a {@link TimeUpdatePacket} with the current age and time of this instance
     *
     * @return the {@link TimeUpdatePacket} with this instance data
     */
    @ApiStatus.Internal
    public TimeUpdatePacket createTimePacket() {
        return new TimeUpdatePacket(worldAge, time, timeRate != 0);
    }

    /**
     * Gets the current state of the instance {@link WorldBorder}.
     *
     * @return the {@link WorldBorder} for the instance of the current tick
     */
    public WorldBorder getWorldBorder() {
        return worldBorder;
    }

    /**
     * Set the instance {@link WorldBorder} with a smooth transition.
     *
     * @param worldBorder    the desired final state of the world border
     * @param transitionTime the time in seconds this world border's diameter
     *                       will transition for (0 makes this instant)
     */
    public void setWorldBorder(WorldBorder worldBorder, double transitionTime) {
        Check.stateCondition(transitionTime < 0, "Transition time cannot be lower than 0");
        long transitionMilliseconds = (long) (transitionTime * 1000);
        sendNewWorldBorderPackets(worldBorder, transitionMilliseconds);

        this.targetBorderDiameter = worldBorder.diameter();
        long transitionTicks = transitionMilliseconds / MinecraftServer.TICK_MS;
        remainingWorldBorderTransitionTicks = transitionTicks;
        if (transitionTicks == 0) this.worldBorder = worldBorder;
        else this.worldBorder = worldBorder.withDiameter(this.worldBorder.diameter());
    }

    /**
     * Set the instance {@link WorldBorder} with an instant transition.
     * see {@link Instance#setWorldBorder(WorldBorder, double)}.
     */
    public void setWorldBorder(WorldBorder worldBorder) {
        setWorldBorder(worldBorder, 0);
    }

    /**
     * Creates the {@link InitializeWorldBorderPacket} sent to players who join this instance.
     */
    public InitializeWorldBorderPacket createInitializeWorldBorderPacket() {
        return worldBorder.createInitializePacket(targetBorderDiameter, remainingWorldBorderTransitionTicks * MinecraftServer.TICK_MS);
    }

    private void sendNewWorldBorderPackets(WorldBorder newBorder, long transitionMilliseconds) {
        // Only send the relevant border packets
        if (this.worldBorder.diameter() != newBorder.diameter()) {
            if (transitionMilliseconds == 0) sendGroupedPacket(newBorder.createSizePacket());
            else sendGroupedPacket(this.worldBorder.createLerpSizePacket(newBorder.diameter(), transitionMilliseconds));
        }
        if (this.worldBorder.centerX() != newBorder.centerX() || this.worldBorder.centerZ() != newBorder.centerZ()) {
            sendGroupedPacket(newBorder.createCenterPacket());
        }
        if (this.worldBorder.warningTime() != newBorder.warningTime())
            sendGroupedPacket(newBorder.createWarningDelayPacket());
        if (this.worldBorder.warningDistance() != newBorder.warningDistance())
            sendGroupedPacket(newBorder.createWarningReachPacket());
    }

    private WorldBorder transitionWorldBorder(long remainingTicks) {
        if (remainingTicks <= 1) return worldBorder.withDiameter(targetBorderDiameter);
        return worldBorder.withDiameter(worldBorder.diameter() + (targetBorderDiameter - worldBorder.diameter()) * (1 / (double) remainingTicks));
    }

    /**
     * Gets the entities in the instance;
     *
     * @return an unmodifiable {@link Set} containing all the entities in the instance
     */
    public Set<Entity> getEntities() {
        return entityTracker.entities();
    }

    /**
     * Gets an entity based on its id (from {@link Entity#getEntityId()}).
     *
     * @param id the entity id
     * @return the entity having the specified id, null if not found
     */
    public @Nullable Entity getEntityById(int id) {
        return entityTracker.getEntityById(id);
    }

    /**
     * Gets an entity based on its UUID (from {@link Entity#getUuid()}).
     *
     * @param uuid the entity UUID
     * @return the entity having the specified uuid, null if not found
     */
    public @Nullable Entity getEntityByUuid(UUID uuid) {
        return entityTracker.getEntityByUuid(uuid);
    }

    /**
     * Gets a player based on its UUID (from {@link Entity#getUuid()}).
     *
     * @param uuid the player UUID
     * @return the player having the specified uuid, null if not found or not a player
     */
    public @Nullable Player getPlayerByUuid(UUID uuid) {
        Entity entity = entityTracker.getEntityByUuid(uuid);
        if (entity instanceof Player player) {
            return player;
        }
        return null;
    }

    /**
     * Gets the players in the instance;
     *
     * @return an unmodifiable {@link Set} containing all the players in the instance
     */
    @Override
    public Set<Player> getPlayers() {
        return entityTracker.entities(EntityTracker.Target.PLAYERS);
    }

    /**
     * Gets the creatures in the instance;
     *
     * @return an unmodifiable {@link Set} containing all the creatures in the instance
     */
    @Deprecated
    public Set<EntityCreature> getCreatures() {
        return entityTracker.entities().stream()
                .filter(EntityCreature.class::isInstance)
                .map(entity -> (EntityCreature) entity)
                .collect(Collectors.toUnmodifiableSet());
    }

    /**
     * Gets the experience orbs in the instance.
     *
     * @return an unmodifiable {@link Set} containing all the experience orbs in the instance
     */
    @Deprecated
    public Set<ExperienceOrb> getExperienceOrbs() {
        return entityTracker.entities().stream()
                .filter(ExperienceOrb.class::isInstance)
                .map(entity -> (ExperienceOrb) entity)
                .collect(Collectors.toUnmodifiableSet());
    }

    /**
     * Gets the entities located in the chunk.
     *
     * @param chunk the chunk to get the entities from
     * @return an unmodifiable {@link Set} containing all the entities in a chunk,
     * if {@code chunk} is unloaded, return an empty {@link HashSet}
     */
    public Set<Entity> getChunkEntities(Chunk chunk) {
        var chunkEntities = entityTracker.chunkEntities(chunk.toPosition(), EntityTracker.Target.ENTITIES);
        return ObjectArraySet.ofUnchecked(chunkEntities.toArray(Entity[]::new));
    }

    /**
     * Gets nearby entities to the given position.
     *
     * @param point position to look at
     * @param range max range from the given point to collect entities at
     * @return entities that are not further than the specified distance from the transmitted position.
     */
    public Collection<Entity> getNearbyEntities(Point point, double range) {
        List<Entity> result = new ArrayList<>();
        this.entityTracker.nearbyEntities(point, range, EntityTracker.Target.ENTITIES, result::add);
        return result;
    }

    @Override
    public @Nullable Block getBlock(int x, int y, int z, Condition condition) {
        final Block block = blockRetriever.getBlock(x, y, z, condition);
        if (block == null) throw new NullPointerException("Unloaded chunk at " + x + "," + y + "," + z);
        return block;
    }

    /**
     * Sends a {@link BlockActionPacket} for all the viewers of the specific position.
     *
     * @param blockPosition the block position
     * @param actionId      the action id, depends on the block
     * @param actionParam   the action parameter, depends on the block
     * @see <a href="https://minecraft.wiki/w/Minecraft_Wiki:Projects/wiki.vg_merge/Protocol#Block_Action">BlockActionPacket</a> for the action id &amp; param
     */
    public void sendBlockAction(Point blockPosition, byte actionId, byte actionParam) {
        final Block block = getBlock(blockPosition);
        final Chunk chunk = getChunkAt(blockPosition);
        Check.notNull(chunk, "The chunk at {0} is not loaded!", blockPosition);
        chunk.sendPacketToViewers(new BlockActionPacket(blockPosition, actionId, actionParam, block));
    }

    /**
     * Gets the {@link Chunk} at the given block position, null if not loaded.
     *
     * @param x the X position
     * @param z the Z position
     * @return the chunk at the given position, null if not loaded
     */
    public @Nullable Chunk getChunkAt(double x, double z) {
        return getChunk(CoordConversion.globalToChunk(x), CoordConversion.globalToChunk(z));
    }

    /**
     * Gets the {@link Chunk} at the given {@link Point}, null if not loaded.
     *
     * @param point the position
     * @return the chunk at the given position, null if not loaded
     */
    public @Nullable Chunk getChunkAt(Point point) {
        return getChunk(point.chunkX(), point.chunkZ());
    }

    public EntityTracker getEntityTracker() {
        return entityTracker;
    }

    /**
     * Gets the instance unique id.
     *
     * @return the instance unique id
     */
    public UUID getUuid() {
        return uuid;
    }

    /**
     * Gets the instance unique id.
     *
     * @return the instance unique id
     * @deprecated Replace with {@link Instance#getUuid()}
     */
    @Deprecated(forRemoval = true)
    public UUID getUniqueId() {
        return uuid;
    }

    /**
     * Performs a single tick in the instance, including scheduled tasks from {@link #scheduleNextTick(Consumer)}.
     * <p>
     * Warning: this does not update chunks and entities.
     *
     * @param time the tick time in milliseconds, which may only be used as a delta and has no meaning in real life
     */
    @Override
    public void tick(long time) {
        // Scheduled tasks
        this.scheduler.processTick();
        // Time
        {
            this.worldAge++;
            this.time += timeRate;
            // time needs to be sent to players
            if (timeSynchronizationTicks > 0 && this.worldAge % timeSynchronizationTicks == 0) {
                PacketSendingUtils.sendGroupedPacket(getPlayers(), createTimePacket());
            }

        }
        // Weather
        if (remainingRainTransitionTicks > 0 || remainingThunderTransitionTicks > 0) {
            Weather previousWeather = transitioningWeather;
            transitioningWeather = transitionWeather(remainingRainTransitionTicks, remainingThunderTransitionTicks);
            sendWeatherPackets(previousWeather);
            remainingRainTransitionTicks = Math.max(0, remainingRainTransitionTicks - 1);
            remainingThunderTransitionTicks = Math.max(0, remainingThunderTransitionTicks - 1);
        }
        // Tick event
        {
            // Process tick events
            EventDispatcher.call(new InstanceTickEvent(this, time, lastTickAge));
            // Set last tick age
            this.lastTickAge = time;
        }
        // World border
        if (remainingWorldBorderTransitionTicks > 0) {
            worldBorder = transitionWorldBorder(remainingWorldBorderTransitionTicks);
            if (worldBorder.diameter() == targetBorderDiameter) remainingWorldBorderTransitionTicks = 0;
            else remainingWorldBorderTransitionTicks--;
        }
        // End of tick scheduled tasks
        this.scheduler.processTickEnd();
    }

    /**
     * Gets the weather of this instance
     *
     * @return the instance weather
     */
    public Weather getWeather() {
        return weather;
    }

    /**
     * Sets the weather on this instance, transitions over time
     *
     * @param weather         the new weather
     * @param transitionTicks the ticks to transition to new weather
     */
    public void setWeather(Weather weather, int transitionTicks) {
        Check.stateCondition(transitionTicks < 1, "Transition ticks cannot be lower than 0");
        this.weather = weather;
        remainingRainTransitionTicks = transitionTicks;
        remainingThunderTransitionTicks = transitionTicks;
    }

    /**
     * Sets the weather of this instance with a fixed transition
     *
     * @param weather the new weather
     */
    public void setWeather(Weather weather) {
        this.weather = weather;
        remainingRainTransitionTicks = (int) Math.max(1, Math.abs((this.weather.rainLevel() - transitioningWeather.rainLevel()) / 0.01));
        remainingThunderTransitionTicks = (int) Math.max(1, Math.abs((this.weather.thunderLevel() - transitioningWeather.thunderLevel()) / 0.01));
    }

    private void sendWeatherPackets(Weather previousWeather) {
        boolean toggledRain = (transitioningWeather.isRaining() != previousWeather.isRaining());
        if (toggledRain) sendGroupedPacket(transitioningWeather.createIsRainingPacket());
        if (transitioningWeather.rainLevel() != previousWeather.rainLevel())
            sendGroupedPacket(transitioningWeather.createRainLevelPacket());
        if (transitioningWeather.thunderLevel() != previousWeather.thunderLevel())
            sendGroupedPacket(transitioningWeather.createThunderLevelPacket());
    }

    private Weather transitionWeather(int remainingRainTransitionTicks, int remainingThunderTransitionTicks) {
        Weather target = weather;
        Weather current = transitioningWeather;
        float rainLevel = current.rainLevel() + (target.rainLevel() - current.rainLevel()) * (1 / (float) Math.max(1, remainingRainTransitionTicks));
        float thunderLevel = current.thunderLevel() + (target.thunderLevel() - current.thunderLevel()) * (1 / (float) Math.max(1, remainingThunderTransitionTicks));
        return new Weather(rainLevel, thunderLevel);
    }

    /**
     * Gets the chunk view distance of this instance, which defaults to {@link ServerFlag#CHUNK_VIEW_DISTANCE}.
     * @return The chunk view distance of this instance
     */
    public int viewDistance() {
        return this.chunkViewDistance;
    }

    /**
     * Sets the chunk view distance of this instance
     * @param newViewDistance the new view distance
     */
    public void viewDistance(int newViewDistance) {
        this.chunkViewDistance = newViewDistance;
    }

    /**
     * Shows a {@link BossBar} to all players in the instance and tracks it.
     *
     * @param bar a boss bar
     */
    @Override
    public void showBossBar(BossBar bar) {
        Check.notNull(bar, "Boss bar cannot be null");
        if (!bossBars.add(bar)) return;
        PacketGroupingAudience.super.showBossBar(bar);
    }

    /**
     * Hides a {@link BossBar} from all players in the instance and stops tracking it.
     *
     * @param bar a boss bar
     */
    @Override
    public void hideBossBar(BossBar bar) {
        Check.notNull(bar, "Boss bar cannot be null");
        if (!bossBars.remove(bar)) return;
        PacketGroupingAudience.super.hideBossBar(bar);
    }

    @ApiStatus.Experimental
    public @UnmodifiableView Set<BossBar> bossBars() {
        return Collections.unmodifiableSet(bossBars);
    }

    @Override
    public TagHandler tagHandler() {
        return tagHandler;
    }

    @Override
    public Scheduler scheduler() {
        return scheduler;
    }

    @Override
    @ApiStatus.Experimental
    public EventNode<InstanceEvent> eventNode() {
        return eventNode;
    }

    @Override
    public InstanceSnapshot updateSnapshot(SnapshotUpdater updater) {
        final Map<Long, AtomicReference<ChunkSnapshot>> chunksMap = updater.referencesMapLong(getChunks(),
                value -> CoordConversion.chunkIndex(value.getChunkX(), value.getChunkZ()));
        final int[] entities = ArrayUtils.mapToIntArray(entityTracker.entities(), Entity::getEntityId);
        return new SnapshotImpl.Instance(updater.reference(MinecraftServer.process()),
                getDimensionType(), getWorldAge(), getTime(), chunksMap, entities,
                tagHandler.readableCopy());
    }

    /**
     * Plays a {@link Sound} at a given point, except to the excluded player
     *
     * @param excludedPlayer The player in the instance who won't receive the sound
     * @param sound          The sound to play
     * @param point          The point in this instance at which to play the sound
     */
    public void playSoundExcept(@Nullable Player excludedPlayer, Sound sound, Point point) {
        playSoundExcept(excludedPlayer, sound, point.x(), point.y(), point.z());
    }

    public void playSoundExcept(@Nullable Player excludedPlayer, Sound sound, double x, double y, double z) {
        ServerPacket packet = AdventurePacketConvertor.createSoundPacket(sound, x, y, z);
        PacketSendingUtils.sendGroupedPacket(getPlayers(), packet, p -> p != excludedPlayer);
    }

    public void playSoundExcept(@Nullable Player excludedPlayer, Sound sound, Sound.Emitter emitter) {
        if (emitter != Sound.Emitter.self()) {
            ServerPacket packet = AdventurePacketConvertor.createSoundPacket(sound, emitter);
            PacketSendingUtils.sendGroupedPacket(getPlayers(), packet, p -> p != excludedPlayer);
        } else {
            // if we're playing on self, we need to delegate to each audience member
            for (Audience audience : this.audiences()) {
                if (audience == excludedPlayer) continue;
                audience.playSound(sound, emitter);
            }
        }
    }

    /**
     * Creates an explosion at the given position with the given strength.
     * The algorithm used to compute damages is provided by {@link #getExplosionSupplier()}.
     *
     * @param centerX  the center X
     * @param centerY  the center Y
     * @param centerZ  the center Z
     * @param strength the strength of the explosion
     * @throws IllegalStateException If no {@link ExplosionSupplier} was supplied
     */
    public void explode(float centerX, float centerY, float centerZ, float strength) {
        explode(centerX, centerY, centerZ, strength, null);
    }

    /**
     * Creates an explosion at the given position with the given strength.
     * The algorithm used to compute damages is provided by {@link #getExplosionSupplier()}.
     *
     * @param centerX        center X of the explosion
     * @param centerY        center Y of the explosion
     * @param centerZ        center Z of the explosion
     * @param strength       the strength of the explosion
     * @param additionalData data to pass to the explosion supplier
     * @throws IllegalStateException If no {@link ExplosionSupplier} was supplied
     */
    public void explode(float centerX, float centerY, float centerZ, float strength, @Nullable CompoundBinaryTag additionalData) {
        final ExplosionSupplier explosionSupplier = getExplosionSupplier();
        Check.stateCondition(explosionSupplier == null, "Tried to create an explosion with no explosion supplier");
        final Explosion explosion = explosionSupplier.createExplosion(centerX, centerY, centerZ, strength, additionalData);
        explosion.apply(this);
    }

    /**
     * Gets the registered {@link ExplosionSupplier}, or null if none was provided.
     *
     * @return the instance explosion supplier, null if none was provided
     */
    public @Nullable ExplosionSupplier getExplosionSupplier() {
        return explosionSupplier;
    }

    /**
     * Registers the {@link ExplosionSupplier} to use in this instance.
     *
     * @param supplier the explosion supplier
     */
    public void setExplosionSupplier(@Nullable ExplosionSupplier supplier) {
        this.explosionSupplier = supplier;
    }

    @Override
    @Contract(pure = true)
    public Pointers pointers() {
        return INSTANCE_POINTERS_SUPPLIER.view(this);
    }

    @Override
    @Contract(pure = true)
    public Identity identity() {
        return Identity.identity(this.uuid); // Warning, do not pull up until this.uuid is final
    }

    public int getBlockLight(int blockX, int blockY, int blockZ) {
        var chunk = getChunkAt(blockX, blockZ);
        if (chunk == null) return 0;
        Section section = chunk.getSectionAt(blockY);
        Light light = section.blockLight();
        int sectionCoordinate = CoordConversion.globalToChunk(blockY);

        int coordX = CoordConversion.globalToSectionRelative(blockX);
        int coordY = CoordConversion.globalToSectionRelative(blockY);
        int coordZ = CoordConversion.globalToSectionRelative(blockZ);

        if (light.requiresUpdate())
            LightingChunk.relightSection(chunk.getInstance(), chunk.chunkX, sectionCoordinate, chunk.chunkZ);
        return light.getLevel(coordX, coordY, coordZ);
    }

    public int getSkyLight(int blockX, int blockY, int blockZ) {
        var chunk = getChunkAt(blockX, blockZ);
        if (chunk == null) return 0;
        Section section = chunk.getSectionAt(blockY);
        Light light = section.skyLight();
        int sectionCoordinate = CoordConversion.globalToChunk(blockY);

        int coordX = CoordConversion.globalToSectionRelative(blockX);
        int coordY = CoordConversion.globalToSectionRelative(blockY);
        int coordZ = CoordConversion.globalToSectionRelative(blockZ);

        if (light.requiresUpdate())
            LightingChunk.relightSection(chunk.getInstance(), chunk.chunkX, sectionCoordinate, chunk.chunkZ);
        return light.getLevel(coordX, coordY, coordZ);
    }
}<|MERGE_RESOLUTION|>--- conflicted
+++ resolved
@@ -197,36 +197,10 @@
     public abstract void setBlock(int x, int y, int z, Block block, boolean doBlockUpdates);
 
     @ApiStatus.Internal
-<<<<<<< HEAD
-    public abstract boolean placeBlock(@NotNull BlockChange.Player mutation, boolean doBlockUpdates);
-=======
-    public boolean placeBlock(BlockHandler.Placement placement) {
-        return placeBlock(placement, true);
-    }
+    public abstract boolean placeBlock(BlockChange.Player mutation, boolean doBlockUpdates);
 
     @ApiStatus.Internal
-    public abstract boolean placeBlock(BlockHandler.Placement placement, boolean doBlockUpdates);
-
-    /**
-     * Does call {@link net.minestom.server.event.player.PlayerBlockBreakEvent}
-     * and send particle packets
-     *
-     * @param player        the {@link Player} who break the block
-     * @param blockPosition the position of the broken block
-     * @return true if the block has been broken, false if it has been cancelled
-     */
-    @ApiStatus.Internal
-    public boolean breakBlock(Player player, Point blockPosition, BlockFace blockFace) {
-        return breakBlock(player, blockPosition, blockFace, true);
-    }
->>>>>>> 2b10ca22
-
-    @ApiStatus.Internal
-<<<<<<< HEAD
-    public abstract boolean breakBlock(@NotNull BlockChange.Player mutation, boolean doBlockUpdates);
-=======
-    public abstract boolean breakBlock(Player player, Point blockPosition, BlockFace blockFace, boolean doBlockUpdates);
->>>>>>> 2b10ca22
+    public abstract boolean breakBlock(BlockChange.Player mutation, boolean doBlockUpdates);
 
     /**
      * Forces the generation of a {@link Chunk}, even if no file and {@link Generator} are defined.
