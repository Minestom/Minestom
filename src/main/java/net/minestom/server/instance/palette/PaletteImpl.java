--- conflicted
+++ resolved
@@ -109,9 +109,6 @@
         if (bitsPerEntry == 0) {
             this.count += offset;
         } else {
-<<<<<<< HEAD
-            replaceAll((x, y, z, value) -> value + offset);
-=======
             if (hasPalette()) {
                 paletteToValueList.replaceAll(integer -> integer + offset);
                 valueToPaletteMap.replaceAll((key, value) -> value + offset);
@@ -138,7 +135,6 @@
             } else {
                 replaceAll((x, y, z, value) -> value == oldValue ? newValue : value);
             }
->>>>>>> 387ee19d
         }
     }
 
