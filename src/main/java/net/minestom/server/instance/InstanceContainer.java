package net.minestom.server.instance;

import net.minestom.server.MinecraftServer;
import net.minestom.server.data.Data;
import net.minestom.server.data.SerializableData;
import net.minestom.server.entity.Player;
import net.minestom.server.event.EventDispatcher;
import net.minestom.server.event.instance.InstanceChunkLoadEvent;
import net.minestom.server.event.instance.InstanceChunkUnloadEvent;
import net.minestom.server.event.player.PlayerBlockBreakEvent;
import net.minestom.server.instance.batch.ChunkGenerationBatch;
import net.minestom.server.instance.block.Block;
import net.minestom.server.instance.block.BlockHandler;
import net.minestom.server.instance.block.rule.BlockPlacementRule;
import net.minestom.server.network.packet.server.play.BlockChangePacket;
import net.minestom.server.network.packet.server.play.EffectPacket;
import net.minestom.server.network.packet.server.play.UnloadChunkPacket;
import net.minestom.server.storage.StorageLocation;
import net.minestom.server.utils.BlockPosition;
import net.minestom.server.utils.PacketUtils;
import net.minestom.server.utils.Position;
import net.minestom.server.utils.callback.OptionalCallback;
import net.minestom.server.utils.chunk.ChunkCallback;
import net.minestom.server.utils.chunk.ChunkSupplier;
import net.minestom.server.utils.chunk.ChunkUtils;
import net.minestom.server.utils.validate.Check;
import net.minestom.server.world.DimensionType;
import net.minestom.server.world.biomes.Biome;
import org.jetbrains.annotations.NotNull;
import org.jetbrains.annotations.Nullable;

import java.util.*;
import java.util.concurrent.ConcurrentHashMap;
import java.util.concurrent.CopyOnWriteArrayList;
import java.util.concurrent.locks.Lock;
import java.util.concurrent.locks.ReadWriteLock;
import java.util.concurrent.locks.ReentrantReadWriteLock;

/**
 * InstanceContainer is an instance that contains chunks in contrary to SharedInstance.
 */
public class InstanceContainer extends Instance {

    private static final String UUID_KEY = "uuid";
    private static final String DATA_KEY = "data";

    // the storage location of this instance, can be null
    private StorageLocation storageLocation;

    // the shared instances assigned to this instance
    private final List<SharedInstance> sharedInstances = new CopyOnWriteArrayList<>();

    // the chunk generator used, can be null
    private ChunkGenerator chunkGenerator;
    // (chunk index -> chunk) map, contains all the chunks in the instance
    private final Map<Long, Chunk> chunks = new ConcurrentHashMap<>();
    // contains all the chunks to remove during the next instance tick, should be synchronized
    protected final Set<Chunk> scheduledChunksToRemove = new HashSet<>();

    private final ReadWriteLock changingBlockLock = new ReentrantReadWriteLock();
    private final Map<BlockPosition, Block> currentlyChangingBlocks = new HashMap<>();

    // the chunk loader, used when trying to load/save a chunk from another source
    private IChunkLoader chunkLoader;

    // used to automatically enable the chunk loading or not
    private boolean autoChunkLoad = true;

    // used to supply a new chunk object at a position when requested
    private ChunkSupplier chunkSupplier;

    // Fields for instance copy
    protected InstanceContainer srcInstance; // only present if this instance has been created using a copy
    private long lastBlockChangeTime; // Time at which the last block change happened (#setBlock)

    /**
     * Creates an {@link InstanceContainer}.
     *
     * @param uniqueId        the unique id of the instance
     * @param dimensionType   the dimension type of the instance
     * @param storageLocation the {@link StorageLocation} of the instance,
     *                        can be null if you do not wish to save the instance later on
     */
    public InstanceContainer(@NotNull UUID uniqueId, @NotNull DimensionType dimensionType, @Nullable StorageLocation storageLocation) {
        super(uniqueId, dimensionType);

        this.storageLocation = storageLocation;

        // Set the default chunk supplier using DynamicChunk
        setChunkSupplier(DynamicChunk::new);

        // Set the default chunk loader which use the Anvil format
        setChunkLoader(new AnvilLoader("world"));

        // Get instance data from the saved data if a StorageLocation is defined
        if (storageLocation != null) {
            // Retrieve instance data
            this.uniqueId = storageLocation.getOrDefault(UUID_KEY, UUID.class, uniqueId);

            final Data data = storageLocation.getOrDefault(DATA_KEY, SerializableData.class, null);
            setData(data);
        }
    }

    @Override
    public synchronized void setBlock(int x, int y, int z, @NotNull Block block) {
        final Chunk chunk = getChunkAt(x, z);
        if (ChunkUtils.isLoaded(chunk)) {
            UNSAFE_setBlock(chunk, x, y, z, block);
        } else {
            Check.stateCondition(!hasEnabledAutoChunkLoad(),
                    "Tried to set a block to an unloaded chunk with auto chunk load disabled");
            final int chunkX = ChunkUtils.getChunkCoordinate(x);
            final int chunkZ = ChunkUtils.getChunkCoordinate(z);
            loadChunk(chunkX, chunkZ, c -> UNSAFE_setBlock(c, x, y, z, block));
        }
    }

    /**
     * Sets a block at the specified position.
     * <p>
     * Unsafe because the method is not synchronized and it does not verify if the chunk is loaded or not.
     *
     * @param chunk the {@link Chunk} which should be loaded
     * @param x     the block X
     * @param y     the block Y
     * @param z     the block Z
     * @param block the block to place
     */
    private void UNSAFE_setBlock(@NotNull Chunk chunk, int x, int y, int z, @NotNull Block block) {

        // Cannot place block in a read-only chunk
        if (chunk.isReadOnly()) {
            return;
        }

        synchronized (chunk) {

            // Refresh the last block change time
            this.lastBlockChangeTime = System.currentTimeMillis();

            final BlockPosition blockPosition = new BlockPosition(x, y, z);

            if (isAlreadyChanged(blockPosition, block)) { // do NOT change the block again.
                // Avoids StackOverflowExceptions when onDestroy tries to destroy the block itself
                // This can happen with nether portals which break the entire frame when a portal block is broken
                return;
            }
            setAlreadyChanged(blockPosition, block);

            final Block previousBlock = chunk.getBlock(blockPosition);
            final BlockHandler previousHandler = previousBlock.handler();

            // Change id based on neighbors
            block = executeBlockPlacementRule(block, blockPosition);

            // Set the block
            chunk.setBlock(x, y, z, block);

            // Refresh neighbors since a new block has been placed
            executeNeighboursBlockPlacementRule(blockPosition);

            // Refresh player chunk block
            sendBlockChange(chunk, blockPosition, block);

            if (previousHandler != null) {
                // Previous destroy
                previousHandler.onDestroy(BlockHandler.Destroy.from(previousBlock, this, blockPosition));
            }
            final BlockHandler handler = block.handler();
            if (handler != null) {
                // New placement
                handler.onPlace(BlockHandler.Placement.from(block, this, blockPosition));
            }
        }
    }

    private void setAlreadyChanged(@NotNull BlockPosition blockPosition, Block block) {
        currentlyChangingBlocks.put(blockPosition, block);
    }

    /**
     * Has this block already changed since last update?
     * Prevents StackOverflow with blocks trying to modify their position in onDestroy or onPlace.
     *
     * @param blockPosition the block position
     * @param block         the block
     * @return true if the block changed since the last update
     */
    private boolean isAlreadyChanged(@NotNull BlockPosition blockPosition, @NotNull Block block) {
        final Block changedBlock = currentlyChangingBlocks.get(blockPosition);
        if (changedBlock == null)
            return false;
        return changedBlock.id() == block.id();
    }

    /**
     * Calls the {@link BlockPlacementRule} for the specified block state id.
     *
     * @param block         the block to modify
     * @param blockPosition the block position
     * @return the modified block state id
     */
    private Block executeBlockPlacementRule(Block block, @NotNull BlockPosition blockPosition) {
        final BlockPlacementRule blockPlacementRule = BLOCK_MANAGER.getBlockPlacementRule(block);
        if (blockPlacementRule != null) {
            return blockPlacementRule.blockUpdate(this, blockPosition, block);
        }
        return block;
    }

    /**
     * Executed when a block is modified, this is used to modify the states of neighbours blocks.
     * <p>
     * For example, this can be used for redstone wires which need an understanding of its neighborhoods to take the right shape.
     *
     * @param blockPosition the position of the modified block
     */
    private void executeNeighboursBlockPlacementRule(@NotNull BlockPosition blockPosition) {
        for (int offsetX = -1; offsetX < 2; offsetX++) {
            for (int offsetY = -1; offsetY < 2; offsetY++) {
                for (int offsetZ = -1; offsetZ < 2; offsetZ++) {
                    if (offsetX == 0 && offsetY == 0 && offsetZ == 0)
                        continue;
                    final int neighborX = blockPosition.getX() + offsetX;
                    final int neighborY = blockPosition.getY() + offsetY;
                    final int neighborZ = blockPosition.getZ() + offsetZ;
                    final Chunk chunk = getChunkAt(neighborX, neighborZ);

                    // Do not try to get neighbour in an unloaded chunk
                    if (chunk == null)
                        continue;

                    final Block neighborBlock = chunk.getBlock(neighborX, neighborY, neighborZ);
                    final BlockPlacementRule neighborBlockPlacementRule = BLOCK_MANAGER.getBlockPlacementRule(neighborBlock);
                    if (neighborBlockPlacementRule != null) {
                        final BlockPosition neighborPosition = new BlockPosition(neighborX, neighborY, neighborZ);
                        final Block newNeighborBlock = neighborBlockPlacementRule.blockUpdate(this,
                                neighborPosition, neighborBlock);
                        if (neighborBlock != newNeighborBlock) {
                            setBlock(neighborPosition, newNeighborBlock);
                        }
                    }
                }
            }
        }
    }

    @Override
    public boolean breakBlock(@NotNull Player player, @NotNull BlockPosition blockPosition) {
        final Chunk chunk = getChunkAt(blockPosition);
        Check.notNull(chunk, "You cannot break blocks in a null chunk!");

        // Cancel if the chunk is read-only
        if (chunk.isReadOnly()) {
            return false;
        }

        // Chunk unloaded, stop here
        if (!ChunkUtils.isLoaded(chunk))
            return false;

        final int x = blockPosition.getX();
        final int y = blockPosition.getY();
        final int z = blockPosition.getZ();

        final Block block = getBlock(x, y, z);

        // The player probably have a wrong version of this chunk section, send it
        if (block.isAir()) {
            chunk.sendChunkSectionUpdate(ChunkUtils.getSectionAt(y), player);
            return false;
        }

        PlayerBlockBreakEvent blockBreakEvent = new PlayerBlockBreakEvent(player, block, Block.AIR, blockPosition);
        EventDispatcher.call(blockBreakEvent);
        final boolean allowed = !blockBreakEvent.isCancelled();
        if (allowed) {
            // Break or change the broken block based on event result
            final Block resultBlock = blockBreakEvent.getResultBlock();
            setBlock(x, y, z, resultBlock);

            // Send the block break effect packet
            {
                EffectPacket effectPacket = new EffectPacket();
                effectPacket.effectId = 2001; // Block break + block break sound
                effectPacket.position = blockPosition;
                effectPacket.data = resultBlock.stateId();
                effectPacket.disableRelativeVolume = false;

                PacketUtils.sendGroupedPacket(chunk.getViewers(), effectPacket,
                        (viewer) -> {
                            // Prevent the block breaker to play the particles and sound two times
                            return !viewer.equals(player);
                        });
            }

        }

        return allowed;
    }

    @Override
    public void loadChunk(int chunkX, int chunkZ, @Nullable ChunkCallback callback) {
        final Chunk chunk = getChunk(chunkX, chunkZ);
        if (chunk != null) {
            // Chunk already loaded
            OptionalCallback.execute(callback, chunk);
        } else {
            // Retrieve chunk from somewhere else (file or create a new one using the ChunkGenerator)
            retrieveChunk(chunkX, chunkZ, callback);
        }
    }

    @Override
    public void loadOptionalChunk(int chunkX, int chunkZ, @Nullable ChunkCallback callback) {
        final Chunk chunk = getChunk(chunkX, chunkZ);
        if (chunk != null) {
            // Chunk already loaded
            OptionalCallback.execute(callback, chunk);
        } else {
            if (hasEnabledAutoChunkLoad()) {
                // Use `IChunkLoader` or `ChunkGenerator`
                retrieveChunk(chunkX, chunkZ, callback);
            } else {
                // Chunk not loaded, return null
                OptionalCallback.execute(callback, null);
            }
        }
    }

    @Override
    public void unloadChunk(@NotNull Chunk chunk) {
        // Already unloaded chunk
        if (!ChunkUtils.isLoaded(chunk)) {
            return;
        }
        // Schedule the chunk removal
        synchronized (this.scheduledChunksToRemove) {
            this.scheduledChunksToRemove.add(chunk);
        }
    }

    @Override
    public Chunk getChunk(int chunkX, int chunkZ) {
        final long index = ChunkUtils.getChunkIndex(chunkX, chunkZ);
        final Chunk chunk = chunks.get(index);
        return ChunkUtils.isLoaded(chunk) ? chunk : null;
    }

    /**
     * Saves the instance ({@link #getUniqueId()} {@link #getData()}) and call {@link #saveChunksToStorage(Runnable)}.
     * <p>
     * WARNING: {@link #getData()} needs to be a {@link SerializableData} in order to be saved.
     *
     * @param callback the optional callback once the saving is done
     */
    public void saveInstance(@Nullable Runnable callback) {
        Check.notNull(getStorageLocation(), "You cannot save the instance if no StorageLocation has been defined");

        this.storageLocation.set(UUID_KEY, getUniqueId(), UUID.class);
        final Data data = getData();
        if (data != null) {
            // Save the instance data
            Check.stateCondition(!(data instanceof SerializableData),
                    "Instance#getData needs to be a SerializableData in order to be saved");
            this.storageLocation.set(DATA_KEY, (SerializableData) getData(), SerializableData.class);
        }

        saveChunksToStorage(callback);
    }

    /**
     * Saves the instance without callback.
     *
     * @see #saveInstance(Runnable)
     */
    public void saveInstance() {
        saveInstance(null);
    }

    @Override
    public void saveChunkToStorage(@NotNull Chunk chunk, Runnable callback) {
        this.chunkLoader.saveChunk(chunk, callback);
    }

    @Override
    public void saveChunksToStorage(@Nullable Runnable callback) {
        Collection<Chunk> chunksCollection = chunks.values();
        this.chunkLoader.saveChunks(chunksCollection, callback);
    }

    @Override
    protected void retrieveChunk(int chunkX, int chunkZ, @Nullable ChunkCallback callback) {
        final boolean loaded = chunkLoader.loadChunk(this, chunkX, chunkZ, chunk -> {
            cacheChunk(chunk);
            UPDATE_MANAGER.signalChunkLoad(chunk);
            // Execute callback and event in the instance thread
            scheduleNextTick(instance -> {
                callChunkLoadEvent(chunkX, chunkZ);
                OptionalCallback.execute(callback, chunk);
            });
        });

        if (!loaded) {
            // Not found, create a new chunk
            createChunk(chunkX, chunkZ, callback);
        }
    }

    @Override
    protected void createChunk(int chunkX, int chunkZ, @Nullable ChunkCallback callback) {
        Biome[] biomes = new Biome[Biome.getBiomeCount(getDimensionType())];
        if (chunkGenerator == null) {
            Arrays.fill(biomes, MinecraftServer.getBiomeManager().getById(0));
        } else {
            chunkGenerator.fillBiomes(biomes, chunkX, chunkZ);
        }

        final Chunk chunk = chunkSupplier.createChunk(this, biomes, chunkX, chunkZ);
        Check.notNull(chunk, "Chunks supplied by a ChunkSupplier cannot be null.");

        cacheChunk(chunk);

        if (chunkGenerator != null && chunk.shouldGenerate()) {
            // Execute the chunk generator to populate the chunk
            final ChunkGenerationBatch chunkBatch = new ChunkGenerationBatch(this, chunk);

            chunkBatch.generate(chunkGenerator, callback);
        } else {
            // No chunk generator, execute the callback with the empty chunk
            OptionalCallback.execute(callback, chunk);
        }

        UPDATE_MANAGER.signalChunkLoad(chunk);
        callChunkLoadEvent(chunkX, chunkZ);
    }

    @Override
    public void enableAutoChunkLoad(boolean enable) {
        this.autoChunkLoad = enable;
    }

    @Override
    public boolean hasEnabledAutoChunkLoad() {
        return autoChunkLoad;
    }

    @Override
    public boolean isInVoid(@NotNull Position position) {
        // TODO: customizable
        return position.getY() < -64;
    }

    /**
     * Changes which type of {@link Chunk} implementation to use once one needs to be loaded.
     * <p>
     * Uses {@link DynamicChunk} by default.
     * <p>
     * WARNING: if you need to save this instance's chunks later,
     * the code needs to be predictable for {@link IChunkLoader#loadChunk(Instance, int, int, ChunkCallback)}
     * to create the correct type of {@link Chunk}. tl;dr: Need chunk save = no random type.
     *
     * @param chunkSupplier the new {@link ChunkSupplier} of this instance, chunks need to be non-null
     * @throws NullPointerException if {@code chunkSupplier} is null
     */
    public void setChunkSupplier(@NotNull ChunkSupplier chunkSupplier) {
        this.chunkSupplier = chunkSupplier;
    }

    /**
     * Gets the current {@link ChunkSupplier}.
     * <p>
     * You shouldn't use it to generate a new chunk, but as a way to view which one is currently in use.
     *
     * @return the current {@link ChunkSupplier}
     */
    public ChunkSupplier getChunkSupplier() {
        return chunkSupplier;
    }

    /**
     * Gets all the {@link SharedInstance} linked to this container.
     *
     * @return an unmodifiable {@link List} containing all the {@link SharedInstance} linked to this container
     */
    public List<SharedInstance> getSharedInstances() {
        return Collections.unmodifiableList(sharedInstances);
    }

    /**
     * Gets if this instance has {@link SharedInstance} linked to it.
     *
     * @return true if {@link #getSharedInstances()} is not empty
     */
    public boolean hasSharedInstances() {
        return !sharedInstances.isEmpty();
    }

    /**
     * Assigns a {@link SharedInstance} to this container.
     * <p>
     * Only used by {@link InstanceManager}, mostly unsafe.
     *
     * @param sharedInstance the shared instance to assign to this container
     */
    protected void addSharedInstance(SharedInstance sharedInstance) {
        this.sharedInstances.add(sharedInstance);
    }

    /**
     * Copies all the chunks of this instance and create a new instance container with all of them.
     * <p>
     * Chunks are copied with {@link Chunk#copy(Instance, int, int)},
     * {@link UUID} is randomized, {@link DimensionType} is passed over and the {@link StorageLocation} is null.
     *
     * @return an {@link InstanceContainer} with the exact same chunks as 'this'
     * @see #getSrcInstance() to retrieve the "creation source" of the copied instance
     */
    public synchronized InstanceContainer copy() {
        InstanceContainer copiedInstance = new InstanceContainer(UUID.randomUUID(), getDimensionType(), null);
        copiedInstance.srcInstance = this;
        copiedInstance.lastBlockChangeTime = lastBlockChangeTime;

        for (Chunk chunk : chunks.values()) {
            final int chunkX = chunk.getChunkX();
            final int chunkZ = chunk.getChunkZ();

            final Chunk copiedChunk = chunk.copy(copiedInstance, chunkX, chunkZ);

            copiedInstance.cacheChunk(copiedChunk);
            UPDATE_MANAGER.signalChunkLoad(copiedChunk);
        }

        return copiedInstance;
    }

    /**
     * Gets the instance from which this one has been copied.
     * <p>
     * Only present if this instance has been created with {@link InstanceContainer#copy()}.
     *
     * @return the instance source, null if not created by a copy
     * @see #copy() to create a copy of this instance with 'this' as the source
     */
    @Nullable
    public InstanceContainer getSrcInstance() {
        return srcInstance;
    }

    /**
     * Gets the last time at which a block changed.
     *
     * @return the time at which the last block changed in milliseconds, 0 if never
     */
    public long getLastBlockChangeTime() {
        return lastBlockChangeTime;
    }

    /**
     * Signals the instance that a block changed.
     * <p>
     * Useful if you change blocks values directly using a {@link Chunk} object.
     */
    public void refreshLastBlockChangeTime() {
        this.lastBlockChangeTime = System.currentTimeMillis();
    }

    /**
     * Adds a {@link Chunk} to the internal instance map.
     * <p>
     * WARNING: the chunk will not automatically be sent to players and
     * {@link net.minestom.server.UpdateManager#signalChunkLoad(Chunk)} must be called manually.
     *
     * @param chunk the chunk to cache
     */
    public void cacheChunk(@NotNull Chunk chunk) {
        final long index = ChunkUtils.getChunkIndex(chunk.getChunkX(), chunk.getChunkZ());
        this.chunks.put(index, chunk);
    }

    @Override
    public ChunkGenerator getChunkGenerator() {
        return chunkGenerator;
    }

    @Override
    public void setChunkGenerator(ChunkGenerator chunkGenerator) {
        this.chunkGenerator = chunkGenerator;
    }

    /**
     * Gets all the instance chunks.
     *
     * @return the chunks of this instance
     */
    @NotNull
    public Collection<Chunk> getChunks() {
        return Collections.unmodifiableCollection(chunks.values());
    }

    @Override
    public StorageLocation getStorageLocation() {
        return storageLocation;
    }

    @Override
    public void setStorageLocation(StorageLocation storageLocation) {
        this.storageLocation = storageLocation;
    }

    /**
     * Gets the {@link IChunkLoader} of this instance.
     *
     * @return the {@link IChunkLoader} of this instance
     */
    public IChunkLoader getChunkLoader() {
        return chunkLoader;
    }

    /**
     * Changes the {@link IChunkLoader} of this instance (to change how chunks are retrieved when not already loaded).
     *
     * @param chunkLoader the new {@link IChunkLoader}
     */
    public void setChunkLoader(IChunkLoader chunkLoader) {
        this.chunkLoader = chunkLoader;
    }

    /**
     * Sends a {@link BlockChangePacket} at the specified {@link BlockPosition} to set the block as {@code blockStateId}.
     * <p>
     * WARNING: this does not change the internal block data, this is strictly visual for the players.
     *
     * @param chunk         the chunk where the block is
     * @param blockPosition the block position
     * @param block         the new block
     */
<<<<<<< HEAD
    private void sendBlockChange(@NotNull Chunk chunk, @NotNull BlockPosition blockPosition, @NotNull Block block) {
        BlockChangePacket blockChangePacket = new BlockChangePacket();
        blockChangePacket.blockPosition = blockPosition;
        blockChangePacket.blockStateId = block.stateId();
        chunk.sendPacketToViewers(blockChangePacket);
=======
    private void sendBlockChange(@NotNull Chunk chunk, @NotNull BlockPosition blockPosition, short blockStateId) {
        chunk.sendPacketToViewers(new BlockChangePacket(blockPosition, blockStateId));
>>>>>>> 1f2dc0cd
    }

    @Override
    public void tick(long time) {
        // Unload all waiting chunks
        UNSAFE_unloadChunks();

        // Time/world border
        super.tick(time);

        Lock wrlock = changingBlockLock.writeLock();
        wrlock.lock();
        currentlyChangingBlocks.clear();
        wrlock.unlock();
    }

    /**
     * Unloads all waiting chunks.
     * <p>
     * Unsafe because it has to be done on the same thread as the instance/chunks tick update.
     */
    protected void UNSAFE_unloadChunks() {
        if (scheduledChunksToRemove.isEmpty()) {
            // Fast exit
            return;
        }
        synchronized (scheduledChunksToRemove) {
            for (Chunk chunk : scheduledChunksToRemove) {
                final int chunkX = chunk.getChunkX();
                final int chunkZ = chunk.getChunkZ();

                final long index = ChunkUtils.getChunkIndex(chunkX, chunkZ);

                UnloadChunkPacket unloadChunkPacket = new UnloadChunkPacket();
                unloadChunkPacket.chunkX = chunkX;
                unloadChunkPacket.chunkZ = chunkZ;
                chunk.sendPacketToViewers(unloadChunkPacket);

                for (Player viewer : chunk.getViewers()) {
                    chunk.removeViewer(viewer);
                }

                callChunkUnloadEvent(chunkX, chunkZ);

                // Remove all entities in chunk
                getChunkEntities(chunk).forEach(entity -> {
                    if (!(entity instanceof Player))
                        entity.remove();
                });

                // Clear cache
                this.chunks.remove(index);
                this.chunkEntities.remove(index);

                chunk.unload();

                UPDATE_MANAGER.signalChunkUnload(chunk);
            }
            this.scheduledChunksToRemove.clear();
        }
    }

    private void callChunkLoadEvent(int chunkX, int chunkZ) {
        InstanceChunkLoadEvent chunkLoadEvent = new InstanceChunkLoadEvent(this, chunkX, chunkZ);
        EventDispatcher.call(chunkLoadEvent);
    }

    private void callChunkUnloadEvent(int chunkX, int chunkZ) {
        InstanceChunkUnloadEvent chunkUnloadEvent = new InstanceChunkUnloadEvent(this, chunkX, chunkZ);
        EventDispatcher.call(chunkUnloadEvent);
    }
}<|MERGE_RESOLUTION|>--- conflicted
+++ resolved
@@ -636,16 +636,8 @@
      * @param blockPosition the block position
      * @param block         the new block
      */
-<<<<<<< HEAD
     private void sendBlockChange(@NotNull Chunk chunk, @NotNull BlockPosition blockPosition, @NotNull Block block) {
-        BlockChangePacket blockChangePacket = new BlockChangePacket();
-        blockChangePacket.blockPosition = blockPosition;
-        blockChangePacket.blockStateId = block.stateId();
-        chunk.sendPacketToViewers(blockChangePacket);
-=======
-    private void sendBlockChange(@NotNull Chunk chunk, @NotNull BlockPosition blockPosition, short blockStateId) {
-        chunk.sendPacketToViewers(new BlockChangePacket(blockPosition, blockStateId));
->>>>>>> 1f2dc0cd
+        chunk.sendPacketToViewers(new BlockChangePacket(blockPosition, block.stateId()));
     }
 
     @Override
