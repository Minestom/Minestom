--- conflicted
+++ resolved
@@ -346,7 +346,6 @@
                 tagHandler().readableCopy());
     }
 
-<<<<<<< HEAD
     /**
      * @return a copy of the block entities currently in this chunk
      */
@@ -397,11 +396,8 @@
         }
     }
 
-    private void assertLock() {
-=======
     @ApiStatus.Internal
     void assertLock() {
->>>>>>> d721bd11
         assert Thread.holdsLock(this) : "Chunk must be locked before access";
     }
 
