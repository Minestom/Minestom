package net.minestom.server.instance;

import com.extollit.gaming.ai.path.model.ColumnarOcclusionFieldList;
import it.unimi.dsi.fastutil.ints.Int2ObjectAVLTreeMap;
import it.unimi.dsi.fastutil.ints.Int2ObjectMaps;
import it.unimi.dsi.fastutil.ints.Int2ObjectOpenHashMap;
import net.minestom.server.coordinate.Point;
import net.minestom.server.entity.Player;
import net.minestom.server.entity.pathfinding.PFBlock;
import net.minestom.server.instance.block.Block;
import net.minestom.server.instance.block.BlockHandler;
import net.minestom.server.network.packet.CachedPacket;
import net.minestom.server.network.packet.FramedPacket;
import net.minestom.server.network.packet.server.play.ChunkDataPacket;
import net.minestom.server.network.packet.server.play.UpdateLightPacket;
import net.minestom.server.network.player.PlayerConnection;
import net.minestom.server.network.player.PlayerSocketConnection;
import net.minestom.server.utils.ArrayUtils;
import net.minestom.server.utils.chunk.ChunkUtils;
import net.minestom.server.world.biomes.Biome;
import org.jetbrains.annotations.NotNull;
import org.jetbrains.annotations.Nullable;

import java.util.*;

/**
 * Represents a {@link Chunk} which store each individual block in memory.
 * <p>
 * WARNING: not thread-safe.
 */
public class DynamicChunk extends Chunk {

    protected final Int2ObjectAVLTreeMap<Section> sectionMap = new Int2ObjectAVLTreeMap<>();

    // Key = ChunkUtils#getBlockIndex
    protected final Int2ObjectOpenHashMap<Block> entries = new Int2ObjectOpenHashMap<>();
    protected final Int2ObjectOpenHashMap<Block> tickableMap = new Int2ObjectOpenHashMap<>();

    private volatile long lastChangeTime;
    private final CachedPacket chunkCache = new CachedPacket(this::createChunkPacket);
    private final CachedPacket lightCache = new CachedPacket(this::createLightPacket);

    public DynamicChunk(@NotNull Instance instance, @Nullable Biome[] biomes, int chunkX, int chunkZ) {
        super(instance, biomes, chunkX, chunkZ, true);
    }

    @Override
    public void setBlock(int x, int y, int z, @NotNull Block block) {
        this.lastChangeTime = System.currentTimeMillis();
        // Update pathfinder
        if (columnarSpace != null) {
            final ColumnarOcclusionFieldList columnarOcclusionFieldList = columnarSpace.occlusionFields();
            final var blockDescription = PFBlock.get(block);
            columnarOcclusionFieldList.onBlockChanged(x, y, z, blockDescription, 0);
        }
        Section section = getSection(ChunkUtils.getSectionAt(y));
        section.setBlockAt(x, y, z, block.stateId());

        final int index = ChunkUtils.getBlockIndex(x, y, z);
        // Handler
        final BlockHandler handler = block.handler();
        if (handler != null || block.hasNbt() || block.registry().isBlockEntity()) {
            this.entries.put(index, block);
        } else {
            this.entries.remove(index);
        }
        // Block tick
        if (handler != null && handler.isTickable()) {
            this.tickableMap.put(index, block);
        } else {
            this.tickableMap.remove(index);
        }
    }

    @Override
    public @NotNull Map<Integer, Section> getSections() {
        return sectionMap;
    }

    @Override
    public @NotNull Section getSection(int section) {
        return sectionMap.computeIfAbsent(section, key -> new Section());
    }

    @Override
    public void tick(long time) {
        if (tickableMap.isEmpty()) return;
        Int2ObjectMaps.fastForEach(tickableMap, entry -> {
            final int index = entry.getIntKey();
            final Block block = entry.getValue();
            final BlockHandler handler = block.handler();
            if (handler == null) return;
            final Point blockPosition = ChunkUtils.getBlockPosition(index, chunkX, chunkZ);
            handler.tick(new BlockHandler.Tick(block, instance, blockPosition));
        });
    }

    @Override
    public @Nullable Block getBlock(int x, int y, int z, @NotNull Condition condition) {
        // Verify if the block object is present
        if (condition != Condition.TYPE) {
            final Block entry = !entries.isEmpty() ?
                    entries.get(ChunkUtils.getBlockIndex(x, y, z)) : null;
            if (entry != null || condition == Condition.CACHED) {
                return entry;
            }
        }
        // Retrieve the block from state id
        final Section section = getOptionalSection(y);
        if (section == null) return Block.AIR; // Section is unloaded
        final short blockStateId = section.getBlockAt(x, y, z);
        if (blockStateId == -1) return Block.AIR; // Section is empty
        return Objects.requireNonNullElse(Block.fromStateId(blockStateId), Block.AIR);
    }

    @Override
    public long getLastChangeTime() {
        return lastChangeTime;
    }

    @Override
    public void sendLightData(@NotNull Player player) {
        if (!isLoaded()) return;
        final PlayerConnection connection = player.getPlayerConnection();
        final long lastChange = getLastChangeTime();
        final FramedPacket lightPacket = lightCache.retrieveFramedPacket(lastChange);
        if (connection instanceof PlayerSocketConnection) {
            PlayerSocketConnection socketConnection = (PlayerSocketConnection) connection;
            socketConnection.write(lightPacket);
        } else {
            connection.sendPacket(lightPacket.packet());
        }
    }

    @Override
    public void sendChunk(@NotNull Player player) {
        if (!isLoaded()) return;
        final PlayerConnection connection = player.getPlayerConnection();
        final long lastChange = getLastChangeTime();
        final FramedPacket chunkPacket = chunkCache.retrieveFramedPacket(lastChange);
        if (connection instanceof PlayerSocketConnection) {
            PlayerSocketConnection socketConnection = (PlayerSocketConnection) connection;
            socketConnection.write(chunkPacket);
        } else {
            connection.sendPacket(chunkPacket.packet());
        }
    }

    @Override
    public void sendChunk() {
        if (!isLoaded()) return;
        if (getViewers().isEmpty()) return;
        final long lastChange = getLastChangeTime();
        final FramedPacket lightPacket = lightCache.retrieveFramedPacket(lastChange);
        final FramedPacket chunkPacket = chunkCache.retrieveFramedPacket(lastChange);
        sendPacketToViewers(lightPacket.packet());
        sendPacketToViewers(chunkPacket.packet());
    }

    @NotNull
    @Override
    public Chunk copy(@NotNull Instance instance, int chunkX, int chunkZ) {
        DynamicChunk dynamicChunk = new DynamicChunk(instance, biomes.clone(), chunkX, chunkZ);
        for (var entry : sectionMap.int2ObjectEntrySet()) {
            dynamicChunk.sectionMap.put(entry.getIntKey(), entry.getValue().clone());
        }
        dynamicChunk.entries.putAll(entries);
        return dynamicChunk;
    }

    @Override
    public void reset() {
        this.sectionMap.values().forEach(Section::clear);
        this.entries.clear();
    }

    private synchronized @NotNull ChunkDataPacket createChunkPacket() {
        ChunkDataPacket packet = new ChunkDataPacket();
        packet.biomes = biomes;
        packet.chunkX = chunkX;
        packet.chunkZ = chunkZ;
        packet.sections = sectionMap.clone(); // TODO deep clone
        packet.entries = entries.clone();
        return packet;
    }

    private synchronized @NotNull UpdateLightPacket createLightPacket() {
        List<byte[]> skyLights = new ArrayList<>();
        List<byte[]> blockLights = new ArrayList<>();

        UpdateLightPacket updateLightPacket = new UpdateLightPacket();
        updateLightPacket.chunkX = getChunkX();
        updateLightPacket.chunkZ = getChunkZ();

        updateLightPacket.skyLight = skyLights;
        updateLightPacket.blockLight = blockLights;

        final var sections = getSections();
        for (var entry : sections.entrySet()) {
            final int index = entry.getKey() + 1;
            final Section section = entry.getValue();

            final var skyLight = section.getSkyLight();
            final var blockLight = section.getBlockLight();

            if (!ArrayUtils.empty(skyLight)) {
                skyLights.add(skyLight);
                updateLightPacket.skyLightMask.set(index);
<<<<<<< HEAD
            } else {
                updateLightPacket.emptySkyLightMask.set(index);
=======
>>>>>>> 872a49d3
            }
            if (!ArrayUtils.empty(blockLight)) {
                blockLights.add(blockLight);
                updateLightPacket.blockLightMask.set(index);
<<<<<<< HEAD
            } else {
                updateLightPacket.emptyBlockLightMask.set(index);
=======
>>>>>>> 872a49d3
            }
        }
        return updateLightPacket;
    }

    private @Nullable Section getOptionalSection(int y) {
        final int sectionIndex = ChunkUtils.getSectionAt(y);
        return sectionMap.get(sectionIndex);
    }
}<|MERGE_RESOLUTION|>--- conflicted
+++ resolved
@@ -137,11 +137,14 @@
         if (!isLoaded()) return;
         final PlayerConnection connection = player.getPlayerConnection();
         final long lastChange = getLastChangeTime();
+        final FramedPacket lightPacket = lightCache.retrieveFramedPacket(lastChange);
         final FramedPacket chunkPacket = chunkCache.retrieveFramedPacket(lastChange);
         if (connection instanceof PlayerSocketConnection) {
             PlayerSocketConnection socketConnection = (PlayerSocketConnection) connection;
+            socketConnection.write(lightPacket);
             socketConnection.write(chunkPacket);
         } else {
+            connection.sendPacket(lightPacket.packet());
             connection.sendPacket(chunkPacket.packet());
         }
     }
@@ -206,20 +209,16 @@
             if (!ArrayUtils.empty(skyLight)) {
                 skyLights.add(skyLight);
                 updateLightPacket.skyLightMask.set(index);
-<<<<<<< HEAD
+                updateLightPacket.skyLightMask.set(index);
             } else {
                 updateLightPacket.emptySkyLightMask.set(index);
-=======
->>>>>>> 872a49d3
             }
             if (!ArrayUtils.empty(blockLight)) {
                 blockLights.add(blockLight);
                 updateLightPacket.blockLightMask.set(index);
-<<<<<<< HEAD
+                updateLightPacket.blockLightMask.set(index);
             } else {
                 updateLightPacket.emptyBlockLightMask.set(index);
-=======
->>>>>>> 872a49d3
             }
         }
         return updateLightPacket;
