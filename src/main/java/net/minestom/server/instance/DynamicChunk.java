--- conflicted
+++ resolved
@@ -45,13 +45,8 @@
 
     public DynamicChunk(@NotNull Instance instance, int chunkX, int chunkZ) {
         super(instance, chunkX, chunkZ, true);
-<<<<<<< HEAD
         this.minSection = instance.getSectionMinY();
         this.maxSection = instance.getSectionMaxY();
-=======
-        this.minSection = instance.getDimensionType().getMinY() / CHUNK_SECTION_SIZE;
-        this.maxSection = (instance.getDimensionType().getMinY() + instance.getDimensionType().getHeight()) / CHUNK_SECTION_SIZE;
->>>>>>> 068e8275
         this.sections = new Section[maxSection - minSection];
         Arrays.setAll(sections, value -> new Section());
     }
