package net.minestom.server.instance;

import com.extollit.gaming.ai.path.model.ColumnarOcclusionFieldList;
import it.unimi.dsi.fastutil.ints.Int2ObjectOpenHashMap;
import net.minestom.server.MinecraftServer;
import net.minestom.server.coordinate.Point;
import net.minestom.server.entity.Player;
import net.minestom.server.entity.pathfinding.PFBlock;
import net.minestom.server.instance.block.Block;
import net.minestom.server.instance.block.BlockHandler;
import net.minestom.server.network.packet.server.CachedPacket;
import net.minestom.server.network.packet.server.play.ChunkDataPacket;
import net.minestom.server.network.packet.server.play.UpdateLightPacket;
import net.minestom.server.network.packet.server.play.data.ChunkData;
import net.minestom.server.network.packet.server.play.data.LightData;
import net.minestom.server.utils.MathUtils;
import net.minestom.server.utils.Utils;
import net.minestom.server.utils.binary.BinaryWriter;
import net.minestom.server.utils.chunk.ChunkUtils;
import net.minestom.server.world.biomes.Biome;
import org.jetbrains.annotations.NotNull;
import org.jetbrains.annotations.Nullable;
import org.jglrxavpok.hephaistos.nbt.NBT;
import org.jglrxavpok.hephaistos.nbt.NBTCompound;

import java.util.*;

/**
 * Represents a {@link Chunk} which store each individual block in memory.
 * <p>
 * WARNING: not thread-safe.
 */
public class DynamicChunk extends Chunk {

    private final int minSection, maxSection;
    private List<Section> sections;

    // Key = ChunkUtils#getBlockIndex
    protected final Int2ObjectOpenHashMap<Block> entries = new Int2ObjectOpenHashMap<>(0);
    protected final Int2ObjectOpenHashMap<Block> tickableMap = new Int2ObjectOpenHashMap<>(0);

    private long lastChange;
    private final CachedPacket chunkCache = new CachedPacket(this::createChunkPacket);
    private final CachedPacket lightCache = new CachedPacket(this::createLightPacket);

    public DynamicChunk(@NotNull Instance instance, int chunkX, int chunkZ) {
        super(instance, chunkX, chunkZ, true);
<<<<<<< HEAD
        this.minSection = instance.getSectionMinY();
        this.maxSection = instance.getSectionMaxY();
        this.sections = new Section[maxSection - minSection];
        Arrays.setAll(sections, value -> new Section());
=======
        this.minSection = instance.getDimensionType().getMinY() / CHUNK_SECTION_SIZE;
        this.maxSection = (instance.getDimensionType().getMinY() + instance.getDimensionType().getHeight()) / CHUNK_SECTION_SIZE;
        var sectionsTemp = new Section[maxSection - minSection];
        Arrays.setAll(sectionsTemp, value -> new Section());
        this.sections = List.of(sectionsTemp);
>>>>>>> af9a33fd
    }

    @Override
    public void setBlock(int x, int y, int z, @NotNull Block block) {
        this.lastChange = System.currentTimeMillis();
        this.chunkCache.invalidate();
        this.lightCache.invalidate();
        // Update pathfinder
        if (columnarSpace != null) {
            final ColumnarOcclusionFieldList columnarOcclusionFieldList = columnarSpace.occlusionFields();
            final var blockDescription = PFBlock.get(block);
            columnarOcclusionFieldList.onBlockChanged(x, y, z, blockDescription, 0);
        }
        Section section = getSectionAt(y);
        section.blockPalette()
                .set(toChunkRelativeCoordinate(x), y, toChunkRelativeCoordinate(z), block.stateId());

        final int index = ChunkUtils.getBlockIndex(x, y, z);
        // Handler
        final BlockHandler handler = block.handler();
        if (handler != null || block.hasNbt() || block.registry().isBlockEntity()) {
            this.entries.put(index, block);
        } else {
            this.entries.remove(index);
        }
        // Block tick
        if (handler != null && handler.isTickable()) {
            this.tickableMap.put(index, block);
        } else {
            this.tickableMap.remove(index);
        }
    }

    @Override
    public void setBiome(int x, int y, int z, @NotNull Biome biome) {
        this.chunkCache.invalidate();
        Section section = getSectionAt(y);
        section.biomePalette().set(
                toChunkRelativeCoordinate(x) / 4,
                toChunkRelativeCoordinate(y) / 4,
                toChunkRelativeCoordinate(z) / 4, biome.id());
    }

    @Override
    public @NotNull List<Section> getSections() {
        return sections;
    }

    @Override
    public @NotNull Section getSection(int section) {
        return sections.get(section - minSection);
    }

    @Override
    public void tick(long time) {
        if (tickableMap.isEmpty()) return;
        tickableMap.int2ObjectEntrySet().fastForEach(entry -> {
            final int index = entry.getIntKey();
            final Block block = entry.getValue();
            final BlockHandler handler = block.handler();
            if (handler == null) return;
            final Point blockPosition = ChunkUtils.getBlockPosition(index, chunkX, chunkZ);
            handler.tick(new BlockHandler.Tick(block, instance, blockPosition));
        });
    }

    @Override
    public @Nullable Block getBlock(int x, int y, int z, @NotNull Condition condition) {
        // Verify if the block object is present
        if (condition != Condition.TYPE) {
            final Block entry = !entries.isEmpty() ?
                    entries.get(ChunkUtils.getBlockIndex(x, y, z)) : null;
            if (entry != null || condition == Condition.CACHED) {
                return entry;
            }
        }
        // Retrieve the block from state id
        final Section section = getSectionAt(y);
        final int blockStateId = section.blockPalette()
                .get(toChunkRelativeCoordinate(x), y, toChunkRelativeCoordinate(z));
        return Objects.requireNonNullElse(Block.fromStateId((short) blockStateId), Block.AIR);
    }

    @Override
    public @NotNull Biome getBiome(int x, int y, int z) {
        final Section section = getSectionAt(y);
        final int id = section.biomePalette()
                .get(toChunkRelativeCoordinate(x) / 4, y / 4, toChunkRelativeCoordinate(z) / 4);
        return MinecraftServer.getBiomeManager().getById(id);
    }

    @Override
    public long getLastChangeTime() {
        return lastChange;
    }

    @Override
    public void sendChunk(@NotNull Player player) {
        if (!isLoaded()) return;
        player.sendPacket(chunkCache);
    }

    @Override
    public void sendChunk() {
        if (!isLoaded()) return;
        if (getViewers().isEmpty()) return;
        sendPacketToViewers(chunkCache);
    }

    @Override
    public @NotNull Chunk copy(@NotNull Instance instance, int chunkX, int chunkZ) {
        DynamicChunk dynamicChunk = new DynamicChunk(instance, chunkX, chunkZ);
        dynamicChunk.sections = sections.stream().map(Section::clone).toList();
        dynamicChunk.entries.putAll(entries);
        return dynamicChunk;
    }

    @Override
    public void reset() {
        for (Section section : sections) section.clear();
        this.entries.clear();
    }

    private synchronized @NotNull ChunkDataPacket createChunkPacket() {
        final NBTCompound heightmapsNBT;
        // TODO: don't hardcode heightmaps
        // Heightmap
        {
            int dimensionHeight = getInstance().getDimensionType().getHeight();
            int[] motionBlocking = new int[16 * 16];
            int[] worldSurface = new int[16 * 16];
            for (int x = 0; x < 16; x++) {
                for (int z = 0; z < 16; z++) {
                    motionBlocking[x + z * 16] = 0;
                    worldSurface[x + z * 16] = dimensionHeight - 1;
                }
            }
            final int bitsForHeight = MathUtils.bitsToRepresent(dimensionHeight);
            heightmapsNBT = NBT.Compound(Map.of(
                    "MOTION_BLOCKING", NBT.LongArray(Utils.encodeBlocks(motionBlocking, bitsForHeight)),
                    "WORLD_SURFACE", NBT.LongArray(Utils.encodeBlocks(worldSurface, bitsForHeight))));
        }
        // Data
        final BinaryWriter writer = new BinaryWriter();
        for (Section section : sections) writer.write(section);
        return new ChunkDataPacket(chunkX, chunkZ,
                new ChunkData(heightmapsNBT, writer.toByteArray(), entries),
                createLightData());
    }

    private synchronized @NotNull UpdateLightPacket createLightPacket() {
        return new UpdateLightPacket(chunkX, chunkZ, createLightData());
    }

    private LightData createLightData() {
        BitSet skyMask = new BitSet();
        BitSet blockMask = new BitSet();
        BitSet emptySkyMask = new BitSet();
        BitSet emptyBlockMask = new BitSet();
        List<byte[]> skyLights = new ArrayList<>();
        List<byte[]> blockLights = new ArrayList<>();

        int index = 0;
        for (Section section : sections) {
            index++;
            final byte[] skyLight = section.getSkyLight();
            final byte[] blockLight = section.getBlockLight();
            if (skyLight.length != 0) {
                skyLights.add(skyLight);
                skyMask.set(index);
            } else {
                emptySkyMask.set(index);
            }
            if (blockLight.length != 0) {
                blockLights.add(blockLight);
                blockMask.set(index);
            } else {
                emptyBlockMask.set(index);
            }
        }
        return new LightData(true,
                skyMask, blockMask,
                emptySkyMask, emptyBlockMask,
                skyLights, blockLights);
    }

    private static int toChunkRelativeCoordinate(int xz) {
        xz %= 16;
        if (xz < 0) {
            xz += Chunk.CHUNK_SECTION_SIZE;
        }
        return xz;
    }
}<|MERGE_RESOLUTION|>--- conflicted
+++ resolved
@@ -45,18 +45,11 @@
 
     public DynamicChunk(@NotNull Instance instance, int chunkX, int chunkZ) {
         super(instance, chunkX, chunkZ, true);
-<<<<<<< HEAD
         this.minSection = instance.getSectionMinY();
         this.maxSection = instance.getSectionMaxY();
-        this.sections = new Section[maxSection - minSection];
-        Arrays.setAll(sections, value -> new Section());
-=======
-        this.minSection = instance.getDimensionType().getMinY() / CHUNK_SECTION_SIZE;
-        this.maxSection = (instance.getDimensionType().getMinY() + instance.getDimensionType().getHeight()) / CHUNK_SECTION_SIZE;
         var sectionsTemp = new Section[maxSection - minSection];
         Arrays.setAll(sectionsTemp, value -> new Section());
         this.sections = List.of(sectionsTemp);
->>>>>>> af9a33fd
     }
 
     @Override
