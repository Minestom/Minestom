package net.minestom.server.instance;

import com.extollit.gaming.ai.path.model.ColumnarOcclusionFieldList;
<<<<<<< HEAD
=======
import it.unimi.dsi.fastutil.ints.Int2ObjectMaps;
>>>>>>> 517d6a3b
import it.unimi.dsi.fastutil.ints.Int2ObjectOpenHashMap;
import net.minestom.server.MinecraftServer;
import net.minestom.server.coordinate.Point;
import net.minestom.server.entity.Player;
import net.minestom.server.entity.pathfinding.PFBlock;
import net.minestom.server.instance.block.Block;
import net.minestom.server.instance.block.BlockHandler;
import net.minestom.server.network.packet.server.CachedPacket;
import net.minestom.server.network.packet.server.play.ChunkDataPacket;
import net.minestom.server.network.packet.server.play.UpdateLightPacket;
import net.minestom.server.network.packet.server.play.data.ChunkData;
import net.minestom.server.network.packet.server.play.data.LightData;
import net.minestom.server.utils.MathUtils;
import net.minestom.server.utils.PacketUtils;
import net.minestom.server.utils.Utils;
import net.minestom.server.utils.binary.BinaryWriter;
import net.minestom.server.utils.chunk.ChunkUtils;
import net.minestom.server.world.biomes.Biome;
import org.jetbrains.annotations.NotNull;
import org.jetbrains.annotations.Nullable;
import org.jglrxavpok.hephaistos.nbt.NBT;
import org.jglrxavpok.hephaistos.nbt.NBTCompound;

import java.util.*;

import static net.minestom.server.utils.chunk.ChunkUtils.toSectionRelativeCoordinate;

/**
 * Represents a {@link Chunk} which store each individual block in memory.
 * <p>
 * WARNING: not thread-safe.
 */
public class DynamicChunk extends Chunk {

<<<<<<< HEAD
    private final int minSection, maxSection;
=======
>>>>>>> 517d6a3b
    private List<Section> sections;

    // Key = ChunkUtils#getBlockIndex
    protected final Int2ObjectOpenHashMap<Block> entries = new Int2ObjectOpenHashMap<>(0);
    protected final Int2ObjectOpenHashMap<Block> tickableMap = new Int2ObjectOpenHashMap<>(0);

    private long lastChange;
    private final CachedPacket chunkCache = new CachedPacket(this::createChunkPacket);
    private final CachedPacket lightCache = new CachedPacket(this::createLightPacket);

    public DynamicChunk(@NotNull Instance instance, int chunkX, int chunkZ) {
        super(instance, chunkX, chunkZ, true);
<<<<<<< HEAD
        this.minSection = instance.getDimensionType().getMinY() / CHUNK_SECTION_SIZE;
        this.maxSection = (instance.getDimensionType().getMinY() + instance.getDimensionType().getHeight()) / CHUNK_SECTION_SIZE;
=======
>>>>>>> 517d6a3b
        var sectionsTemp = new Section[maxSection - minSection];
        Arrays.setAll(sectionsTemp, value -> new Section());
        this.sections = List.of(sectionsTemp);
    }

    @Override
    public void setBlock(int x, int y, int z, @NotNull Block block) {
        this.lastChange = System.currentTimeMillis();
        this.chunkCache.invalidate();
        this.lightCache.invalidate();
        // Update pathfinder
        if (columnarSpace != null) {
            final ColumnarOcclusionFieldList columnarOcclusionFieldList = columnarSpace.occlusionFields();
            final var blockDescription = PFBlock.get(block);
            columnarOcclusionFieldList.onBlockChanged(x, y, z, blockDescription, 0);
        }
        Section section = getSectionAt(y);
        section.blockPalette()
                .set(toSectionRelativeCoordinate(x), toSectionRelativeCoordinate(y), toSectionRelativeCoordinate(z), block.stateId());

        final int index = ChunkUtils.getBlockIndex(x, y, z);
        // Handler
        final BlockHandler handler = block.handler();
        if (handler != null || block.hasNbt() || block.registry().isBlockEntity()) {
            this.entries.put(index, block);
        } else {
            this.entries.remove(index);
        }
        // Block tick
        if (handler != null && handler.isTickable()) {
            this.tickableMap.put(index, block);
        } else {
            this.tickableMap.remove(index);
        }
    }

    @Override
    public void setBiome(int x, int y, int z, @NotNull Biome biome) {
        this.chunkCache.invalidate();
        Section section = getSectionAt(y);
        section.biomePalette().set(
                toSectionRelativeCoordinate(x) / 4,
                toSectionRelativeCoordinate(y) / 4,
                toSectionRelativeCoordinate(z) / 4, biome.id());
    }

    @Override
    public @NotNull List<Section> getSections() {
        return sections;
    }

    @Override
    public @NotNull Section getSection(int section) {
        return sections.get(section - minSection);
    }

    @Override
    public void tick(long time) {
        if (tickableMap.isEmpty()) return;
        tickableMap.int2ObjectEntrySet().fastForEach(entry -> {
            final int index = entry.getIntKey();
            final Block block = entry.getValue();
            final BlockHandler handler = block.handler();
            if (handler == null) return;
            final Point blockPosition = ChunkUtils.getBlockPosition(index, chunkX, chunkZ);
            handler.tick(new BlockHandler.Tick(block, instance, blockPosition));
        });
    }

    @Override
    public @Nullable Block getBlock(int x, int y, int z, @NotNull Condition condition) {
        if (y < minSection * CHUNK_SECTION_SIZE || y >= maxSection * CHUNK_SECTION_SIZE)
            return Block.AIR; // Out of bounds

        // Verify if the block object is present
        if (condition != Condition.TYPE) {
            final Block entry = !entries.isEmpty() ?
                    entries.get(ChunkUtils.getBlockIndex(x, y, z)) : null;
            if (entry != null || condition == Condition.CACHED) {
                return entry;
            }
        }
        // Retrieve the block from state id
        final Section section = getSectionAt(y);
        final int blockStateId = section.blockPalette()
                .get(toSectionRelativeCoordinate(x), toSectionRelativeCoordinate(y), toSectionRelativeCoordinate(z));
        return Objects.requireNonNullElse(Block.fromStateId((short) blockStateId), Block.AIR);
    }

    @Override
    public @NotNull Biome getBiome(int x, int y, int z) {
        final Section section = getSectionAt(y);
        final int id = section.biomePalette()
<<<<<<< HEAD
                .get(toSectionRelativeCoordinate(x) / 4, y / 4, toSectionRelativeCoordinate(z) / 4);
=======
                .get(toSectionRelativeCoordinate(x) / 4, toSectionRelativeCoordinate(y) / 4, toSectionRelativeCoordinate(z) / 4);
>>>>>>> 517d6a3b
        return MinecraftServer.getBiomeManager().getById(id);
    }

    @Override
    public long getLastChangeTime() {
        return lastChange;
    }

    @Override
    public void sendChunk(@NotNull Player player) {
        if (!isLoaded()) return;
        player.sendPacket(chunkCache);
    }

    @Override
    public void sendChunk() {
        if (!isLoaded()) return;
        if (getViewers().isEmpty()) return;
        sendPacketToViewers(chunkCache);
    }

    @Override
    public @NotNull Chunk copy(@NotNull Instance instance, int chunkX, int chunkZ) {
        DynamicChunk dynamicChunk = new DynamicChunk(instance, chunkX, chunkZ);
        dynamicChunk.sections = sections.stream().map(Section::clone).toList();
        dynamicChunk.entries.putAll(entries);
        return dynamicChunk;
    }

    @Override
    public void reset() {
        for (Section section : sections) section.clear();
        this.entries.clear();
    }

    private synchronized @NotNull ChunkDataPacket createChunkPacket() {
        final NBTCompound heightmapsNBT;
        // TODO: don't hardcode heightmaps
        // Heightmap
        {
            int dimensionHeight = getInstance().getDimensionType().getHeight();
            int[] motionBlocking = new int[16 * 16];
            int[] worldSurface = new int[16 * 16];
            for (int x = 0; x < 16; x++) {
                for (int z = 0; z < 16; z++) {
                    motionBlocking[x + z * 16] = 0;
                    worldSurface[x + z * 16] = dimensionHeight - 1;
                }
            }
            final int bitsForHeight = MathUtils.bitsToRepresent(dimensionHeight);
            heightmapsNBT = NBT.Compound(Map.of(
                    "MOTION_BLOCKING", NBT.LongArray(Utils.encodeBlocks(motionBlocking, bitsForHeight)),
                    "WORLD_SURFACE", NBT.LongArray(Utils.encodeBlocks(worldSurface, bitsForHeight))));
        }
        // Data
        final BinaryWriter writer = new BinaryWriter(PacketUtils.localBuffer());
        for (Section section : sections) writer.write(section);
        return new ChunkDataPacket(chunkX, chunkZ,
                new ChunkData(heightmapsNBT, writer.toByteArray(), entries),
                createLightData());
    }

    private synchronized @NotNull UpdateLightPacket createLightPacket() {
        return new UpdateLightPacket(chunkX, chunkZ, createLightData());
    }

    private LightData createLightData() {
        BitSet skyMask = new BitSet();
        BitSet blockMask = new BitSet();
        BitSet emptySkyMask = new BitSet();
        BitSet emptyBlockMask = new BitSet();
        List<byte[]> skyLights = new ArrayList<>();
        List<byte[]> blockLights = new ArrayList<>();

        int index = 0;
        for (Section section : sections) {
            index++;
            final byte[] skyLight = section.getSkyLight();
            final byte[] blockLight = section.getBlockLight();
            if (skyLight.length != 0) {
                skyLights.add(skyLight);
                skyMask.set(index);
            } else {
                emptySkyMask.set(index);
            }
            if (blockLight.length != 0) {
                blockLights.add(blockLight);
                blockMask.set(index);
            } else {
                emptyBlockMask.set(index);
            }
        }
        return new LightData(true,
                skyMask, blockMask,
                emptySkyMask, emptyBlockMask,
                skyLights, blockLights);
    }

}<|MERGE_RESOLUTION|>--- conflicted
+++ resolved
@@ -1,10 +1,7 @@
 package net.minestom.server.instance;
 
 import com.extollit.gaming.ai.path.model.ColumnarOcclusionFieldList;
-<<<<<<< HEAD
-=======
 import it.unimi.dsi.fastutil.ints.Int2ObjectMaps;
->>>>>>> 517d6a3b
 import it.unimi.dsi.fastutil.ints.Int2ObjectOpenHashMap;
 import net.minestom.server.MinecraftServer;
 import net.minestom.server.coordinate.Point;
@@ -39,10 +36,6 @@
  */
 public class DynamicChunk extends Chunk {
 
-<<<<<<< HEAD
-    private final int minSection, maxSection;
-=======
->>>>>>> 517d6a3b
     private List<Section> sections;
 
     // Key = ChunkUtils#getBlockIndex
@@ -55,11 +48,6 @@
 
     public DynamicChunk(@NotNull Instance instance, int chunkX, int chunkZ) {
         super(instance, chunkX, chunkZ, true);
-<<<<<<< HEAD
-        this.minSection = instance.getDimensionType().getMinY() / CHUNK_SECTION_SIZE;
-        this.maxSection = (instance.getDimensionType().getMinY() + instance.getDimensionType().getHeight()) / CHUNK_SECTION_SIZE;
-=======
->>>>>>> 517d6a3b
         var sectionsTemp = new Section[maxSection - minSection];
         Arrays.setAll(sectionsTemp, value -> new Section());
         this.sections = List.of(sectionsTemp);
@@ -153,11 +141,7 @@
     public @NotNull Biome getBiome(int x, int y, int z) {
         final Section section = getSectionAt(y);
         final int id = section.biomePalette()
-<<<<<<< HEAD
-                .get(toSectionRelativeCoordinate(x) / 4, y / 4, toSectionRelativeCoordinate(z) / 4);
-=======
                 .get(toSectionRelativeCoordinate(x) / 4, toSectionRelativeCoordinate(y) / 4, toSectionRelativeCoordinate(z) / 4);
->>>>>>> 517d6a3b
         return MinecraftServer.getBiomeManager().getById(id);
     }
 
