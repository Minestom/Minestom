--- conflicted
+++ resolved
@@ -132,26 +132,12 @@
             // Block entities
             loadBlockEntities(chunk, chunkReader);
         }
-<<<<<<< HEAD
-        // Blocks
-        loadBlocks(chunk, fileChunk);
-        loadTileEntities(chunk, fileChunk);
-        // Lights
-        for (int sectionY = chunk.getMinSection(); sectionY < chunk.getMaxSection(); sectionY++) {
-            var section = chunk.getSection(sectionY);
-            var chunkSection = fileChunk.getSection((byte) sectionY);
-            section.skyLight().copyFrom(chunkSection.getSkyLights());
-            section.blockLight().copyFrom(chunkSection.getBlockLights());
-        }
-        mcaFile.forget(fileChunk);
-=======
         synchronized (perRegionLoadedChunks) {
             int regionX = CoordinatesKt.chunkToRegion(chunkX);
             int regionZ = CoordinatesKt.chunkToRegion(chunkZ);
             var chunks = perRegionLoadedChunks.computeIfAbsent(new IntIntImmutablePair(regionX, regionZ), r -> new HashSet<>()); // region cache may have been removed on another thread due to unloadChunk
             chunks.add(new IntIntImmutablePair(chunkX, chunkZ));
         };
->>>>>>> fc90fe88
         return CompletableFuture.completedFuture(chunk);
     }
 
@@ -392,8 +378,8 @@
             ChunkSectionWriter sectionWriter = new ChunkSectionWriter(SupportedVersion.Companion.getLatest(), (byte)sectionY);
 
             Section section = chunk.getSection(sectionY);
-            sectionWriter.setSkyLights(section.getSkyLight());
-            sectionWriter.setBlockLights(section.getBlockLight());
+            sectionWriter.setSkyLights(section.skyLight().array());
+            sectionWriter.setBlockLights(section.blockLight().array());
 
             BiomePalette biomePalette = new BiomePalette();
             BlockPalette blockPalette = new BlockPalette();
