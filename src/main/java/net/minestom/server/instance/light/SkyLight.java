package net.minestom.server.instance.light;

import it.unimi.dsi.fastutil.shorts.ShortArrayFIFOQueue;
import net.minestom.server.coordinate.BlockVec;
import net.minestom.server.coordinate.Point;
import net.minestom.server.instance.block.BlockFace;
import net.minestom.server.instance.palette.Palette;
import org.jetbrains.annotations.ApiStatus;

import java.util.HashSet;
import java.util.Set;
import java.util.concurrent.atomic.AtomicBoolean;

import static net.minestom.server.coordinate.CoordConversion.SECTION_BLOCK_COUNT;
import static net.minestom.server.instance.light.LightCompute.*;

final class SkyLight implements Light {
    private byte[] content;
    private byte[] contentPropagation;
    private byte[] contentPropagationSwap;

    private volatile boolean isValidBorders = true;
    private final AtomicBoolean needsSend = new AtomicBoolean(false);

    private boolean fullyLit = false;

    @Override
    public void flip() {
        if (this.contentPropagationSwap != null)
            this.contentPropagation = this.contentPropagationSwap;
        this.contentPropagationSwap = null;
    }

    static ShortArrayFIFOQueue buildInternalQueue(int[] heightmap, int maxY, int sectionY) {
        ShortArrayFIFOQueue lightSources = new ShortArrayFIFOQueue();
        final int sectionMaxY = (sectionY + 1) * 16 - 1;
        final int sectionMinY = sectionY * 16;
        for (int x = 0; x < 16; x++) {
            for (int z = 0; z < 16; z++) {
                final int height = heightmap[z << 4 | x];
                for (int y = Math.min(sectionMaxY, maxY); y >= Math.max(height, sectionMinY); y--) {
                    final int index = x | (z << 4) | ((y % 16) << 8);
                    lightSources.enqueue((short) (index | (15 << 12)));
                }
            }
        }
        return lightSources;
    }

<<<<<<< HEAD
    private ShortArrayFIFOQueue buildExternalQueue(Palette blockPalette,
                                                   Point[] neighbors, byte[] content,
                                                   LightLookup lightLookup,
                                                   PaletteLookup paletteLookup) {
        ShortArrayFIFOQueue lightSources = new ShortArrayFIFOQueue();

        for (int i = 0; i < neighbors.length; i++) {
            final BlockFace face = BlockFace.values()[i];
            Point neighborSection = neighbors[i];
            if (neighborSection == null) continue;

            Palette otherPalette = paletteLookup.palette(neighborSection.blockX(), neighborSection.blockY(), neighborSection.blockZ());
            if (otherPalette == null) continue;

            Light otherLight = lightLookup.light(neighborSection.blockX(), neighborSection.blockY(), neighborSection.blockZ());
            if (otherLight == null) continue;

            for (int bx = 0; bx < 16; bx++) {
                for (int by = 0; by < 16; by++) {
                    final int k = switch (face) {
                        case WEST, BOTTOM, NORTH -> 0;
                        case EAST, TOP, SOUTH -> 15;
                    };

                    final byte lightEmission = (byte) Math.max(switch (face) {
                        case NORTH, SOUTH -> (byte) otherLight.getLevel(bx, by, 15 - k);
                        case WEST, EAST -> (byte) otherLight.getLevel(15 - k, bx, by);
                        default -> (byte) otherLight.getLevel(bx, 15 - k, by);
                    } - 1, 0);

                    final int posTo = switch (face) {
                        case NORTH, SOUTH -> bx | (k << 4) | (by << 8);
                        case WEST, EAST -> k | (by << 4) | (bx << 8);
                        default -> bx | (by << 4) | (k << 8);
                    };

                    if (content != null) {
                        final int internalEmission = (byte) (Math.max(getLight(content, posTo) - 1, 0));
                        if (lightEmission <= internalEmission) continue;
                    }

                    final Block blockTo = switch (face) {
                        case NORTH, SOUTH -> getBlock(blockPalette, bx, by, k);
                        case WEST, EAST -> getBlock(blockPalette, k, bx, by);
                        default -> getBlock(blockPalette, bx, k, by);
                    };

                    final Block blockFrom = (switch (face) {
                        case NORTH, SOUTH -> getBlock(otherPalette, bx, by, 15 - k);
                        case WEST, EAST -> getBlock(otherPalette, 15 - k, bx, by);
                        default -> getBlock(otherPalette, bx, 15 - k, by);
                    });

                    if (blockTo == null && blockFrom != null) {
                        if (blockFrom.registry().occlusionShape().isOccluded(Block.AIR.registry().occlusionShape(), face.getOppositeFace()))
                            continue;
                    } else if (blockTo != null && blockFrom == null) {
                        if (Block.AIR.registry().occlusionShape().isOccluded(blockTo.registry().occlusionShape(), face))
                            continue;
                    } else if (blockTo != null && blockFrom != null) {
                        if (blockFrom.registry().occlusionShape().isOccluded(blockTo.registry().occlusionShape(), face.getOppositeFace()))
                            continue;
                    }

                    final int index = posTo | (lightEmission << 12);

                    if (lightEmission > 0) {
                        lightSources.enqueue((short) index);
                    }
                }
            }
        }

        return lightSources;
    }

=======
>>>>>>> bb2a2512
    @Override
    public void invalidate() {
        this.needsSend.set(true);
        this.isValidBorders = false;
        this.contentPropagation = null;
    }

    @Override
    public boolean requiresUpdate() {
        return !isValidBorders;
    }

    @Override
    @ApiStatus.Internal
    public void set(byte[] copyArray) {
        this.content = lazyArray(copyArray);
        this.contentPropagation = this.content;
        this.isValidBorders = true;
        this.needsSend.set(true);
    }

    @Override
    public boolean requiresSend() {
        return needsSend.getAndSet(false);
    }

    @Override
    public byte[] array() {
        if (content == null) return UNSET_CONTENT;
        if (contentPropagation == null) return content;
        var res = LightCompute.bake(contentPropagation, content);
        if (res == EMPTY_CONTENT) return UNSET_CONTENT;
        return res;
    }

    @Override
    public int getLevel(int x, int y, int z) {
        if (content == null) return 0;
        int index = x | (z << 4) | (y << 8);
        if (contentPropagation == null) return LightCompute.getLight(content, index);
        return Math.max(LightCompute.getLight(contentPropagation, index), LightCompute.getLight(content, index));
    }

    @Override
    public Set<Point> calculateInternal(Palette blockPalette,
                                        int chunkX, int chunkY, int chunkZ,
                                        int[] heightmap, int maxY,
                                        LightLookup lightLookup) {
        this.isValidBorders = true;

        // Update single section with base lighting changes
        int queueSize = SECTION_BLOCK_COUNT;
        ShortArrayFIFOQueue queue = new ShortArrayFIFOQueue(0);
        if (!fullyLit) {
            queue = buildInternalQueue(heightmap, maxY, chunkY);
            queueSize = queue.size();
        }

        if (queueSize == SECTION_BLOCK_COUNT) {
            this.fullyLit = true;
            this.content = CONTENT_FULLY_LIT;
        } else {
            this.content = LightCompute.compute(blockPalette, queue);
        }

        // Propagate changes to neighbors and self
        Set<Point> toUpdate = new HashSet<>();
        for (int i = -1; i <= 1; i++) {
            for (int j = -1; j <= 1; j++) {
                for (int k = -1; k <= 1; k++) {
                    final int neighborX = chunkX + i;
                    final int neighborY = chunkY + j;
                    final int neighborZ = chunkZ + k;
                    if (!(lightLookup.light(neighborX, neighborY, neighborZ) instanceof SkyLight skyLight))
                        continue;
                    skyLight.contentPropagation = null;
                    toUpdate.add(new BlockVec(neighborX, neighborY, neighborZ));
                }
            }
        }
        toUpdate.add(new BlockVec(chunkX, chunkY, chunkZ));
        return toUpdate;
    }

    @Override
    public Set<Point> calculateExternal(Palette blockPalette,
                                        Point[] neighbors,
                                        LightLookup lightLookup,
                                        PaletteLookup paletteLookup) {
        if (!isValidBorders) return Set.of();
        byte[] contentPropagationTemp = CONTENT_FULLY_LIT;
        if (!fullyLit) {
            ShortArrayFIFOQueue queue = buildExternalQueue(blockPalette, neighbors, content, lightLookup, paletteLookup);
            contentPropagationTemp = LightCompute.compute(blockPalette, queue);
            this.contentPropagationSwap = LightCompute.bake(contentPropagationSwap, contentPropagationTemp);
        } else {
            this.contentPropagationSwap = null;
        }
        // Propagate changes to neighbors and self
        Set<Point> toUpdate = new HashSet<>();
        for (int i = 0; i < neighbors.length; i++) {
            final Point neighbor = neighbors[i];
            if (neighbor == null) continue;
            final BlockFace face = FACES[i];
            if (!LightCompute.compareBorders(content, contentPropagation, contentPropagationTemp, face)) {
                toUpdate.add(neighbor);
            }
        }
        return toUpdate;
    }
}<|MERGE_RESOLUTION|>--- conflicted
+++ resolved
@@ -47,85 +47,6 @@
         return lightSources;
     }
 
-<<<<<<< HEAD
-    private ShortArrayFIFOQueue buildExternalQueue(Palette blockPalette,
-                                                   Point[] neighbors, byte[] content,
-                                                   LightLookup lightLookup,
-                                                   PaletteLookup paletteLookup) {
-        ShortArrayFIFOQueue lightSources = new ShortArrayFIFOQueue();
-
-        for (int i = 0; i < neighbors.length; i++) {
-            final BlockFace face = BlockFace.values()[i];
-            Point neighborSection = neighbors[i];
-            if (neighborSection == null) continue;
-
-            Palette otherPalette = paletteLookup.palette(neighborSection.blockX(), neighborSection.blockY(), neighborSection.blockZ());
-            if (otherPalette == null) continue;
-
-            Light otherLight = lightLookup.light(neighborSection.blockX(), neighborSection.blockY(), neighborSection.blockZ());
-            if (otherLight == null) continue;
-
-            for (int bx = 0; bx < 16; bx++) {
-                for (int by = 0; by < 16; by++) {
-                    final int k = switch (face) {
-                        case WEST, BOTTOM, NORTH -> 0;
-                        case EAST, TOP, SOUTH -> 15;
-                    };
-
-                    final byte lightEmission = (byte) Math.max(switch (face) {
-                        case NORTH, SOUTH -> (byte) otherLight.getLevel(bx, by, 15 - k);
-                        case WEST, EAST -> (byte) otherLight.getLevel(15 - k, bx, by);
-                        default -> (byte) otherLight.getLevel(bx, 15 - k, by);
-                    } - 1, 0);
-
-                    final int posTo = switch (face) {
-                        case NORTH, SOUTH -> bx | (k << 4) | (by << 8);
-                        case WEST, EAST -> k | (by << 4) | (bx << 8);
-                        default -> bx | (by << 4) | (k << 8);
-                    };
-
-                    if (content != null) {
-                        final int internalEmission = (byte) (Math.max(getLight(content, posTo) - 1, 0));
-                        if (lightEmission <= internalEmission) continue;
-                    }
-
-                    final Block blockTo = switch (face) {
-                        case NORTH, SOUTH -> getBlock(blockPalette, bx, by, k);
-                        case WEST, EAST -> getBlock(blockPalette, k, bx, by);
-                        default -> getBlock(blockPalette, bx, k, by);
-                    };
-
-                    final Block blockFrom = (switch (face) {
-                        case NORTH, SOUTH -> getBlock(otherPalette, bx, by, 15 - k);
-                        case WEST, EAST -> getBlock(otherPalette, 15 - k, bx, by);
-                        default -> getBlock(otherPalette, bx, 15 - k, by);
-                    });
-
-                    if (blockTo == null && blockFrom != null) {
-                        if (blockFrom.registry().occlusionShape().isOccluded(Block.AIR.registry().occlusionShape(), face.getOppositeFace()))
-                            continue;
-                    } else if (blockTo != null && blockFrom == null) {
-                        if (Block.AIR.registry().occlusionShape().isOccluded(blockTo.registry().occlusionShape(), face))
-                            continue;
-                    } else if (blockTo != null && blockFrom != null) {
-                        if (blockFrom.registry().occlusionShape().isOccluded(blockTo.registry().occlusionShape(), face.getOppositeFace()))
-                            continue;
-                    }
-
-                    final int index = posTo | (lightEmission << 12);
-
-                    if (lightEmission > 0) {
-                        lightSources.enqueue((short) index);
-                    }
-                }
-            }
-        }
-
-        return lightSources;
-    }
-
-=======
->>>>>>> bb2a2512
     @Override
     public void invalidate() {
         this.needsSend.set(true);
