--- conflicted
+++ resolved
@@ -46,14 +46,10 @@
                 entry.addToChunk(index, entity);
             }
         }
-<<<<<<< HEAD
         if (update != null) {
-            visibleEntities(point, (Target<Entity>) findViewingTarget(entity), update::add);
+            visibleEntities(point, target, update::add);
             update.viewerReferences(references(Target.PLAYERS, point));
         }
-=======
-        if (update != null) visibleEntities(point, target, update::add);
->>>>>>> 6b427661
     }
 
     @Override
@@ -66,14 +62,10 @@
                 entry.removeFromChunk(index, entity);
             }
         }
-<<<<<<< HEAD
         if (update != null) {
-            visibleEntities(point, (Target<Entity>) findViewingTarget(entity), update::remove);
+            visibleEntities(point, target, update::remove);
             update.viewerReferences(null);
         }
-=======
-        if (update != null) visibleEntities(point, target, update::remove);
->>>>>>> 6b427661
     }
 
     @Override
@@ -89,14 +81,10 @@
                     entry.removeFromChunk(oldIndex, entity);
                 }
             }
-<<<<<<< HEAD
             if (update != null) {
-                difference(oldPoint, newPoint, (Target<Entity>) findViewingTarget(entity), update);
+                difference(oldPoint, newPoint, target, update);
                 update.viewerReferences(references(Target.PLAYERS, newPoint));
             }
-=======
-            if (update != null) difference(oldPoint, newPoint, target, update);
->>>>>>> 6b427661
         }
     }
 
