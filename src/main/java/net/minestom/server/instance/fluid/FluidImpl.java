package net.minestom.server.instance.fluid;

import net.kyori.adventure.key.Key;
import net.minestom.server.registry.BuiltinRegistries;
import net.minestom.server.registry.Registry;
import net.minestom.server.registry.RegistryData;
<<<<<<< HEAD
import net.minestom.server.registry.RegistryKey;
import org.jetbrains.annotations.NotNull;
import org.jetbrains.annotations.UnknownNullability;

record FluidImpl(@NotNull RegistryData.FluidEntry registry) implements Fluid {
    static final Registry<Fluid> REGISTRY = RegistryData.createStaticRegistry(BuiltinRegistries.FLUID,
            (namespace, properties) -> new FluidImpl(RegistryData.fluid(namespace, properties)));

    static @UnknownNullability Fluid get(@NotNull RegistryKey<Fluid> key) {
        return REGISTRY.get(key);
=======
import org.jetbrains.annotations.UnknownNullability;

record FluidImpl(RegistryData.FluidEntry registry) implements Fluid {
    static final Registry<Fluid> REGISTRY = RegistryData.createStaticRegistry(Key.key("fluid"),
            (namespace, properties) -> new FluidImpl(RegistryData.fluid(namespace, properties)));


    static @UnknownNullability Fluid get(String key) {
        return REGISTRY.get(Key.key(key));
>>>>>>> 25213d30
    }

    @Override
    public Key key() {
        return registry.key();
    }

    @Override
    public int id() {
        return registry.id();
    }
}<|MERGE_RESOLUTION|>--- conflicted
+++ resolved
@@ -4,28 +4,15 @@
 import net.minestom.server.registry.BuiltinRegistries;
 import net.minestom.server.registry.Registry;
 import net.minestom.server.registry.RegistryData;
-<<<<<<< HEAD
 import net.minestom.server.registry.RegistryKey;
-import org.jetbrains.annotations.NotNull;
 import org.jetbrains.annotations.UnknownNullability;
 
-record FluidImpl(@NotNull RegistryData.FluidEntry registry) implements Fluid {
+record FluidImpl(RegistryData.FluidEntry registry) implements Fluid {
     static final Registry<Fluid> REGISTRY = RegistryData.createStaticRegistry(BuiltinRegistries.FLUID,
             (namespace, properties) -> new FluidImpl(RegistryData.fluid(namespace, properties)));
 
-    static @UnknownNullability Fluid get(@NotNull RegistryKey<Fluid> key) {
+    static @UnknownNullability Fluid get(RegistryKey<Fluid> key) {
         return REGISTRY.get(key);
-=======
-import org.jetbrains.annotations.UnknownNullability;
-
-record FluidImpl(RegistryData.FluidEntry registry) implements Fluid {
-    static final Registry<Fluid> REGISTRY = RegistryData.createStaticRegistry(Key.key("fluid"),
-            (namespace, properties) -> new FluidImpl(RegistryData.fluid(namespace, properties)));
-
-
-    static @UnknownNullability Fluid get(String key) {
-        return REGISTRY.get(Key.key(key));
->>>>>>> 25213d30
     }
 
     @Override
