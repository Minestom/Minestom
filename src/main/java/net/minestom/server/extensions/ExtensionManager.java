package net.minestom.server.extensions;

import net.minestom.server.MinecraftServer;
import net.minestom.server.ServerProcess;
import net.minestom.server.event.Event;
import net.minestom.server.event.EventNode;
<<<<<<< HEAD
import net.minestom.server.exception.ExceptionManager;
=======
>>>>>>> e713cf62
import net.minestom.server.utils.PropertyUtils;
import net.minestom.server.utils.validate.Check;
import org.jboss.shrinkwrap.resolver.api.maven.ConfigurableMavenResolverSystem;
import org.jboss.shrinkwrap.resolver.api.maven.Maven;
import org.jboss.shrinkwrap.resolver.api.maven.MavenResolvedArtifact;
import org.jboss.shrinkwrap.resolver.api.maven.coordinate.MavenCoordinate;
import org.jetbrains.annotations.ApiStatus;
import org.jetbrains.annotations.NotNull;
import org.jetbrains.annotations.Nullable;
import org.slf4j.Logger;
import org.slf4j.LoggerFactory;

import java.io.IOException;
import java.io.InputStream;
import java.lang.reflect.Constructor;
import java.lang.reflect.InvocationTargetException;
import java.net.MalformedURLException;
import java.net.URL;
import java.nio.channels.Channels;
import java.nio.channels.FileChannel;
import java.nio.channels.ReadableByteChannel;
import java.nio.file.Files;
import java.nio.file.Path;
import java.nio.file.Paths;
import java.nio.file.StandardOpenOption;
import java.util.*;
import java.util.stream.Collectors;

public final class ExtensionManager {
    public final static Logger LOGGER = LoggerFactory.getLogger(ExtensionManager.class);

    // Properties
    private static final boolean LOAD_ON_START = PropertyUtils.getBoolean("minestom.extension.load-on-start", true);

    // Server state
    private final ExceptionManager exceptionManager;
    private final EventNode<Event> globalEventNode;
    private final List<ExtensionDiscoverer> discoverers;

    // Internal state
    private final Map<String, Extension> extensions = new LinkedHashMap<>();
    private final Map<String, Extension> immutableExtensions = Collections.unmodifiableMap(extensions);
    private final Map<String, HierarchyClassLoader> externalDependencies = new HashMap<>();

<<<<<<< HEAD
    private Path extensionDataRoot = Paths.get("extensions");
    private Path dependenciesFolder = extensionDataRoot.resolve(".libs");
=======
    private final File extensionFolder = new File(PropertyUtils.getString("minestom.extension.folder", "extensions"));
    private final File dependenciesFolder = new File(extensionFolder, ".libs");
    private Path extensionDataRoot = extensionFolder.toPath();
>>>>>>> e713cf62

    private boolean started = false;

    public ExtensionManager(ServerProcess serverProcess) {
        this(serverProcess.exception(), serverProcess.eventHandler());
    }

    public ExtensionManager(ExceptionManager exceptionManager, EventNode<Event> globalEventNode) {
        this(exceptionManager, globalEventNode, List.of(
                ExtensionDiscoverer.FILESYSTEM, ExtensionDiscoverer.INDEV, ExtensionDiscoverer.AUTOSCAN));
    }

    ExtensionManager(ExceptionManager exceptionManager, EventNode<Event> globalEventNode, List<ExtensionDiscoverer> discoverer) {
        this.exceptionManager = exceptionManager;
        this.globalEventNode = globalEventNode;
        this.discoverers = new ArrayList<>(discoverer);
    }

    public @NotNull Path getExtensionDataRoot() {
        return extensionDataRoot;
    }

    public void setExtensionDataRoot(@NotNull Path dataRoot) {
        Check.stateCondition(started, "Cannot set extension data root after initialization.");
        this.extensionDataRoot = dataRoot;
        this.dependenciesFolder = extensionDataRoot.resolve(".libs");
    }

    public void addExtensionDiscoverer(@NotNull ExtensionDiscoverer discoverer) {
        Check.stateCondition(started, "Cannot add extension discoverer after initialization.");
        discoverers.add(discoverer);
    }

    public void clearExtensionDiscoverers() {
        Check.stateCondition(started, "Cannot clear extension discoverers after initialization.");
        discoverers.clear();
    }

    public @NotNull Collection<Extension> getExtensions() {
        return immutableExtensions.values();
    }

    public @Nullable Extension getExtension(@NotNull String name) {
        return extensions.get(name.toLowerCase());
    }

    public boolean hasExtension(@NotNull String name) {
        return extensions.containsKey(name);
    }

    @ApiStatus.Internal
    public void start() {
        Check.stateCondition(started, "ExtensionManager has already been initialized");
        if (!LOAD_ON_START) return;

        started = true;

        try {
            if (!Files.exists(extensionDataRoot)) {
                Files.createDirectories(extensionDataRoot);
            }
        } catch (IOException e) {
            LOGGER.error("Failed to create extension directory!", e);
            return;
        }

        // Discover all extensions
        Map<String, ExtensionDescriptor> extensionByName = new HashMap<>();
        for (ExtensionDiscoverer discoverer : discoverers) {
            try {
                Collection<ExtensionDescriptor> descriptors = discoverer.discover(extensionDataRoot);
                for (ExtensionDescriptor descriptor : descriptors) {
                    extensionByName.put(descriptor.name().toUpperCase(Locale.ROOT), descriptor);
                }
            } catch (Throwable e) {
                LOGGER.error("Failed to process extension discoverer {}", discoverer.getClass().getName(), e);
            }
        }
        if (extensionByName.isEmpty()) return;

        // Compute the load order depending on dependencies
        List<ExtensionDescriptor> loadOrder = computeLoadOrder(extensionByName);

        // initialize
        for (ExtensionDescriptor ext : loadOrder) {
            if (extensions.containsKey(ext.name().toLowerCase()))
                continue; // Already loaded

            loadExtension(ext, extensionByName);
        }
    }

    @ApiStatus.Internal
    public void shutdown() {
        // Shutdown in reverse order, so that dependencies are unloaded last
        List<Extension> reverseLoadOrder = new ArrayList<>(extensions.values());
        Collections.reverse(reverseLoadOrder);

        for (Extension ext : reverseLoadOrder) {
            unloadExtension(ext);
        }
    }

    //
    // Loading
    //

    List<ExtensionDescriptor> computeLoadOrder(Map<String, ExtensionDescriptor> extensionsByName) {
        Map<ExtensionDescriptor, List<ExtensionDescriptor>> dependents = new HashMap<>();
        for (ExtensionDescriptor extension : extensionsByName.values()) {
            for (Dependency dependency : extension.dependencies()) {
                if (dependency instanceof Dependency.Extension extensionDependency) {
                    ExtensionDescriptor dependencyExtension = extensionsByName.get(extensionDependency.id().toUpperCase(Locale.ROOT));
                    if (dependencyExtension == null) {
                        if (extensionDependency.isOptional()) {
                            LOGGER.debug("Optional extension {} (for {}) was not found.", extensionDependency.id(), extension.name());
                        } else {
                            throw new IllegalStateException("Unknown extension: " + extensionDependency.id() + " (dependency of " + extension.name() + ")");
                        }
                    }
                    dependents.computeIfAbsent(dependencyExtension, k -> new ArrayList<>())
                            .add(extension);
                }
            }
        }

        List<ExtensionDescriptor> ordered = new ArrayList<>();
        for (ExtensionDescriptor extension : extensionsByName.values()) {
            if (ordered.contains(extension)) continue;

            computeLoadOrderRecursive(extension, ordered, dependents, List.of());
        }

        return ordered;
    }

    private void computeLoadOrderRecursive(ExtensionDescriptor target, List<ExtensionDescriptor> loadOrder, Map<ExtensionDescriptor, List<ExtensionDescriptor>> dependentMap, List<String> path) {
        if (loadOrder.contains(target)) return;
        if (path.contains(target.name())) {
            throw new IllegalStateException("Illegal circular extension dependency: " + String.join(" -> ", path) + " -> " + target.name());
        }

        List<String> newPath = new ArrayList<>(path);
        newPath.add(target.name());

        for (ExtensionDescriptor dependent : dependentMap.getOrDefault(target, Collections.emptyList())) {
            computeLoadOrderRecursive(dependent, loadOrder, dependentMap, newPath);
        }

        loadOrder.add(0, target);
    }

    boolean loadExtension(ExtensionDescriptor extension, Map<String, ExtensionDescriptor> extensionsById) {
        // Do not load if it is already loaded
        //TODO this creates an issue. If an extension fails to load (initialize = FAILED) then we
        if (extensions.containsKey(extension.name().toLowerCase()))
            return true;

        // Configure a maven resolver for this extension
        //todo should search for maven in repo list because `withMavenCentralRepo` must be called like this, not just added as a repo (APPARENTLY)
        ConfigurableMavenResolverSystem mavenResolver = Maven.configureResolver()
                .withMavenCentralRepo(true);
        for (Repository repo : extension.repositories())
            mavenResolver.withRemoteRepo(repo.id(), repo.url(), "default");

        // Load dependencies
        for (Dependency dependency : extension.dependencies()) {
            boolean loaded = loadDependency(extension, dependency, extensionsById, mavenResolver);
            if (!loaded) {
                LOGGER.error("Failed to load {}, dependency {} could was not loaded.", extension.name(), dependency.id());
                return false;
            }
        }

        // Load extension
        Extension extensionInstance = createExtensionImpl(extension);
        if (extensionInstance == null)
            return false;

        // initialize
        Extension.LoadStatus result = net.minestom.server.extensions.Extension.LoadStatus.FAILED;
        try {
            result = extensionInstance.initialize();
        } catch (Throwable throwable) {
            LOGGER.error("An exception occurred while initializing extension {}", extension.name(), throwable);
        }
        if (result == net.minestom.server.extensions.Extension.LoadStatus.FAILED) {
            LOGGER.error("Failed to initialize extension {}, it nor its dependents will be loaded.", extension.name());
            return false;
        }

        extensions.put(extension.name().toLowerCase(), extensionInstance);
        return true;
    }

    HierarchyClassLoader loadMavenDependency(ExtensionDescriptor extension, Dependency.Maven dependency, ConfigurableMavenResolverSystem mavenResolver, ClassLoader parent) {
        final String coordinate;
        if (dependency.classifier() == null)
            coordinate = String.format("%s:%s:%s", dependency.groupId(), dependency.artifactId(), dependency.version());
        else
            coordinate = String.format("%s:%s:jar:%s:%s", dependency.groupId(), dependency.artifactId(), dependency.classifier(), dependency.version());

        // If already loaded by another extension, use that version.
        if (externalDependencies.containsKey(coordinate)) {
            return externalDependencies.get(coordinate);
        }

        // There are two notable pieces in the following segment.
        // 1. We currently get metadata on server start even if we already have the dependency installed.
        //    It means that a server cannot be started without an internet connection. This metadata should
        //    be cached somewhere locally.
        // 2. Transitive dependency classloaders are not shared between extensions. For example,
        //    DepA depends on DepB, extension A depends on DepA, extension B depends on DepB.
        //    They will have different versions of DepB. This could lead to issues, but the alternative
        //    is to put every extension into its own classloader which could lead to really slow class
        //    load times. Would need to do some benchmarking if this ever becomes an issue.
        MavenResolvedArtifact[] resolved = mavenResolver.resolve(coordinate).withTransitivity().asResolvedArtifact();
        URL[] files = new URL[resolved.length];

        for (int i = 0; i < resolved.length; i++) {
            MavenResolvedArtifact artifact = resolved[i];
            MavenCoordinate info = artifact.getCoordinate();
            Path artifactLocation = dependenciesFolder
                    .resolve(info.getGroupId())
                    .resolve(info.getArtifactId())
                    .resolve(info.getVersion())
                    .resolve(String.format("%s-%s%s.jar", info.getArtifactId(), info.getVersion(),
                            (info.getClassifier().isEmpty() ? "" : "-" + info.getClassifier())));

            // Download only if missing
            if (!Files.exists(artifactLocation)) {
                LOGGER.info("Downloading maven dependency {}", artifactLocation.getFileName());

                InputStream artifactStream = artifact.asInputStream();
                if (artifactStream == null) {
                    LOGGER.error("Unable to resolve {}", coordinate);
                    LOGGER.error("Search path: [{}]", extension.repositories().stream()
                            .map(Repository::url).collect(Collectors.joining(", ")));
                    return null;
                }

                try {
                    Files.createDirectories(artifactLocation.getParent());
                    try (ReadableByteChannel artifactData = Channels.newChannel(artifactStream);
                         FileChannel out = FileChannel.open(artifactLocation, StandardOpenOption.CREATE, StandardOpenOption.WRITE)) {

                        out.transferFrom(artifactData, 0, Long.MAX_VALUE);
                    }
                } catch (IOException e) {
                    LOGGER.error("Failed to download dependency {}", coordinate, e);
                    return null;
                }
            }

            try {
                files[i] = artifactLocation.toUri().toURL();
            } catch (MalformedURLException e) {
                LOGGER.error("Failed to create URL for {}", artifactLocation, e);
                return null;
            }
        }

        // Create the classloader
        HierarchyClassLoader dependencyClassLoader = new HierarchyClassLoader("MVN_" + coordinate, files, parent);
        externalDependencies.put(coordinate, dependencyClassLoader);
        return dependencyClassLoader;
    }

    private boolean loadDependency(ExtensionDescriptor target, Dependency dep,
                                   Map<String, ExtensionDescriptor> extensionsById,
                                   ConfigurableMavenResolverSystem mavenResolver) {
        // Load child and get classloader
        HierarchyClassLoader dependencyClassLoader = null;
        if (dep instanceof Dependency.Extension dependency) {
            ExtensionDescriptor descriptor = extensionsById.get(dependency.id().toUpperCase(Locale.ROOT));
            if (descriptor == null) {
                LOGGER.error("Extension descriptor for dependency '{}' was not found.", dependency.id());
                // Maybe throw an exception instead to be more safe?
                return false;
            }
            if (!loadExtension(descriptor, extensionsById)) {
                return false;
            }
            dependencyClassLoader = descriptor.classLoader();
        } else if (dep instanceof Dependency.Maven dependency) {
            dependencyClassLoader = loadMavenDependency(target, dependency, mavenResolver, MinecraftServer.class.getClassLoader());
        }

        // Add classloader to target
        Check.stateCondition(dependencyClassLoader == null, "An error occurred while loading a dependency. (extension={0}, dependency={1})", target, dep);
        for (Dependency.Maven indDep : dep.internalDependencies()) {
            HierarchyClassLoader internalDependencyLoader = loadMavenDependency(target, indDep, mavenResolver, dependencyClassLoader);
            Check.stateCondition(internalDependencyLoader == null, "An error occurred while loading a dependency. (extension={0}, dependency={1})", target, dep);
            for (URL url : internalDependencyLoader.getURLs()) {
                dependencyClassLoader.addURL(url);
            }
        }
        target.classLoader().addChild(dependencyClassLoader);
        return true;
    }

    Extension createExtensionImpl(ExtensionDescriptor descriptor) {
        String extensionName = descriptor.name();
        String mainClassName = descriptor.entrypoint();
        HierarchyClassLoader loader = descriptor.classLoader();

        // Somewhat unnecessary, but better to be safe.
        Check.stateCondition(extensions.containsKey(extensionName.toLowerCase()),
                "Extension '{}' is already loaded.", extensionName);

        Class<? extends Extension> extensionClass;
        try {
            Class<?> mainClass = Class.forName(mainClassName, true, loader);
            extensionClass = mainClass.asSubclass(Extension.class);
        } catch (ClassNotFoundException e) {
            LOGGER.error("Unable to find or load main class '{}' in extension '{}'.",
                    mainClassName, extensionName, e);
            return null;
        } catch (ClassCastException e) {
            LOGGER.error("Main class '{}' in '{}' does not extend 'Extension'.",
                    mainClassName, extensionName, e);
            return null;
        }

        Extension extension;
        try {
            Constructor<? extends Extension> constructor = extensionClass.getDeclaredConstructor();
            constructor.setAccessible(true);
            extension = constructor.newInstance();
        } catch (NoSuchMethodException e) {
            LOGGER.error("Main class '{}' in '{}' does not define a no-args constructor.",
                    mainClassName, extensionName, e);
            return null;
        } catch (InstantiationException e) {
            LOGGER.error("Main class '{}' in '{}' cannot be an abstract class.",
                    mainClassName, extensionName, e);
            return null;
        } catch (IllegalAccessException ignored) {
            // We made it accessible, should not occur
            return null;
        } catch (InvocationTargetException e) {
            LOGGER.error("An exception was thrown while instantiating main class '{}' in '{}'",
                    mainClassName, extensionName, e.getTargetException());
            return null;
        }

        // Set extension descriptor, logger, and event node
        extension.descriptor = descriptor;
        extension.logger = LoggerFactory.getLogger(extension.getClass());
        EventNode<Event> eventNode = EventNode.all(extensionName);
        globalEventNode.addChild(eventNode);
        extension.eventNode = eventNode;

        return extension;
    }

//    private void loadDependencies(@NotNull List<DiscoveredExtension> extensions) {
//        for (DiscoveredExtension discoveredExtension : extensions) {
//            try {
//                DependencyGetter getter = new DependencyGetter();
//                DiscoveredExtension.ExternalDependencies externalDependencies = discoveredExtension.externalDependencies();
//                List<MavenRepository> repoList = new ArrayList<>();
//                for (var repository : externalDependencies.repositories()) {
//                    Check.stateCondition(repository.name().isEmpty(), "Missing 'name' element in repository object.");
//                    Check.stateCondition(repository.url().isEmpty(), "Missing 'url' element in repository object.");
//
//                    repoList.add(new MavenRepository(repository.name(), repository.url()));
//                }
//
//                getter.addMavenResolver(repoList);
//
//                for (String artifact : externalDependencies.artifacts()) {
//                    var resolved = getter.get(artifact, dependenciesFolder.toFile());
//                    addDependencyFile(resolved, discoveredExtension);
//                    LOGGER.trace("Dependency of extension {}: {}", discoveredExtension.name(), resolved);
//                }
//
//                HierarchyClassLoader extensionClassLoader = discoveredExtension.classLoader();
//                for (String dependencyName : discoveredExtension.dependencies()) {
//                    var resolved = extensions.stream()
//                            .filter(ext -> ext.name().equalsIgnoreCase(dependencyName))
//                            .findFirst()
//                            .orElseThrow(() -> new IllegalStateException("Unknown dependency '" + dependencyName + "' of '" + discoveredExtension.name() + "'"));
//
//                    HierarchyClassLoader dependencyClassLoader = resolved.classLoader();
//
//                    extensionClassLoader.addChild(dependencyClassLoader);
//                    LOGGER.trace("Dependency of extension {}: {}", discoveredExtension.name(), resolved);
//                }
//            } catch (Exception e) {
//                discoveredExtension.loadStatus = DiscoveredExtension.LoadStatus.MISSING_DEPENDENCIES;
//                LOGGER.error("Failed to load dependencies for extension {}", discoveredExtension.name());
//                LOGGER.error("Extension '{}' will not be loaded", discoveredExtension.name());
//                LOGGER.error("This is the exception", e);
//            }
//        }
//    }
//
//    private void addDependencyFile(@NotNull ResolvedDependency dependency, @NotNull DiscoveredExtension extension) {
//        URL location = dependency.getContentsLocation();
//        extension.files.add(location);
//        extension.classLoader().addURL(location);
//        LOGGER.trace("Added dependency {} to extension {} classpath", location.toExternalForm(), extension.name());
//
//        // recurse to add full dependency tree
//        if (!dependency.getSubdependencies().isEmpty()) {
//            LOGGER.trace("Dependency {} has subdependencies, adding...", location.toExternalForm());
//            for (ResolvedDependency sub : dependency.getSubdependencies()) {
//                addDependencyFile(sub, extension);
//            }
//            LOGGER.trace("Dependency {} has had its subdependencies added.", location.toExternalForm());
//        }
//    }

    //
    // Extension unloading
    //

    private void unloadExtension(Extension extension) {
        String extensionName = extension.descriptor().name();

        Check.stateCondition(extensions.get(extensionName.toLowerCase()) == null,
                "Extension has already been unloaded: {0}", extensionName);

        LOGGER.info("Unloading extension {}", extensionName);
        extension.terminate();
        globalEventNode.removeChild(extension.eventNode());
        extensions.remove(extensionName.toLowerCase());
    }
}<|MERGE_RESOLUTION|>--- conflicted
+++ resolved
@@ -4,10 +4,7 @@
 import net.minestom.server.ServerProcess;
 import net.minestom.server.event.Event;
 import net.minestom.server.event.EventNode;
-<<<<<<< HEAD
 import net.minestom.server.exception.ExceptionManager;
-=======
->>>>>>> e713cf62
 import net.minestom.server.utils.PropertyUtils;
 import net.minestom.server.utils.validate.Check;
 import org.jboss.shrinkwrap.resolver.api.maven.ConfigurableMavenResolverSystem;
@@ -52,14 +49,8 @@
     private final Map<String, Extension> immutableExtensions = Collections.unmodifiableMap(extensions);
     private final Map<String, HierarchyClassLoader> externalDependencies = new HashMap<>();
 
-<<<<<<< HEAD
-    private Path extensionDataRoot = Paths.get("extensions");
+    private Path extensionDataRoot = Paths.get(PropertyUtils.getString("minestom.extension.folder", "extensions"));
     private Path dependenciesFolder = extensionDataRoot.resolve(".libs");
-=======
-    private final File extensionFolder = new File(PropertyUtils.getString("minestom.extension.folder", "extensions"));
-    private final File dependenciesFolder = new File(extensionFolder, ".libs");
-    private Path extensionDataRoot = extensionFolder.toPath();
->>>>>>> e713cf62
 
     private boolean started = false;
 
