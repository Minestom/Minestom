package net.minestom.server.extensions;

import com.google.gson.Gson;
import net.kyori.adventure.text.logger.slf4j.ComponentLogger;
import net.minestom.dependencies.DependencyGetter;
import net.minestom.dependencies.ResolvedDependency;
import net.minestom.dependencies.maven.MavenRepository;
import net.minestom.server.ServerProcess;
import net.minestom.server.utils.PropertyUtils;
import net.minestom.server.utils.validate.Check;
import org.jetbrains.annotations.ApiStatus;
import org.jetbrains.annotations.NotNull;
import org.jetbrains.annotations.Nullable;
import org.slf4j.Logger;
import org.slf4j.LoggerFactory;

import java.io.*;
import java.lang.reflect.Constructor;
import java.lang.reflect.InvocationTargetException;
import java.net.URL;
import java.nio.file.Path;
import java.util.*;
import java.util.stream.Collectors;
import java.util.zip.ZipEntry;
import java.util.zip.ZipFile;

public class ExtensionManager {

    public final static Logger LOGGER = LoggerFactory.getLogger(ExtensionManager.class);

    public final static String INDEV_CLASSES_FOLDER = "minestom.extension.indevfolder.classes";
    public final static String INDEV_RESOURCES_FOLDER = "minestom.extension.indevfolder.resources";
    private final static Gson GSON = new Gson();

    private final ServerProcess serverProcess;

    // LinkedHashMaps are HashMaps that preserve order
    private final Map<String, Extension> extensions = new LinkedHashMap<>();
    private final Map<String, Extension> immutableExtensions = Collections.unmodifiableMap(extensions);

    private final File extensionFolder = new File(PropertyUtils.getString("minestom.extension.folder", "extensions"));
    private final File dependenciesFolder = new File(extensionFolder, ".libs");
    private Path extensionDataRoot = extensionFolder.toPath();

    private enum State {DO_NOT_START, NOT_STARTED, STARTED, PRE_INIT, INIT, POST_INIT}
    private State state = State.NOT_STARTED;

    public ExtensionManager(ServerProcess serverProcess) {
        this.serverProcess = serverProcess;
    }

    /**
     * Gets if the extensions should be loaded during startup.
     * <p>
     * Default value is 'true'.
     *
     * @return true if extensions are loaded in {@link net.minestom.server.MinecraftServer#start(java.net.SocketAddress)}
     */
    public boolean shouldLoadOnStartup() {
        return state != State.DO_NOT_START;
    }

    /**
     * Used to specify if you want extensions to be loaded and initialized during startup.
     * <p>
     * Only useful before the server start.
     *
     * @param loadOnStartup true to load extensions on startup, false to do nothing
     */
    public void setLoadOnStartup(boolean loadOnStartup) {
        Check.stateCondition(state.ordinal() > State.NOT_STARTED.ordinal(), "Extensions have already been initialized");
        this.state = loadOnStartup ? State.NOT_STARTED : State.DO_NOT_START;
    }

    @NotNull
    public File getExtensionFolder() {
        return extensionFolder;
    }

    public @NotNull Path getExtensionDataRoot() {
        return extensionDataRoot;
    }

    public void setExtensionDataRoot(@NotNull Path dataRoot) {
        this.extensionDataRoot = dataRoot;
    }

    @NotNull
    public Collection<Extension> getExtensions() {
        return immutableExtensions.values();
    }

    @Nullable
    public Extension getExtension(@NotNull String name) {
        return extensions.get(name.toLowerCase());
    }

    public boolean hasExtension(@NotNull String name) {
        return extensions.containsKey(name);
    }

    //
    // Init phases
    //

    @ApiStatus.Internal
    public void start() {
        if (state == State.DO_NOT_START) {
            LOGGER.warn("Extension loadOnStartup option is set to false, extensions are therefore neither loaded or initialized.");
            return;
        }
        Check.stateCondition(state != State.NOT_STARTED, "ExtensionManager has already been started");
        loadExtensions();
        state = State.STARTED;
    }

    @ApiStatus.Internal
    public void gotoPreInit() {
        if (state == State.DO_NOT_START) return;
        Check.stateCondition(state != State.STARTED, "Extensions have already done pre initialization");
        extensions.values().forEach(Extension::preInitialize);
        state = State.PRE_INIT;
    }

    @ApiStatus.Internal
    public void gotoInit() {
        if (state == State.DO_NOT_START) return;
        Check.stateCondition(state != State.PRE_INIT, "Extensions have already done initialization");
        extensions.values().forEach(Extension::initialize);
        state = State.INIT;
    }

    @ApiStatus.Internal
    public void gotoPostInit() {
        if (state == State.DO_NOT_START) return;
        Check.stateCondition(state != State.INIT, "Extensions have already done post initialization");
        extensions.values().forEach(Extension::postInitialize);
        state = State.POST_INIT;
    }

    //
    // Loading
    //

    /**
     * Loads all extensions in the extension folder into this server.
     * <br><br>
     * <p>
     * Pipeline:
     * <br>
     * Finds all .jar files in the extensions folder.
     * <br>
     * Per each jar:
     * <br>
     * Turns its extension.json into a DiscoveredExtension object.
     * <br>
     * Verifies that all properties of extension.json are correctly set.
     * <br><br>
     * <p>
     * It then sorts all those jars by their load order (making sure that an extension's dependencies load before it)
     * <br>
     * Note: Cyclic dependencies will stop both extensions from being loaded.
     * <br><br>
     * <p>
     * Afterwards, it loads all external dependencies and adds them to the extension's files
     * <br><br>
     * <p>
     * Then removes any invalid extensions (Invalid being its Load Status isn't SUCCESS)
     * <br><br>
     * <p>
     * After that, it set its classloaders so each extension is self-contained,
     * <br><br>
     * <p>
     * Removes invalid extensions again,
     * <br><br>
     * <p>
     * and loads all of those extensions into Minestom
     * <br>
     * (Extension fields are set via reflection after each extension is verified, then loaded.)
     * <br><br>
     * <p>
     * If the extension successfully loads, add it to the global extension Map (Name to Extension)
     * <br><br>
     * <p>
     * And finally make a scheduler to clean observers per extension.
     */
    private void loadExtensions() {
        // Initialize folders
        {
            // Make extensions folder if necessary
            if (!extensionFolder.exists()) {
                if (!extensionFolder.mkdirs()) {
                    LOGGER.error("Could not find or create the extension folder, extensions will not be loaded!");
                    return;
                }
            }

            // Make dependencies folder if necessary
            if (!dependenciesFolder.exists()) {
                if (!dependenciesFolder.mkdirs()) {
                    LOGGER.error("Could not find nor create the extension dependencies folder, extensions will not be loaded!");
                    return;
                }
            }
        }

        // Load extensions
        {
            // Get all extensions and order them accordingly.
            List<DiscoveredExtension> discoveredExtensions = discoverExtensions();

            // Don't waste resources on doing extra actions if there is nothing to do.
            if (discoveredExtensions.isEmpty()) return;

            // Create classloaders for each extension (so that they can be used during dependency resolution)
            Iterator<DiscoveredExtension> extensionIterator = discoveredExtensions.iterator();
            while (extensionIterator.hasNext()) {
                DiscoveredExtension discoveredExtension = extensionIterator.next();
                try {
                    discoveredExtension.createClassLoader();
                } catch (Exception e) {
                    discoveredExtension.loadStatus = DiscoveredExtension.LoadStatus.FAILED_TO_SETUP_CLASSLOADER;
                    serverProcess.exception().handleException(e);
                    LOGGER.error("Failed to load extension {}", discoveredExtension.getName());
                    LOGGER.error("Failed to load extension", e);
                    extensionIterator.remove();
                }
            }

            discoveredExtensions = generateLoadOrder(discoveredExtensions);
            loadDependencies(discoveredExtensions);

            // remove invalid extensions
            discoveredExtensions.removeIf(ext -> ext.loadStatus != DiscoveredExtension.LoadStatus.LOAD_SUCCESS);

            // Load the extensions
            for (DiscoveredExtension discoveredExtension : discoveredExtensions) {
                try {
                    loadExtension(discoveredExtension);
                } catch (Exception e) {
                    discoveredExtension.loadStatus = DiscoveredExtension.LoadStatus.LOAD_FAILED;
                    LOGGER.error("Failed to load extension {}", discoveredExtension.getName());
                    serverProcess.exception().handleException(e);
                }
            }
        }
    }

    public boolean loadDynamicExtension(@NotNull File jarFile) throws FileNotFoundException {
        if (!jarFile.exists()) {
            throw new FileNotFoundException("File '" + jarFile.getAbsolutePath() + "' does not exists. Cannot load extension.");
        }

        LOGGER.info("Discover dynamic extension from jar {}", jarFile.getAbsolutePath());
        DiscoveredExtension discoveredExtension = discoverFromJar(jarFile);
        List<DiscoveredExtension> extensionsToLoad = Collections.singletonList(discoveredExtension);
        return loadExtensionList(extensionsToLoad);
    }

    /**
     * Loads an extension into Minestom.
     *
     * @param discoveredExtension The extension. Make sure to verify its integrity, set its class loader, and its files.
     * @return An extension object made from this DiscoveredExtension
     */
    @Nullable
    private Extension loadExtension(@NotNull DiscoveredExtension discoveredExtension) {
        // Create Extension (authors, version etc.)
        String extensionName = discoveredExtension.getName();
        String mainClass = discoveredExtension.getEntrypoint();

        ExtensionClassLoader loader = discoveredExtension.getClassLoader();

        if (extensions.containsKey(extensionName.toLowerCase())) {
            LOGGER.error("An extension called '{}' has already been registered.", extensionName);
            return null;
        }

        Class<?> jarClass;
        try {
            jarClass = Class.forName(mainClass, true, loader);
        } catch (ClassNotFoundException e) {
            LOGGER.error("Could not find main class '{}' in extension '{}'.",
                    mainClass, extensionName, e);
            return null;
        }

        Class<? extends Extension> extensionClass;
        try {
            extensionClass = jarClass.asSubclass(Extension.class);
        } catch (ClassCastException e) {
            LOGGER.error("Main class '{}' in '{}' does not extend the 'Extension' superclass.", mainClass, extensionName, e);
            return null;
        }

        Constructor<? extends Extension> constructor;
        try {
            constructor = extensionClass.getDeclaredConstructor();
            // Let's just make it accessible, plugin creators don't have to make this public.
            constructor.setAccessible(true);
        } catch (NoSuchMethodException e) {
            LOGGER.error("Main class '{}' in '{}' does not define a no-args constructor.", mainClass, extensionName, e);
            return null;
        }
        Extension extension = null;
        try {
            extension = constructor.newInstance();
        } catch (InstantiationException e) {
            LOGGER.error("Main class '{}' in '{}' cannot be an abstract class.", mainClass, extensionName, e);
            return null;
        } catch (IllegalAccessException ignored) {
            // We made it accessible, should not occur
        } catch (InvocationTargetException e) {
            LOGGER.error(
                    "While instantiating the main class '{}' in '{}' an exception was thrown.",
                    mainClass,
                    extensionName,
                    e.getTargetException()
            );
            return null;
        }

<<<<<<< HEAD
        // Set extension origin to its DiscoveredExtension
        try {
            Field originField = Extension.class.getDeclaredField("origin");
            originField.setAccessible(true);
            originField.set(extension, discoveredExtension);
        } catch (IllegalAccessException e) {
            // We made it accessible, should not occur
        } catch (NoSuchFieldException e) {
            LOGGER.error("Main class '{}' in '{}' has no description field.", mainClass, extensionName, e);
            return null;
        }

        // Set logger
        try {
            Field loggerField = Extension.class.getDeclaredField("logger");
            loggerField.setAccessible(true);
            loggerField.set(extension, ComponentLogger.logger(extensionClass));
        } catch (IllegalAccessException e) {
            // We made it accessible, should not occur
            serverProcess.exception().handleException(e);
        } catch (NoSuchFieldException e) {
            // This should also not occur (unless someone changed the logger in Extension superclass).
            LOGGER.error("Main class '{}' in '{}' has no logger field.", mainClass, extensionName, e);
        }

        // Set event node
        try {
            EventNode<Event> eventNode = EventNode.all(extensionName); // Use the extension name
            Field loggerField = Extension.class.getDeclaredField("eventNode");
            loggerField.setAccessible(true);
            loggerField.set(extension, eventNode);

            serverProcess.eventHandler().addChild(eventNode);
        } catch (IllegalAccessException e) {
            // We made it accessible, should not occur
            serverProcess.exception().handleException(e);
        } catch (NoSuchFieldException e) {
            // This should also not occur
            LOGGER.error("Main class '{}' in '{}' has no event node field.", mainClass, extensionName, e);
        }

=======
>>>>>>> 46f3fede
        // add dependents to pre-existing extensions, so that they can easily be found during reloading
        for (String dependencyName : discoveredExtension.getDependencies()) {
            Extension dependency = extensions.get(dependencyName.toLowerCase());
            if (dependency == null) {
                LOGGER.warn("Dependency {} of {} is null? This means the extension has been loaded without its dependency, which could cause issues later.", dependencyName, discoveredExtension.getName());
            } else {
                dependency.getDependents().add(discoveredExtension.getName());
            }
        }

        // add to a linked hash map, as they preserve order
        extensions.put(extensionName.toLowerCase(), extension);

        return extension;
    }

    /**
     * Get all extensions from the extensions folder and make them discovered.
     * <p>
     * It skims the extension folder, discovers and verifies each extension, and returns those created DiscoveredExtensions.
     *
     * @return A list of discovered extensions from this folder.
     */
    private @NotNull List<DiscoveredExtension> discoverExtensions() {
        List<DiscoveredExtension> extensions = new LinkedList<>();

        File[] fileList = extensionFolder.listFiles();

        if (fileList != null) {
            // Loop through all files in extension folder
            for (File file : fileList) {

                // Ignore folders
                if (file.isDirectory()) {
                    continue;
                }

                // Ignore non .jar files
                if (!file.getName().endsWith(".jar")) {
                    continue;
                }

                DiscoveredExtension extension = discoverFromJar(file);
                if (extension != null && extension.loadStatus == DiscoveredExtension.LoadStatus.LOAD_SUCCESS) {
                    extensions.add(extension);
                }
            }
        }

        //TODO(mattw): Extract this into its own method to load an extension given classes and resources directory.
        //TODO(mattw): Should show a warning if one is set and not the other. It is most likely a mistake.

        // this allows developers to have their extension discovered while working on it, without having to build a jar and put in the extension folder
        if (System.getProperty(INDEV_CLASSES_FOLDER) != null && System.getProperty(INDEV_RESOURCES_FOLDER) != null) {
            LOGGER.info("Found indev folders for extension. Adding to list of discovered extensions.");
            final String extensionClasses = System.getProperty(INDEV_CLASSES_FOLDER);
            final String extensionResources = System.getProperty(INDEV_RESOURCES_FOLDER);
            try (InputStreamReader reader = new InputStreamReader(new FileInputStream(new File(extensionResources, "extension.json")))) {
                DiscoveredExtension extension = GSON.fromJson(reader, DiscoveredExtension.class);
                extension.files.add(new File(extensionClasses).toURI().toURL());
                extension.files.add(new File(extensionResources).toURI().toURL());
                extension.setDataDirectory(getExtensionDataRoot().resolve(extension.getName()));

                // Verify integrity and ensure defaults
                DiscoveredExtension.verifyIntegrity(extension);

                if (extension.loadStatus == DiscoveredExtension.LoadStatus.LOAD_SUCCESS) {
                    extensions.add(extension);
                }
            } catch (IOException e) {
                serverProcess.exception().handleException(e);
            }
        }
        return extensions;
    }

    /**
     * Grabs a discovered extension from a jar.
     *
     * @param file The jar to grab it from (a .jar is a formatted .zip file)
     * @return The created DiscoveredExtension.
     */
    private @Nullable DiscoveredExtension discoverFromJar(@NotNull File file) {
        try (ZipFile f = new ZipFile(file)) {

            ZipEntry entry = f.getEntry("extension.json");

            if (entry == null)
                throw new IllegalStateException("Missing extension.json in extension " + file.getName() + ".");

            InputStreamReader reader = new InputStreamReader(f.getInputStream(entry));

            // Initialize DiscoveredExtension from GSON.
            DiscoveredExtension extension = GSON.fromJson(reader, DiscoveredExtension.class);
            extension.setOriginalJar(file);
            extension.files.add(file.toURI().toURL());
            extension.setDataDirectory(getExtensionDataRoot().resolve(extension.getName()));

            // Verify integrity and ensure defaults
            DiscoveredExtension.verifyIntegrity(extension);

            return extension;
        } catch (IOException e) {
            serverProcess.exception().handleException(e);
            return null;
        }
    }

    @NotNull
    private List<DiscoveredExtension> generateLoadOrder(@NotNull List<DiscoveredExtension> discoveredExtensions) {
        // Extension --> Extensions it depends on.
        Map<DiscoveredExtension, List<DiscoveredExtension>> dependencyMap = new HashMap<>();

        // Put dependencies in dependency map
        {
            Map<String, DiscoveredExtension> extensionMap = new HashMap<>();

            // go through all the discovered extensions and assign their name in a map.
            for (DiscoveredExtension discoveredExtension : discoveredExtensions) {
                extensionMap.put(discoveredExtension.getName().toLowerCase(), discoveredExtension);
            }

            allExtensions:
            // go through all the discovered extensions and get their dependencies as extensions
            for (DiscoveredExtension discoveredExtension : discoveredExtensions) {

                List<DiscoveredExtension> dependencies = new ArrayList<>(discoveredExtension.getDependencies().length);

                // Map the dependencies into DiscoveredExtensions.
                for (String dependencyName : discoveredExtension.getDependencies()) {

                    DiscoveredExtension dependencyExtension = extensionMap.get(dependencyName.toLowerCase());
                    // Specifies an extension we don't have.
                    if (dependencyExtension == null) {

                        // attempt to see if it is not already loaded (happens with dynamic (re)loading)
                        if (extensions.containsKey(dependencyName.toLowerCase())) {

                            dependencies.add(extensions.get(dependencyName.toLowerCase()).getOrigin());
                            continue; // Go to the next loop in this dependency loop, this iteration is done.

                        } else {

                            // dependency isn't loaded, move on.
                            LOGGER.error("Extension {} requires an extension called {}.", discoveredExtension.getName(), dependencyName);
                            LOGGER.error("However the extension {} could not be found.", dependencyName);
                            LOGGER.error("Therefore {} will not be loaded.", discoveredExtension.getName());
                            discoveredExtension.loadStatus = DiscoveredExtension.LoadStatus.MISSING_DEPENDENCIES;
                            continue allExtensions; // the above labeled loop will go to the next extension as this dependency is invalid.

                        }
                    }
                    // This will add null for an unknown-extension
                    dependencies.add(dependencyExtension);

                }

                dependencyMap.put(
                        discoveredExtension,
                        dependencies
                );

            }
        }

        // List containing the load order.
        LinkedList<DiscoveredExtension> sortedList = new LinkedList<>();

        // TODO actually have to read this
        {
            // entries with empty lists
            List<Map.Entry<DiscoveredExtension, List<DiscoveredExtension>>> loadableExtensions;

            // While there are entries with no more elements (no more dependencies)
            while (!(
                    loadableExtensions = dependencyMap.entrySet().stream().filter(entry -> isLoaded(entry.getValue())).toList()
            ).isEmpty()
            ) {
                // Get all "loadable" (not actually being loaded!) extensions and put them in the sorted list.
                for (var entry : loadableExtensions) {
                    // Add to sorted list.
                    sortedList.add(entry.getKey());
                    // Remove to make the next iterations a little quicker (hopefully) and to find cyclic dependencies.
                    dependencyMap.remove(entry.getKey());

                    // Remove this dependency from all the lists (if they include it) to make way for next level of extensions.
                    for (var dependencies : dependencyMap.values()) {
                        dependencies.remove(entry.getKey());
                    }
                }
            }
        }

        // Check if there are cyclic extensions.
        if (!dependencyMap.isEmpty()) {
            LOGGER.error("Minestom found {} cyclic extensions.", dependencyMap.size());
            LOGGER.error("Cyclic extensions depend on each other and can therefore not be loaded.");
            for (var entry : dependencyMap.entrySet()) {
                DiscoveredExtension discoveredExtension = entry.getKey();
                LOGGER.error("{} could not be loaded, as it depends on: {}.",
                        discoveredExtension.getName(),
                        entry.getValue().stream().map(DiscoveredExtension::getName).collect(Collectors.joining(", ")));
            }

        }

        return sortedList;
    }

    /**
     * Checks if this list of extensions are loaded
     *
     * @param extensions The list of extensions to check against.
     * @return If all of these extensions are loaded.
     */
    private boolean isLoaded(@NotNull List<DiscoveredExtension> extensions) {
        return
                extensions.isEmpty() // Don't waste CPU on checking an empty array
                        // Make sure the internal extensions list contains all of these.
                        || extensions.stream().allMatch(ext -> this.extensions.containsKey(ext.getName().toLowerCase()));
    }

    private void loadDependencies(@NotNull List<DiscoveredExtension> extensions) {
        List<DiscoveredExtension> allLoadedExtensions = new LinkedList<>(extensions);

        for (Extension extension : immutableExtensions.values())
            allLoadedExtensions.add(extension.getOrigin());

        for (DiscoveredExtension discoveredExtension : extensions) {
            try {
                DependencyGetter getter = new DependencyGetter();
                DiscoveredExtension.ExternalDependencies externalDependencies = discoveredExtension.getExternalDependencies();
                List<MavenRepository> repoList = new LinkedList<>();
                for (var repository : externalDependencies.repositories) {

                    if (repository.name == null || repository.name.isEmpty()) {
                        throw new IllegalStateException("Missing 'name' element in repository object.");
                    }

                    if (repository.url == null || repository.url.isEmpty()) {
                        throw new IllegalStateException("Missing 'url' element in repository object.");
                    }

                    repoList.add(new MavenRepository(repository.name, repository.url));
                }

                getter.addMavenResolver(repoList);

                for (String artifact : externalDependencies.artifacts) {
                    var resolved = getter.get(artifact, dependenciesFolder);
                    addDependencyFile(resolved, discoveredExtension);
                    LOGGER.trace("Dependency of extension {}: {}", discoveredExtension.getName(), resolved);
                }

                ExtensionClassLoader extensionClassLoader = discoveredExtension.getClassLoader();
                for (String dependencyName : discoveredExtension.getDependencies()) {
                    var resolved = extensions.stream()
                            .filter(ext -> ext.getName().equalsIgnoreCase(dependencyName))
                            .findFirst()
                            .orElseThrow(() -> new IllegalStateException("Unknown dependency '" + dependencyName + "' of '" + discoveredExtension.getName() + "'"));

                    ExtensionClassLoader dependencyClassLoader = resolved.getClassLoader();

                    extensionClassLoader.addChild(dependencyClassLoader);
                    LOGGER.trace("Dependency of extension {}: {}", discoveredExtension.getName(), resolved);
                }
            } catch (Exception e) {
                discoveredExtension.loadStatus = DiscoveredExtension.LoadStatus.MISSING_DEPENDENCIES;
                LOGGER.error("Failed to load dependencies for extension {}", discoveredExtension.getName());
                LOGGER.error("Extension '{}' will not be loaded", discoveredExtension.getName());
                LOGGER.error("This is the exception", e);
            }
        }
    }

    private void addDependencyFile(@NotNull ResolvedDependency dependency, @NotNull DiscoveredExtension extension) {
        URL location = dependency.getContentsLocation();
        extension.files.add(location);
        extension.getClassLoader().addURL(location);
        LOGGER.trace("Added dependency {} to extension {} classpath", location.toExternalForm(), extension.getName());

        // recurse to add full dependency tree
        if (!dependency.getSubdependencies().isEmpty()) {
            LOGGER.trace("Dependency {} has subdependencies, adding...", location.toExternalForm());
            for (ResolvedDependency sub : dependency.getSubdependencies()) {
                addDependencyFile(sub, extension);
            }
            LOGGER.trace("Dependency {} has had its subdependencies added.", location.toExternalForm());
        }
    }

    private boolean loadExtensionList(@NotNull List<DiscoveredExtension> extensionsToLoad) {
        // ensure correct order of dependencies
        LOGGER.debug("Reorder extensions to ensure proper load order");
        extensionsToLoad = generateLoadOrder(extensionsToLoad);
        loadDependencies(extensionsToLoad);

        // setup new classloaders for the extensions to reload
        for (DiscoveredExtension toReload : extensionsToLoad) {
            LOGGER.debug("Setting up classloader for extension {}", toReload.getName());
//            toReload.setMinestomExtensionClassLoader(toReload.makeClassLoader()); //TODO: Fix this
        }

        List<Extension> newExtensions = new LinkedList<>();
        for (DiscoveredExtension toReload : extensionsToLoad) {
            // reload extensions
            LOGGER.info("Actually load extension {}", toReload.getName());
            Extension loadedExtension = loadExtension(toReload);
            if (loadedExtension != null) {
                newExtensions.add(loadedExtension);
            }
        }

        if (newExtensions.isEmpty()) {
            LOGGER.error("No extensions to load, skipping callbacks");
            return false;
        }

        LOGGER.info("Load complete, firing preinit, init and then postinit callbacks");
        // retrigger preinit, init and postinit
        newExtensions.forEach(Extension::preInitialize);
        newExtensions.forEach(Extension::initialize);
        newExtensions.forEach(Extension::postInitialize);
        return true;
    }

    //
    // Shutdown / Unload
    //

    /**
     * Shutdowns all the extensions by unloading them.
     */
    public void shutdown() {// copy names, as the extensions map will be modified via the calls to unload
        Set<String> extensionNames = new HashSet<>(extensions.keySet());
        for (String ext : extensionNames) {
            if (extensions.containsKey(ext)) { // is still loaded? Because extensions can depend on one another, it might have already been unloaded
                unloadExtension(ext);
            }
        }
    }

    private void unloadExtension(@NotNull String extensionName) {
        Extension ext = extensions.get(extensionName.toLowerCase());

        if (ext == null) {
            throw new IllegalArgumentException("Extension " + extensionName + " is not currently loaded.");
        }

        List<String> dependents = new LinkedList<>(ext.getDependents()); // copy dependents list

        for (String dependentID : dependents) {
            Extension dependentExt = extensions.get(dependentID.toLowerCase());
            if (dependentExt != null) { // check if extension isn't already unloaded.
                LOGGER.info("Unloading dependent extension {} (because it depends on {})", dependentID, extensionName);
                unload(dependentExt);
            }
        }

        LOGGER.info("Unloading extension {}", extensionName);
        unload(ext);
    }

    private void unload(@NotNull Extension ext) {
        ext.preTerminate();
        ext.terminate();

        ext.getExtensionClassLoader().terminate();

        ext.postTerminate();

        // remove from loaded extensions
        String id = ext.getOrigin().getName().toLowerCase();
        extensions.remove(id);

        // cleanup classloader
        // TODO: Is it necessary to remove the CLs since this is only called on shutdown?
    }
}<|MERGE_RESOLUTION|>--- conflicted
+++ resolved
@@ -1,7 +1,6 @@
 package net.minestom.server.extensions;
 
 import com.google.gson.Gson;
-import net.kyori.adventure.text.logger.slf4j.ComponentLogger;
 import net.minestom.dependencies.DependencyGetter;
 import net.minestom.dependencies.ResolvedDependency;
 import net.minestom.dependencies.maven.MavenRepository;
@@ -320,50 +319,6 @@
             return null;
         }
 
-<<<<<<< HEAD
-        // Set extension origin to its DiscoveredExtension
-        try {
-            Field originField = Extension.class.getDeclaredField("origin");
-            originField.setAccessible(true);
-            originField.set(extension, discoveredExtension);
-        } catch (IllegalAccessException e) {
-            // We made it accessible, should not occur
-        } catch (NoSuchFieldException e) {
-            LOGGER.error("Main class '{}' in '{}' has no description field.", mainClass, extensionName, e);
-            return null;
-        }
-
-        // Set logger
-        try {
-            Field loggerField = Extension.class.getDeclaredField("logger");
-            loggerField.setAccessible(true);
-            loggerField.set(extension, ComponentLogger.logger(extensionClass));
-        } catch (IllegalAccessException e) {
-            // We made it accessible, should not occur
-            serverProcess.exception().handleException(e);
-        } catch (NoSuchFieldException e) {
-            // This should also not occur (unless someone changed the logger in Extension superclass).
-            LOGGER.error("Main class '{}' in '{}' has no logger field.", mainClass, extensionName, e);
-        }
-
-        // Set event node
-        try {
-            EventNode<Event> eventNode = EventNode.all(extensionName); // Use the extension name
-            Field loggerField = Extension.class.getDeclaredField("eventNode");
-            loggerField.setAccessible(true);
-            loggerField.set(extension, eventNode);
-
-            serverProcess.eventHandler().addChild(eventNode);
-        } catch (IllegalAccessException e) {
-            // We made it accessible, should not occur
-            serverProcess.exception().handleException(e);
-        } catch (NoSuchFieldException e) {
-            // This should also not occur
-            LOGGER.error("Main class '{}' in '{}' has no event node field.", mainClass, extensionName, e);
-        }
-
-=======
->>>>>>> 46f3fede
         // add dependents to pre-existing extensions, so that they can easily be found during reloading
         for (String dependencyName : discoveredExtension.getDependencies()) {
             Extension dependency = extensions.get(dependencyName.toLowerCase());
