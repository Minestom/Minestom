--- conflicted
+++ resolved
@@ -670,13 +670,8 @@
         List<String> dependents = new LinkedList<>(ext.getDependents()); // copy dependents list
 
         for (String dependentID : dependents) {
-<<<<<<< HEAD
             Extension dependentExt = extensions.get(dependentID.toLowerCase(Locale.ROOT));
-            if ( dependentExt != null ) { // check if extension isn't already unloaded.
-=======
-            Extension dependentExt = extensions.get(dependentID.toLowerCase());
             if (dependentExt != null) { // check if extension isn't already unloaded.
->>>>>>> 954e8b39
                 LOGGER.info("Unloading dependent extension {} (because it depends on {})", dependentID, extensionName);
                 unload(dependentExt);
             }
