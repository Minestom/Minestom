package net.minestom.server.network;

import net.minestom.server.registry.Registries;
import net.minestom.server.utils.ObjectPool;
import net.minestom.server.utils.validate.Check;
import org.jetbrains.annotations.Contract;
import org.jetbrains.annotations.Nullable;
import org.jetbrains.annotations.UnknownNullability;

import javax.crypto.Cipher;
import javax.crypto.ShortBufferException;
import java.io.IOException;
import java.lang.foreign.Arena;
import java.lang.foreign.MemorySegment;
import java.io.EOFException;
import java.nio.ByteBuffer;
import java.nio.channels.ReadableByteChannel;
import java.nio.channels.WritableByteChannel;
import java.util.function.Consumer;
import java.util.zip.DataFormatException;
import java.util.zip.Deflater;
import java.util.zip.Inflater;

final class NetworkBufferImpl implements NetworkBuffer, NetworkBufferLayouts {
    // Dummy constants
    private static final long DUMMY_CAPACITY = Long.MAX_VALUE;

    private final @Nullable Arena arena; // Nullable for dummy buffers or wrapped buffers.
    private MemorySegment segment; // final when autoResize is null

<<<<<<< HEAD
    private final @Nullable AutoResize autoResize;
    private final @Nullable Registries registries;

    private long readIndex, writeIndex;
=======
    private final BufferCleaner state;
    // Address may be -1 if the buffer is a dummy buffer
    // Dummy buffers are used for size calculations and do not have memory allocated
    private long address, capacity;
    private long readIndex, writeIndex;
    boolean readOnly;

    private @Nullable BinaryTagWriter nbtWriter;
    private @Nullable BinaryTagReader nbtReader;

    final @Nullable AutoResize autoResize;
    final @Nullable Registries registries;

    @Nullable ByteBuffer nioBuffer = null;
>>>>>>> d42aa6a2

    NetworkBufferImpl(@Nullable Arena arena, MemorySegment segment, long readIndex, long writeIndex, @Nullable AutoResize autoResize, @Nullable Registries registries) {
        this.arena = arena;
        this.segment = segment;
        this.readIndex = readIndex;
        this.writeIndex = writeIndex;
        this.autoResize = autoResize;
        this.registries = registries;
    }

    @Override
    public <T> void write(Type<T> type, @UnknownNullability T value) {
        assertReadOnly();
        type.write(this, value);
    }

    @Override
    public <T> @UnknownNullability T read(Type<T> type) {
        assertDummy();
        return type.read(this);
    }

    @Override
    public <T> void writeAt(long index, Type<T> type, @UnknownNullability T value) {
        assertReadOnly();
        final long oldWriteIndex = writeIndex;
        writeIndex = index;
        try {
            write(type, value);
        } finally {
            writeIndex = oldWriteIndex;
        }
    }

    @Override
    public <T> @UnknownNullability T readAt(long index, Type<T> type) {
        assertDummy();
        final long oldReadIndex = readIndex;
        readIndex = index;
        try {
            return read(type);
        } finally {
            readIndex = oldReadIndex;
        }
    }

    @Override
<<<<<<< HEAD
    public void copyTo(long srcOffset, byte[] dest, int destOffset, int length) {
=======
    public void copyTo(long srcOffset, byte[] dest, long destOffset, long length) {
>>>>>>> d42aa6a2
        assertDummy();
        MemorySegment.copy(this.segment, JAVA_BYTE, srcOffset, dest, destOffset, length);
    }

<<<<<<< HEAD
    @Override
=======
>>>>>>> d42aa6a2
    public byte[] extractBytes(Consumer<NetworkBuffer> extractor) {
        assertDummy();
        final long startingPosition = readIndex();
        extractor.accept(this);
        final long endingPosition = readIndex();
        final long length = endingPosition - startingPosition;
        if (length > Integer.MAX_VALUE) {
            throw new IndexOutOfBoundsException("Buffer is too large to be extracted: " + length);
        }
        byte[] output = new byte[(int) length];
        copyTo(startingPosition, output, 0, output.length);
        return output;
    }

    @Override
    public NetworkBuffer clear() {
        return index(0, 0);
    }

    @Override
    public long writeIndex() {
        return writeIndex;
    }

    @Override
    public long readIndex() {
        return readIndex;
    }

    @Override
    public NetworkBuffer writeIndex(long writeIndex) {
        this.writeIndex = writeIndex;
        return this;
    }

    @Override
    public NetworkBuffer readIndex(long readIndex) {
        this.readIndex = readIndex;
        return this;
    }

    @Override
    public NetworkBuffer index(long readIndex, long writeIndex) {
        this.readIndex = readIndex;
        this.writeIndex = writeIndex;
        return this;
    }

    @Override
    public long advanceWrite(long length) {
        final long oldWriteIndex = writeIndex;
        writeIndex = oldWriteIndex + length;
        return oldWriteIndex;
    }

    @Override
    public long advanceRead(long length) {
        final long oldReadIndex = readIndex;
        readIndex = oldReadIndex + length;
        return oldReadIndex;
    }

    @Override
    public long readableBytes() {
        return writeIndex - readIndex;
    }

    @Override
    public long writableBytes() {
        return capacity() - writeIndex;
    }

    @Override
    public long capacity() {
        if (isDummy()) return DUMMY_CAPACITY;
        return this.segment.byteSize();
    }

    @Override
    public void readOnly() {
        assertDummy();
        if (isReadOnly()) return; // Should we warn? (also here cause asReadOnly does not check for this)
        this.segment = this.segment.asReadOnly();
    }

    @Override
    public boolean isReadOnly() {
        return segment.isReadOnly();
    }

    @Override
    public void ensureWritable(long length) {
        if (writableBytes() >= length) return;
        final long newCapacity = newCapacity(length, capacity());
        resize(newCapacity);
    }

    private long newCapacity(long length, long capacity) {
        final long targetSize = writeIndex + length;
        final AutoResize strategy = this.autoResize;
        if (strategy == null)
            throw new IndexOutOfBoundsException("Buffer is full and cannot be resized: " + capacity + " -> " + targetSize);
        final long newCapacity = strategy.resize(capacity, targetSize);
        if (newCapacity <= capacity)
            throw new IndexOutOfBoundsException("Buffer is full has been resized to the same capacity: " + capacity + " -> " + targetSize);
        return newCapacity;
    }

    @Override
    public void resize(long newSize) {
        assertDummy();
        assertReadOnly();
        final Arena arena = this.arena;
        if (arena == null) throw new IllegalStateException("Buffer cannot be resized without an arena");
        final long capacity = capacity();
        if (newSize < capacity) throw new IllegalArgumentException("New size is smaller than the current size");
        if (newSize == capacity) throw new IllegalArgumentException("New size is the same as the current size");
        final MemorySegment newSegment = arena.allocate(newSize);
        MemorySegment.copy(this.segment, 0, newSegment, 0, capacity);
        this.segment = newSegment;
    }

    @Override
    public void compact() {
        assertDummy();
        assertReadOnly();
        if (readIndex == 0) return;
        final MemorySegment segment = this.segment;
        MemorySegment.copy(segment, readIndex, segment, 0, readableBytes());
        writeIndex -= readIndex;
        readIndex = 0;
    }

    @Override
    public NetworkBuffer trim() {
        return trim(null); // Deferred arena creation.
    }

    @Override
    public NetworkBuffer trim(@Nullable Arena arena) {
        assertDummy();
        assertReadOnly();
        final long readableBytes = readableBytes();
        if (readableBytes == capacity()) return this;
        if (arena == null) arena = defaultArena();
        return copy(arena, readIndex, readableBytes, 0, readableBytes);
    }

    @Override
    public NetworkBuffer copy(Arena arena, long index, long length, long readIndex, long writeIndex) {
        assertDummy();
        final MemorySegment copySegment = arena.allocate(length);
        MemorySegment.copy(this.segment, index, copySegment, 0, length);
        return new NetworkBufferImpl(arena, copySegment, readIndex, writeIndex, autoResize, registries);
    }

    @Override
    public NetworkBuffer slice(long index, long length, long readIndex, long writeIndex) {
        assertDummy();
        final MemorySegment sliceSegment = this.segment.asSlice(index, length);
        // This region will live as long as the backing segment is alive, no reason to create another arena.
        return new NetworkBufferImpl(arena, sliceSegment, readIndex, writeIndex, autoResize, registries);
    }

    @Override
    public int readChannel(ReadableByteChannel channel) throws IOException {
        assertDummy();
        final ByteBuffer buffer = segment.asSlice(writeIndex, writableBytes()).asByteBuffer().order(BYTE_ORDER);
        final int count = channel.read(buffer);
        if (count == -1) throw new EOFException("Disconnected");
        advanceWrite(count);
        return count;
    }

    @Override
    public boolean writeChannel(WritableByteChannel channel) throws IOException {
        assertDummy();
        final long readableBytes = readableBytes();
        if (readableBytes == 0) return true; // Nothing to write
        final ByteBuffer buffer = segment.asSlice(readIndex, readableBytes).asByteBuffer().order(BYTE_ORDER);
        if (!buffer.hasRemaining())
            return true; // Nothing to write
        final int count = channel.write(buffer);
        if (count == -1) throw new EOFException("Disconnected");
        advanceRead(count);
        return !buffer.hasRemaining();
    }

    @Override
    public void cipher(Cipher cipher, long start, long length) {
        assertDummy();
        final ByteBuffer input = segment.asSlice(start, length).asByteBuffer().order(BYTE_ORDER);
        try {
            cipher.update(input, input.duplicate());
        } catch (ShortBufferException e) {
            throw new RuntimeException(e);
        }
    }

    // Use the JVM lazy loading to ignore these until compression is required.
    static final class CompressionHolder {
        private static final ObjectPool<Deflater> DEFLATER_POOL = ObjectPool.pool(Deflater::new);
        private static final ObjectPool<Inflater> INFLATER_POOL = ObjectPool.pool(Inflater::new);
    }

    @Override
    public long compress(long start, long length, NetworkBuffer output) {
        assertDummy();

        final var outImpl = impl(output);
        outImpl.assertDummy();
        outImpl.assertReadOnly();

        final ByteBuffer input = segment.asSlice(start, length).asByteBuffer().order(BYTE_ORDER);
        final ByteBuffer outputBuffer = outImpl.segment.asSlice(output.writeIndex(), output.writableBytes()).asByteBuffer().order(BYTE_ORDER);

        Deflater deflater = CompressionHolder.DEFLATER_POOL.get();
        try {
            deflater.setInput(input);
            deflater.finish();
            final int bytes = deflater.deflate(outputBuffer);
            deflater.reset();
            output.advanceWrite(bytes);
            return bytes;
        } finally {
            CompressionHolder.DEFLATER_POOL.add(deflater);
        }
    }

    @Override
    public long decompress(long start, long length, NetworkBuffer output) throws DataFormatException {
        assertDummy();

        final var outImpl = impl(output);
        outImpl.assertDummy();
        outImpl.assertReadOnly();

        final ByteBuffer input = segment.asSlice(start, length).asByteBuffer().order(BYTE_ORDER);
        final ByteBuffer outputBuffer = outImpl.segment.asSlice(output.writeIndex(), output.writableBytes()).asByteBuffer().order(BYTE_ORDER);

        Inflater inflater = CompressionHolder.INFLATER_POOL.get();
        try {
            inflater.setInput(input);
            final int bytes = inflater.inflate(outputBuffer);
            inflater.reset();
            output.advanceWrite(bytes);
            return bytes;
        } finally {
            CompressionHolder.INFLATER_POOL.add(inflater);
        }
    }

    @Override
    public @Nullable Registries registries() {
        return registries;
    }

    @Override
    public String toString() {
        return String.format("NetworkBuffer{r%d|w%d->%d, registries=%s, autoResize=%s, readOnly=%s}",
                readIndex, writeIndex, capacity(), registries != null, autoResize != null, isReadOnly());
    }

    private boolean isDummy() {
        return segment == MemorySegment.NULL; // Cant address check for zero (wrapping is zeroed)
    }

    // Internal writing methods
    void _putBytes(long index, byte[] value) {
        if (isDummy()) return;
        MemorySegment.copy(value, 0, this.segment, JAVA_BYTE, index, value.length);
    }

    void _getBytes(long index, byte[] value) {
        assertDummy();
        MemorySegment.copy(this.segment, JAVA_BYTE, index, value, 0, value.length);
    }

    void _putByte(long index, byte value) {
        if (isDummy()) return;
        segment.set(JAVA_BYTE, index, value);
    }

    byte _getByte(long index) {
        assertDummy();
        return segment.get(JAVA_BYTE, index);
    }

    void _putShort(long index, short value) {
        if (isDummy()) return;
        segment.set(JAVA_SHORT, index, value);
    }

    short _getShort(long index) {
        assertDummy();
        return segment.get(JAVA_SHORT, index);
    }

    void _putInt(long index, int value) {
        if (isDummy()) return;
        segment.set(JAVA_INT, index, value);
    }

    int _getInt(long index) {
        assertDummy();
        return segment.get(JAVA_INT, index);
    }

    void _putLong(long index, long value) {
        if (isDummy()) return;
        segment.set(JAVA_LONG, index, value);
    }

    long _getLong(long index) {
        assertDummy();
        return segment.get(JAVA_LONG, index);
    }

    void _putFloat(long index, float value) {
        if (isDummy()) return;
        segment.set(JAVA_FLOAT, index, value);
    }

    float _getFloat(long index) {
        assertDummy();
        return segment.get(JAVA_FLOAT, index);
    }

    void _putDouble(long index, double value) {
        if (isDummy()) return;
        segment.set(JAVA_DOUBLE, index, value);
    }

    double _getDouble(long index) {
        assertDummy();
        return segment.get(JAVA_DOUBLE, index);
    }

<<<<<<< HEAD
    // Warning this is writing a null terminated string
    void _putString(long index, String value) {
        if (isDummy()) return;
        segment.setString(index, value);
    }

    // Warning this is reading a null terminated string
    String _getString(long index) {
        assertDummy();
        return segment.getString(index);
    }

    static NetworkBuffer wrap(MemorySegment segment, long readIndex, long writeIndex, @Nullable Registries registries) {
        return new NetworkBufferImpl(
                null, segment,
                readIndex, writeIndex, null, registries
        );
=======
    static NetworkBuffer wrap(byte[] bytes, long readIndex, long writeIndex, @Nullable Registries registries) {
        var buffer = new Builder(bytes.length).registry(registries).build();
        buffer.writeAt(0, NetworkBuffer.RAW_BYTES, bytes);
        buffer.index(readIndex, writeIndex);
        return buffer;
>>>>>>> d42aa6a2
    }

    static void copy(NetworkBuffer srcBuffer, long srcOffset,
                     NetworkBuffer dstBuffer, long dstOffset, long length) {
        var src = impl(srcBuffer);
        var dst = impl(dstBuffer);
        src.assertDummy();
        dst.assertDummy();
        dst.assertReadOnly();
        MemorySegment.copy(src.segment, srcOffset, dst.segment, dstOffset, length);
    }

    public static boolean contentEquals(NetworkBuffer buffer1, NetworkBuffer buffer2) {
        var impl1 = impl(buffer1);
        var impl2 = impl(buffer2);
        if (impl1 == impl2) return true;
        if (impl1.capacity() != impl2.capacity()) return false;
        if (impl1.isDummy() || impl2.isDummy()) return false;

        return impl1.segment.mismatch(impl2.segment) == -1;
    }

    void assertReadOnly() { // These are already handled; but we can do these sooner before going into the types.
        if (isReadOnly()) throw new UnsupportedOperationException("Buffer is read-only");
    }

    void assertDummy() {
        if (isDummy()) throw new UnsupportedOperationException("Buffer is a dummy buffer");
    }

    static final class Builder implements NetworkBuffer.Builder {
        private final long initialSize;
<<<<<<< HEAD
        private @Nullable Arena arena;
        private @Nullable AutoResize autoResize;
        private @Nullable Registries registries;
=======
        private @Nullable AutoResize autoResize;
        private @Nullable Registries registries;

>>>>>>> d42aa6a2
        public Builder(long initialSize) {
            this.initialSize = initialSize;
        }

        @Override
        public NetworkBuffer.Builder arena(Arena arena) {
            Check.notNull(arena, "Arena cannot be null, use NetworkBuffer#sizeOf instead.");
            this.arena = arena;
            return this;
        }

        @Override
        public NetworkBuffer.Builder autoResize(@Nullable AutoResize autoResize) {
            this.autoResize = autoResize;
            return this;
        }

        @Override
        public NetworkBuffer.Builder registry(@Nullable Registries registries) {
            this.registries = registries;
            return this;
        }

        @Override
        public NetworkBuffer build() {
            if (this.arena == null) this.arena = defaultArena();
            return new NetworkBufferImpl(
                    arena, arena.allocate(initialSize),
                    0, 0,
                    autoResize, registries);
        }

    }

<<<<<<< HEAD
    @Contract(pure = true)
=======
>>>>>>> d42aa6a2
    static NetworkBufferImpl dummy(@Nullable Registries registries) {
        // Dummy buffer with no memory allocated
        // Useful for size calculations
        return new NetworkBufferImpl(
                null, MemorySegment.NULL,
                0, 0,
                null, registries);
    }

    @Contract(pure = true)
    static NetworkBufferImpl impl(NetworkBuffer buffer) {
        return (NetworkBufferImpl) buffer;
    }

    @Contract(pure = true)
    static Arena defaultArena() {
        return Arena.ofAuto();
    }
}<|MERGE_RESOLUTION|>--- conflicted
+++ resolved
@@ -28,27 +28,10 @@
     private final @Nullable Arena arena; // Nullable for dummy buffers or wrapped buffers.
     private MemorySegment segment; // final when autoResize is null
 
-<<<<<<< HEAD
     private final @Nullable AutoResize autoResize;
     private final @Nullable Registries registries;
 
     private long readIndex, writeIndex;
-=======
-    private final BufferCleaner state;
-    // Address may be -1 if the buffer is a dummy buffer
-    // Dummy buffers are used for size calculations and do not have memory allocated
-    private long address, capacity;
-    private long readIndex, writeIndex;
-    boolean readOnly;
-
-    private @Nullable BinaryTagWriter nbtWriter;
-    private @Nullable BinaryTagReader nbtReader;
-
-    final @Nullable AutoResize autoResize;
-    final @Nullable Registries registries;
-
-    @Nullable ByteBuffer nioBuffer = null;
->>>>>>> d42aa6a2
 
     NetworkBufferImpl(@Nullable Arena arena, MemorySegment segment, long readIndex, long writeIndex, @Nullable AutoResize autoResize, @Nullable Registries registries) {
         this.arena = arena;
@@ -96,19 +79,12 @@
     }
 
     @Override
-<<<<<<< HEAD
     public void copyTo(long srcOffset, byte[] dest, int destOffset, int length) {
-=======
-    public void copyTo(long srcOffset, byte[] dest, long destOffset, long length) {
->>>>>>> d42aa6a2
         assertDummy();
         MemorySegment.copy(this.segment, JAVA_BYTE, srcOffset, dest, destOffset, length);
     }
 
-<<<<<<< HEAD
-    @Override
-=======
->>>>>>> d42aa6a2
+    @Override
     public byte[] extractBytes(Consumer<NetworkBuffer> extractor) {
         assertDummy();
         final long startingPosition = readIndex();
@@ -447,7 +423,6 @@
         return segment.get(JAVA_DOUBLE, index);
     }
 
-<<<<<<< HEAD
     // Warning this is writing a null terminated string
     void _putString(long index, String value) {
         if (isDummy()) return;
@@ -465,13 +440,6 @@
                 null, segment,
                 readIndex, writeIndex, null, registries
         );
-=======
-    static NetworkBuffer wrap(byte[] bytes, long readIndex, long writeIndex, @Nullable Registries registries) {
-        var buffer = new Builder(bytes.length).registry(registries).build();
-        buffer.writeAt(0, NetworkBuffer.RAW_BYTES, bytes);
-        buffer.index(readIndex, writeIndex);
-        return buffer;
->>>>>>> d42aa6a2
     }
 
     static void copy(NetworkBuffer srcBuffer, long srcOffset,
@@ -504,15 +472,9 @@
 
     static final class Builder implements NetworkBuffer.Builder {
         private final long initialSize;
-<<<<<<< HEAD
         private @Nullable Arena arena;
         private @Nullable AutoResize autoResize;
         private @Nullable Registries registries;
-=======
-        private @Nullable AutoResize autoResize;
-        private @Nullable Registries registries;
-
->>>>>>> d42aa6a2
         public Builder(long initialSize) {
             this.initialSize = initialSize;
         }
@@ -531,7 +493,7 @@
         }
 
         @Override
-        public NetworkBuffer.Builder registry(@Nullable Registries registries) {
+        public NetworkBuffer.Builder registry(Registries registries) {
             this.registries = registries;
             return this;
         }
@@ -547,10 +509,7 @@
 
     }
 
-<<<<<<< HEAD
     @Contract(pure = true)
-=======
->>>>>>> d42aa6a2
     static NetworkBufferImpl dummy(@Nullable Registries registries) {
         // Dummy buffer with no memory allocated
         // Useful for size calculations
