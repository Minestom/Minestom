--- conflicted
+++ resolved
@@ -766,11 +766,7 @@
         }
     }
 
-<<<<<<< HEAD
-    record MapType<K, V>(@NotNull Type<K> parent, @NotNull Function<@NotNull K, NetworkBuffer.@NotNull Type<V>> valueTypeGetter,
-=======
-    record MapType<K, V>(Type<K> parent, NetworkBuffer.Type<V> valueType,
->>>>>>> a7951ca0
+    record MapType<K, V>(Type<K> parent, Function<K, NetworkBuffer.Type<V>> valueTypeGetter,
                          int maxSize) implements NetworkBufferTypeImpl<Map<K, V>> {
         @Override
         public void write(NetworkBuffer buffer, Map<K, V> map) {
