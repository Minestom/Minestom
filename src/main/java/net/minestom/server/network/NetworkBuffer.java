package net.minestom.server.network;

import net.kyori.adventure.nbt.BinaryTag;
import net.kyori.adventure.text.Component;
import net.minestom.server.color.Color;
import net.minestom.server.coordinate.Point;
import net.minestom.server.entity.Entity;
import net.minestom.server.entity.metadata.animal.ArmadilloMeta;
import net.minestom.server.entity.metadata.animal.FrogMeta;
import net.minestom.server.entity.metadata.animal.SnifferMeta;
import net.minestom.server.entity.metadata.animal.tameable.CatMeta;
import net.minestom.server.entity.metadata.other.PaintingMeta;
import net.minestom.server.network.packet.server.play.data.WorldPos;
import net.minestom.server.particle.Particle;
import net.minestom.server.utils.Direction;
import net.minestom.server.utils.Unit;
import net.minestom.server.utils.nbt.BinaryTagReader;
import net.minestom.server.utils.nbt.BinaryTagWriter;
import net.minestom.server.utils.validate.Check;
import org.jetbrains.annotations.ApiStatus;
import org.jetbrains.annotations.NotNull;
import org.jetbrains.annotations.Nullable;

import java.nio.ByteBuffer;
import java.nio.ByteOrder;
import java.util.*;
import java.util.function.BiConsumer;
import java.util.function.Consumer;
import java.util.function.Function;
import java.util.function.Supplier;

@ApiStatus.Experimental
public final class NetworkBuffer {
<<<<<<< HEAD
    public static final Type<Void> NOTHING = new NetworkBufferTypeImpl.NothingType<>();
    public static final Type<Unit> NOTHING_V2 = new NetworkBufferTypeImpl.NothingType<>();
=======
    public static final Type<Unit> UNIT = new NetworkBufferTypeImpl.UnitType();
>>>>>>> 323c75f8
    public static final Type<Boolean> BOOLEAN = new NetworkBufferTypeImpl.BooleanType();
    public static final Type<Byte> BYTE = new NetworkBufferTypeImpl.ByteType();
    public static final Type<Short> SHORT = new NetworkBufferTypeImpl.ShortType();
    public static final Type<Integer> UNSIGNED_SHORT = new NetworkBufferTypeImpl.UnsignedShortType();
    public static final Type<Integer> INT = new NetworkBufferTypeImpl.IntType();
    public static final Type<Long> LONG = new NetworkBufferTypeImpl.LongType();
    public static final Type<Float> FLOAT = new NetworkBufferTypeImpl.FloatType();
    public static final Type<Double> DOUBLE = new NetworkBufferTypeImpl.DoubleType();
    public static final Type<Integer> VAR_INT = new NetworkBufferTypeImpl.VarIntType();
    public static final Type<Long> VAR_LONG = new NetworkBufferTypeImpl.VarLongType();
    public static final Type<byte[]> RAW_BYTES = new NetworkBufferTypeImpl.RawBytesType();
    public static final Type<String> STRING = new NetworkBufferTypeImpl.StringType();
    public static final Type<BinaryTag> NBT = new NetworkBufferTypeImpl.NbtType();
    public static final Type<Point> BLOCK_POSITION = new NetworkBufferTypeImpl.BlockPositionType();
    public static final Type<Component> COMPONENT = new NetworkBufferTypeImpl.ComponentType();
    public static final Type<Component> JSON_COMPONENT = new NetworkBufferTypeImpl.JsonComponentType();
    public static final Type<UUID> UUID = new NetworkBufferTypeImpl.UUIDType();

    public static final Type<byte[]> BYTE_ARRAY = new NetworkBufferTypeImpl.ByteArrayType();
    public static final Type<long[]> LONG_ARRAY = new NetworkBufferTypeImpl.LongArrayType();
    public static final Type<int[]> VAR_INT_ARRAY = new NetworkBufferTypeImpl.VarIntArrayType();
    public static final Type<long[]> VAR_LONG_ARRAY = new NetworkBufferTypeImpl.VarLongArrayType();

    // METADATA
    public static final Type<Integer> BLOCK_STATE = new NetworkBufferTypeImpl.BlockStateType();
    public static final Type<int[]> VILLAGER_DATA = new NetworkBufferTypeImpl.VillagerDataType();
    public static final Type<WorldPos> DEATH_LOCATION = new NetworkBufferTypeImpl.DeathLocationType();
    public static final Type<Point> VECTOR3 = new NetworkBufferTypeImpl.Vector3Type();
    public static final Type<Point> VECTOR3D = new NetworkBufferTypeImpl.Vector3DType();
    public static final Type<float[]> QUATERNION = new NetworkBufferTypeImpl.QuaternionType();
    public static final Type<Particle> PARTICLE = new NetworkBufferTypeImpl.ParticleType();

    public static final Type<Component> OPT_CHAT = NetworkBufferTypeImpl.fromOptional(COMPONENT);
    public static final Type<Point> OPT_BLOCK_POSITION = NetworkBufferTypeImpl.fromOptional(BLOCK_POSITION);
    public static final Type<UUID> OPT_UUID = NetworkBufferTypeImpl.fromOptional(UUID);

    public static final Type<Direction> DIRECTION = NetworkBufferTypeImpl.fromEnum(Direction.class);
    public static final Type<Entity.Pose> POSE = NetworkBufferTypeImpl.fromEnum(Entity.Pose.class);

    public static final Type<CatMeta.Variant> CAT_VARIANT = NetworkBufferTypeImpl.fromEnum(CatMeta.Variant.class);
    public static final Type<FrogMeta.Variant> FROG_VARIANT = NetworkBufferTypeImpl.fromEnum(FrogMeta.Variant.class);
    public static final Type<PaintingMeta.Variant> PAINTING_VARIANT = NetworkBufferTypeImpl.fromEnum(PaintingMeta.Variant.class);
    public static final Type<SnifferMeta.State> SNIFFER_STATE = NetworkBufferTypeImpl.fromEnum(SnifferMeta.State.class);
    public static final Type<ArmadilloMeta.State> ARMADILLO_STATE = NetworkBufferTypeImpl.fromEnum(ArmadilloMeta.State.class);

<<<<<<< HEAD
    public static final Type<Color> COLOR = new NetworkBufferTypeImpl.ColorType();

=======
>>>>>>> 323c75f8
    public static <E extends Enum<E>> Type<E> fromEnum(@NotNull Class<E> enumClass) {
        return NetworkBufferTypeImpl.fromEnum(enumClass);
    }

    public static <T> Type<T> lazy(@NotNull Supplier<Type<T>> supplier) {
        return new NetworkBuffer.Type<>() {
            private Type<T> type;

            @Override
            public void write(@NotNull NetworkBuffer buffer, T value) {
                if (type == null) type = supplier.get();
                type.write(buffer, value);
            }

            @Override
            public T read(@NotNull NetworkBuffer buffer) {
                if (type == null) type = supplier.get();
                return null;
            }
        };
    }

    ByteBuffer nioBuffer;
    final boolean resizable;
    int writeIndex;
    int readIndex;

    BinaryTagWriter nbtWriter;
    BinaryTagReader nbtReader;

    public NetworkBuffer(@NotNull ByteBuffer buffer, boolean resizable) {
        this.nioBuffer = buffer.order(ByteOrder.BIG_ENDIAN);
        this.resizable = resizable;

        this.writeIndex = buffer.position();
        this.readIndex = buffer.position();
    }

    public NetworkBuffer(@NotNull ByteBuffer buffer) {
        this(buffer, true);
    }

    public NetworkBuffer(int initialCapacity) {
        this(ByteBuffer.allocateDirect(initialCapacity), true);
    }

    public NetworkBuffer() {
        this(1024);
    }

    public <T> void write(@NotNull Type<T> type, @NotNull T value) {
        type.write(this, value);
    }

    public <T> void write(@NotNull Writer writer) {
        writer.write(this);
    }

    public <T> @NotNull T read(@NotNull Type<T> type) {
        return type.read(this);
    }

    public <T> void writeOptional(@NotNull Type<T> type, @Nullable T value) {
        write(BOOLEAN, value != null);
        if (value != null) write(type, value);
    }

    public void writeOptional(@Nullable Writer writer) {
        write(BOOLEAN, writer != null);
        if (writer != null) write(writer);
    }

    public <T> @Nullable T readOptional(@NotNull Type<T> type) {
        return read(BOOLEAN) ? read(type) : null;
    }

    public <T> @Nullable T readOptional(@NotNull Function<@NotNull NetworkBuffer, @NotNull T> function) {
        return read(BOOLEAN) ? function.apply(this) : null;
    }

    public <T> void writeCollection(@NotNull Type<T> type, @Nullable Collection<@NotNull T> values) {
        if (values == null) {
            write(BYTE, (byte) 0);
            return;
        }
        write(VAR_INT, values.size());
        for (T value : values) write(type, value);
    }

    @SafeVarargs
    public final <T> void writeCollection(@NotNull Type<T> type, @NotNull T @Nullable ... values) {
        writeCollection(type, values == null ? null : List.of(values));
    }

    public <T extends Writer> void writeCollection(@Nullable Collection<@NotNull T> values) {
        if (values == null) {
            write(BYTE, (byte) 0);
            return;
        }
        write(VAR_INT, values.size());
        for (T value : values) write(value);
    }

    public <T> void writeCollection(@Nullable Collection<@NotNull T> values,
                                    @NotNull BiConsumer<@NotNull NetworkBuffer, @NotNull T> consumer) {
        if (values == null) {
            write(BYTE, (byte) 0);
            return;
        }
        write(VAR_INT, values.size());
        for (T value : values) consumer.accept(this, value);
    }

    public <T> @NotNull List<@NotNull T> readCollection(@NotNull Type<T> type, int maxSize) {
        final int size = read(VAR_INT);
        Check.argCondition(size > maxSize, "Collection size ({0}) is higher than the maximum allowed size ({1})", size, maxSize);
        final List<T> values = new java.util.ArrayList<>(size);
        for (int i = 0; i < size; i++) values.add(read(type));
        return values;
    }

    public <T> @NotNull List<@NotNull T> readCollection(@NotNull Function<@NotNull NetworkBuffer, @NotNull T> function, int maxSize) {
        final int size = read(VAR_INT);
        Check.argCondition(size > maxSize, "Collection size ({0}) is higher than the maximum allowed size ({1})", size, maxSize);
        final List<T> values = new java.util.ArrayList<>(size);
        for (int i = 0; i < size; i++) values.add(function.apply(this));
        return values;
    }

    public <E extends Enum<?>> void writeEnum(@NotNull Class<E> enumClass, @NotNull E value) {
        write(VAR_INT, value.ordinal());
    }

    public <E extends Enum<?>> @NotNull E readEnum(@NotNull Class<@NotNull E> enumClass) {
        return enumClass.getEnumConstants()[read(VAR_INT)];
    }

    public <E extends Enum<E>> void writeEnumSet(EnumSet<E> enumSet, Class<E> enumType) {
        final E[] values = enumType.getEnumConstants();
        BitSet bitSet = new BitSet(values.length);
        for (int i = 0; i < values.length; ++i) {
            bitSet.set(i, enumSet.contains(values[i]));
        }
        writeFixedBitSet(bitSet, values.length);
    }

    public <E extends Enum<E>> @NotNull EnumSet<E> readEnumSet(Class<E> enumType) {
        final E[] values = enumType.getEnumConstants();
        BitSet bitSet = readFixedBitSet(values.length);
        EnumSet<E> enumSet = EnumSet.noneOf(enumType);
        for (int i = 0; i < values.length; ++i) {
            if (bitSet.get(i)) {
                enumSet.add(values[i]);
            }
        }
        return enumSet;
    }

    public void writeFixedBitSet(BitSet set, int length) {
        final int setLength = set.length();
        if (setLength > length) {
            throw new IllegalArgumentException("BitSet is larger than expected size (" + setLength + ">" + length + ")");
        } else {
            final byte[] array = set.toByteArray();
            write(RAW_BYTES, array);
        }
    }

    @NotNull
    public BitSet readFixedBitSet(int length) {
        final byte[] array = readBytes((length + 7) / 8);
        return BitSet.valueOf(array);
    }

    public byte[] readBytes(int length) {
        byte[] bytes = new byte[length];
        nioBuffer.get(readIndex, bytes, 0, length);
        readIndex += length;
        return bytes;
    }

    public void copyTo(int srcOffset, byte @NotNull [] dest, int destOffset, int length) {
        this.nioBuffer.get(srcOffset, dest, destOffset, length);
    }

    public byte @NotNull [] extractBytes(@NotNull Consumer<@NotNull NetworkBuffer> extractor) {
        final int startingPosition = readIndex();
        extractor.accept(this);
        final int endingPosition = readIndex();
        byte[] output = new byte[endingPosition - startingPosition];
        copyTo(startingPosition, output, 0, output.length);
        return output;
    }

    public void clear() {
        this.writeIndex = 0;
        this.readIndex = 0;
    }

    public int writeIndex() {
        return writeIndex;
    }

    public int readIndex() {
        return readIndex;
    }

    public void writeIndex(int writeIndex) {
        this.writeIndex = writeIndex;
    }

    public void readIndex(int readIndex) {
        this.readIndex = readIndex;
    }

    public int skipWrite(int length) {
        final int oldWriteIndex = writeIndex;
        writeIndex += length;
        return oldWriteIndex;
    }

    public int readableBytes() {
        return writeIndex - readIndex;
    }

    void ensureSize(int length) {
        if (!resizable) return;
        if (nioBuffer.capacity() < writeIndex + length) {
            final int newCapacity = Math.max(nioBuffer.capacity() * 2, writeIndex + length);
            ByteBuffer newBuffer = ByteBuffer.allocateDirect(newCapacity);
            nioBuffer.position(0);
            newBuffer.put(nioBuffer);
            nioBuffer = newBuffer.clear();
        }
    }


    public interface Type<T> {
        void write(@NotNull NetworkBuffer buffer, T value);
        T read(@NotNull NetworkBuffer buffer);

        default <S> @NotNull Type<S> map(@NotNull Function<T, S> to, @NotNull Function<S, T> from) {
            return new Type<S>() {
                @Override
                public void write(@NotNull NetworkBuffer buffer, S value) {
                    Type.this.write(buffer, from.apply(value));
                }

                @Override
                public S read(@NotNull NetworkBuffer buffer) {
                    return to.apply(Type.this.read(buffer));
                }
            };
        }

        default @NotNull Type<List<T>> list(int maxSize) {
            return new NetworkBuffer.Type<>() {
                @Override
                public void write(@NotNull NetworkBuffer buffer, List<T> value) {
                    buffer.writeCollection(Type.this, value);
                }

                @Override
                public List<T> read(@NotNull NetworkBuffer buffer) {
                    return buffer.readCollection(Type.this, maxSize);
                }
            };
        }
    }

    @FunctionalInterface
    public interface Writer {
        void write(@NotNull NetworkBuffer writer);
    }

    @FunctionalInterface
    public interface Reader<T> {
        @NotNull T read(@NotNull NetworkBuffer reader);
    }

    public static byte[] makeArray(@NotNull Consumer<@NotNull NetworkBuffer> writing) {
        NetworkBuffer writer = new NetworkBuffer();
        writing.accept(writer);
        byte[] bytes = new byte[writer.writeIndex];
        writer.copyTo(0, bytes, 0, bytes.length);
        return bytes;
    }
}<|MERGE_RESOLUTION|>--- conflicted
+++ resolved
@@ -2,7 +2,6 @@
 
 import net.kyori.adventure.nbt.BinaryTag;
 import net.kyori.adventure.text.Component;
-import net.minestom.server.color.Color;
 import net.minestom.server.coordinate.Point;
 import net.minestom.server.entity.Entity;
 import net.minestom.server.entity.metadata.animal.ArmadilloMeta;
@@ -31,12 +30,7 @@
 
 @ApiStatus.Experimental
 public final class NetworkBuffer {
-<<<<<<< HEAD
-    public static final Type<Void> NOTHING = new NetworkBufferTypeImpl.NothingType<>();
-    public static final Type<Unit> NOTHING_V2 = new NetworkBufferTypeImpl.NothingType<>();
-=======
     public static final Type<Unit> UNIT = new NetworkBufferTypeImpl.UnitType();
->>>>>>> 323c75f8
     public static final Type<Boolean> BOOLEAN = new NetworkBufferTypeImpl.BooleanType();
     public static final Type<Byte> BYTE = new NetworkBufferTypeImpl.ByteType();
     public static final Type<Short> SHORT = new NetworkBufferTypeImpl.ShortType();
@@ -82,11 +76,6 @@
     public static final Type<SnifferMeta.State> SNIFFER_STATE = NetworkBufferTypeImpl.fromEnum(SnifferMeta.State.class);
     public static final Type<ArmadilloMeta.State> ARMADILLO_STATE = NetworkBufferTypeImpl.fromEnum(ArmadilloMeta.State.class);
 
-<<<<<<< HEAD
-    public static final Type<Color> COLOR = new NetworkBufferTypeImpl.ColorType();
-
-=======
->>>>>>> 323c75f8
     public static <E extends Enum<E>> Type<E> fromEnum(@NotNull Class<E> enumClass) {
         return NetworkBufferTypeImpl.fromEnum(enumClass);
     }
