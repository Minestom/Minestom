--- conflicted
+++ resolved
@@ -345,24 +345,10 @@
         DisconnectPacket disconnectPacket = new DisconnectPacket(shutdownText);
         for (Player player : getOnlinePlayers()) {
             final PlayerConnection playerConnection = player.getPlayerConnection();
-<<<<<<< HEAD
-            if (playerConnection instanceof PlayerSocketConnection socketConnection) {
-                socketConnection.writeAndFlush(disconnectPacket);
-                playerConnection.disconnect();
-                try {
-                    socketConnection.getChannel().close();
-                } catch (IOException e) {
-                    e.printStackTrace();
-                }
-            } else {
-                player.remove();
-            }
-=======
             playerConnection.sendPacket(disconnectPacket);
             playerConnection.flush();
             player.remove();
             playerConnection.disconnect();
->>>>>>> 93a62ba1
         }
         this.players.clear();
         this.connectionPlayerMap.clear();
