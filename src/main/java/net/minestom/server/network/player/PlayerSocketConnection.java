--- conflicted
+++ resolved
@@ -225,8 +225,7 @@
     }
 
     @ApiStatus.Internal
-<<<<<<< HEAD
-    public void write(@NotNull ByteBuffer buffer) {
+    public void write(@NotNull ByteBuffer buffer, int index, int length) {
         if (encrypted) { // Encryption support
             ByteBuffer output = PacketUtils.localBuffer();
             try {
@@ -235,51 +234,20 @@
             } catch (ShortBufferException e) {
                 MinecraftServer.getExceptionManager().handleException(e);
                 return;
-=======
-    public void write(@NotNull ByteBuffer buffer, int index, int length) {
-        synchronized (bufferLock) {
-            if (encrypted) { // Encryption support
-                ByteBuffer output = PacketUtils.localBuffer();
-                try {
-                    this.encryptCipher.update(buffer.slice(index,length), output);
-                    buffer = output.flip();
-                    index = 0;
-                } catch (ShortBufferException e) {
-                    MinecraftServer.getExceptionManager().handleException(e);
-                    return;
-                }
->>>>>>> b18df47f
-            }
-        }
-
-<<<<<<< HEAD
-        final int size = buffer.remaining();
+            }
+        }
         final int capacity = PooledBuffers.bufferSize();
         while (true) {
             BinaryBuffer localBuffer = tickBuffer.get();
-            final int offset = BinaryBuffer.TEST.addAndGet(localBuffer, size);
+            final int offset = BinaryBuffer.TEST.addAndGet(localBuffer, length);
             if (offset >= capacity) {
                 synchronized (flushLock) {
-                    BinaryBuffer.TEST.set(localBuffer, offset - size);
+                    BinaryBuffer.TEST.set(localBuffer, offset - length);
                     updateLocalBuffer();
-=======
-            BinaryBuffer localBuffer = tickBuffer.getPlain();
-            final int capacity = localBuffer.capacity();
-            if (length <= capacity) {
-                if (!localBuffer.canWrite(length)) localBuffer = updateLocalBuffer();
-                localBuffer.write(buffer, index, length);
-            } else {
-                final int bufferCount = length / capacity + 1;
-                for (int i = 0; i < bufferCount; i++) {
-                    final int sliceStart = i * capacity;
-                    final int sliceLength = Math.min(length, sliceStart + capacity) - sliceStart;
-                    if (!localBuffer.canWrite(sliceLength)) localBuffer = updateLocalBuffer();
-                    localBuffer.write(buffer, sliceStart, sliceLength);
->>>>>>> b18df47f
                 }
                 continue;
             }
-            localBuffer.write(offset - size, buffer);
+            localBuffer.write(offset - length, buffer);
             return;
         }
     }
