package net.minestom.server.network.player;

import net.kyori.adventure.translation.GlobalTranslator;
import net.minestom.server.MinecraftServer;
import net.minestom.server.adventure.MinestomAdventure;
import net.minestom.server.entity.Player;
import net.minestom.server.event.EventDispatcher;
import net.minestom.server.event.ListenerHandle;
import net.minestom.server.event.player.PlayerPacketOutEvent;
import net.minestom.server.extras.mojangAuth.MojangCrypt;
import net.minestom.server.network.ConnectionState;
import net.minestom.server.network.PacketProcessor;
import net.minestom.server.network.packet.client.ClientPacket;
import net.minestom.server.network.packet.server.*;
import net.minestom.server.network.packet.server.login.SetCompressionPacket;
import net.minestom.server.network.socket.Worker;
import net.minestom.server.utils.ObjectPool;
import net.minestom.server.utils.PacketUtils;
import net.minestom.server.utils.binary.BinaryBuffer;
import net.minestom.server.utils.validate.Check;
import org.jctools.queues.MessagePassingQueue;
import org.jetbrains.annotations.ApiStatus;
import org.jetbrains.annotations.NotNull;
import org.jetbrains.annotations.Nullable;
import org.slf4j.Logger;
import org.slf4j.LoggerFactory;

import javax.crypto.Cipher;
import javax.crypto.SecretKey;
import javax.crypto.ShortBufferException;
import java.io.IOException;
import java.net.SocketAddress;
import java.nio.ByteBuffer;
import java.nio.channels.ClosedChannelException;
import java.nio.channels.SocketChannel;
import java.util.*;
import java.util.concurrent.ConcurrentHashMap;
import java.util.concurrent.atomic.AtomicReference;
import java.util.zip.DataFormatException;

/**
 * Represents a socket connection.
 * <p>
 * It is the implementation used for all network client.
 */
@ApiStatus.Internal
public class PlayerSocketConnection extends PlayerConnection {
    private final static Logger LOGGER = LoggerFactory.getLogger(PlayerSocketConnection.class);
    private static final ObjectPool<BinaryBuffer> POOL = ObjectPool.BUFFER_POOL;

    private final Worker worker;
    private final MessagePassingQueue<Runnable> workerQueue;
    private final SocketChannel channel;
    private SocketAddress remoteAddress;

    private volatile boolean compressed = false;

    //Could be null. Only used for Mojang Auth
    private volatile EncryptionContext encryptionContext;
    private byte[] nonce = new byte[4];

    // Data from client packets
    private String loginUsername;
    private GameProfile gameProfile;
    private String serverAddress;
    private int serverPort;
    private int protocolVersion;

    // Used for the login plugin request packet, to retrieve the channel from a message id,
    // cleared once the player enters the play state
    private final Map<Integer, String> pluginRequestMap = new ConcurrentHashMap<>();

    private final List<BinaryBuffer> waitingBuffers = new ArrayList<>();
    private final AtomicReference<BinaryBuffer> tickBuffer = new AtomicReference<>(POOL.get());
    private BinaryBuffer cacheBuffer;

    private final ListenerHandle<PlayerPacketOutEvent> outgoing = EventDispatcher.getHandle(PlayerPacketOutEvent.class);

    public PlayerSocketConnection(@NotNull Worker worker, @NotNull SocketChannel channel, SocketAddress remoteAddress) {
        super();
        this.worker = worker;
        this.workerQueue = worker.queue();
        this.channel = channel;
        this.remoteAddress = remoteAddress;
    }

    public void processPackets(BinaryBuffer readBuffer, PacketProcessor packetProcessor) {
        // Decrypt data
        {
            final EncryptionContext encryptionContext = this.encryptionContext;
            if (encryptionContext != null) {
                ByteBuffer input = readBuffer.asByteBuffer(0, readBuffer.writerOffset());
                try {
                    encryptionContext.decrypt().update(input, input.duplicate());
                } catch (ShortBufferException e) {
                    MinecraftServer.getExceptionManager().handleException(e);
                    return;
                }
            }
        }
        // Read all packets
        try {
            this.cacheBuffer = PacketUtils.readPackets(readBuffer, compressed,
                    (id, payload) -> {
                        if (!isOnline())
                            return; // Prevent packet corruption
                        ClientPacket packet = null;
                        try {
                            packet = packetProcessor.process(this, id, payload);
                        } catch (Exception e) {
                            // Error while reading the packet
                            MinecraftServer.getExceptionManager().handleException(e);
                        } finally {
                            if (payload.position() != payload.limit()) {
                                LOGGER.warn("WARNING: Packet 0x{} not fully read ({}) {}", Integer.toHexString(id), payload, packet);
                            }
                        }
                    });
        } catch (DataFormatException e) {
            MinecraftServer.getExceptionManager().handleException(e);
            disconnect();
        }
    }

    public void consumeCache(BinaryBuffer buffer) {
        final BinaryBuffer cache = this.cacheBuffer;
        if (cache != null) {
            buffer.write(cache);
            this.cacheBuffer = null;
        }
    }

    /**
     * Sets the encryption key and add the codecs to the pipeline.
     *
     * @param secretKey the secret key to use in the encryption
     * @throws IllegalStateException if encryption is already enabled for this connection
     */
    public void setEncryptionKey(@NotNull SecretKey secretKey) {
        Check.stateCondition(encryptionContext != null, "Encryption is already enabled!");
        this.encryptionContext = new EncryptionContext(MojangCrypt.getCipher(1, secretKey), MojangCrypt.getCipher(2, secretKey));
    }

    /**
     * Enables compression and add a new codec to the pipeline.
     *
     * @throws IllegalStateException if encryption is already enabled for this connection
     */
    public void startCompression() {
        Check.stateCondition(compressed, "Compression is already enabled!");
        final int threshold = MinecraftServer.getCompressionThreshold();
        Check.stateCondition(threshold == 0, "Compression cannot be enabled because the threshold is equal to 0");
        sendPacket(new SetCompressionPacket(threshold));
        this.compressed = true;
    }

    @Override
    public void sendPacket(@NotNull SendablePacket packet) {
        final boolean compressed = this.compressed;
        this.workerQueue.relaxedOffer(() -> writePacketSync(packet, compressed));
    }

    @Override
    public void sendPackets(@NotNull Collection<SendablePacket> packets) {
        final List<SendablePacket> packetsCopy = List.copyOf(packets);
        final boolean compressed = this.compressed;
        this.workerQueue.relaxedOffer(() -> {
            for (SendablePacket packet : packetsCopy) writePacketSync(packet, compressed);
        });
    }

    @ApiStatus.Internal
    public void write(@NotNull ByteBuffer buffer, int index, int length) {
        this.workerQueue.relaxedOffer(() -> writeBufferSync(buffer, index, length));
    }

    @ApiStatus.Internal
    public void write(@NotNull ByteBuffer buffer) {
        write(buffer, buffer.position(), buffer.remaining());
    }

    @Override
    public @NotNull SocketAddress getRemoteAddress() {
        return remoteAddress;
    }

    /**
     * Changes the internal remote address field.
     * <p>
     * Mostly unsafe, used internally when interacting with a proxy.
     *
     * @param remoteAddress the new connection remote address
     */
    @ApiStatus.Internal
    public void setRemoteAddress(@NotNull SocketAddress remoteAddress) {
        this.remoteAddress = remoteAddress;
    }

    @Override
    public void disconnect() {
        super.disconnect();
        this.workerQueue.relaxedOffer(() -> {
            this.worker.disconnect(this, channel);
            final BinaryBuffer tick = tickBuffer.getAndSet(null);
            if (tick != null) POOL.add(tick);
            for (BinaryBuffer buffer : waitingBuffers) POOL.add(buffer);
            this.waitingBuffers.clear();
        });
    }

    public @NotNull SocketChannel getChannel() {
        return channel;
    }

    public @Nullable GameProfile gameProfile() {
        return gameProfile;
    }

    public void UNSAFE_setProfile(@NotNull GameProfile gameProfile) {
        this.gameProfile = gameProfile;
    }

    /**
     * Retrieves the username received from the client during connection.
     * <p>
     * This value has not been checked and could be anything.
     *
     * @return the username given by the client, unchecked
     */
    public @Nullable String getLoginUsername() {
        return loginUsername;
    }

    /**
     * Sets the internal login username field.
     *
     * @param loginUsername the new login username field
     */
    public void UNSAFE_setLoginUsername(@NotNull String loginUsername) {
        this.loginUsername = loginUsername;
    }

    /**
     * Gets the server address that the client used to connect.
     * <p>
     * WARNING: it is given by the client, it is possible for it to be wrong.
     *
     * @return the server address used
     */
    @Override
    public @Nullable String getServerAddress() {
        return serverAddress;
    }

    /**
     * Gets the server port that the client used to connect.
     * <p>
     * WARNING: it is given by the client, it is possible for it to be wrong.
     *
     * @return the server port used
     */
    @Override
    public int getServerPort() {
        return serverPort;
    }

    /**
     * Gets the protocol version of a client.
     *
     * @return protocol version of client.
     */
    @Override
    public int getProtocolVersion() {
        return protocolVersion;
    }

    /**
     * Used in {@link net.minestom.server.network.packet.client.handshake.HandshakePacket} to change the internal fields.
     *
     * @param serverAddress   the server address which the client used
     * @param serverPort      the server port which the client used
     * @param protocolVersion the protocol version which the client used
     */
    public void refreshServerInformation(@Nullable String serverAddress, int serverPort, int protocolVersion) {
        this.serverAddress = serverAddress;
        this.serverPort = serverPort;
        this.protocolVersion = protocolVersion;
    }

    /**
     * Adds an entry to the plugin request map.
     * <p>
     * Only working if {@link #getConnectionState()} is {@link net.minestom.server.network.ConnectionState#LOGIN}.
     *
     * @param messageId the message id
     * @param channel   the packet channel
     * @throws IllegalStateException if a messageId with the value {@code messageId} already exists for this connection
     */
    public void addPluginRequestEntry(int messageId, @NotNull String channel) {
        if (!getConnectionState().equals(ConnectionState.LOGIN)) {
            return;
        }
        Check.stateCondition(pluginRequestMap.containsKey(messageId), "You cannot have two messageId with the same value");
        this.pluginRequestMap.put(messageId, channel);
    }

    /**
     * Gets a request channel from a message id, previously cached using {@link #addPluginRequestEntry(int, String)}.
     * <p>
     * Be aware that the internal map is cleared once the player enters the play state.
     *
     * @param messageId the message id
     * @return the channel linked to the message id, null if not found
     */
    public @Nullable String getPluginRequestChannel(int messageId) {
        return pluginRequestMap.get(messageId);
    }

    @Override
    public void setConnectionState(@NotNull ConnectionState connectionState) {
        super.setConnectionState(connectionState);
        // Clear the plugin request map (since it is not used anymore)
        if (connectionState.equals(ConnectionState.PLAY)) {
            this.pluginRequestMap.clear();
        }
    }

    public byte[] getNonce() {
        return nonce;
    }

    public void setNonce(byte[] nonce) {
        this.nonce = nonce;
    }

    private void writePacketSync(SendablePacket packet, boolean compressed) {
        if (!channel.isConnected()) return;
        final Player player = getPlayer();
        // Outgoing event
        if (player != null && outgoing.hasListener()) {
            final ServerPacket serverPacket = SendablePacket.extractServerPacket(packet);
<<<<<<< HEAD
            PlayerPacketOutEvent outevent = new PlayerPacketOutEvent(player, serverPacket);
            outgoing.call(outevent);
            
            if(outevent.isCancelled()) return;
            if(outevent.getPacket() != serverPacket)
            	packet = SendablePacket.rewrapServerPacket(packet, outevent.getPacket());
=======
            PlayerPacketOutEvent event = new PlayerPacketOutEvent(player, serverPacket);
            outgoing.call(event);
            if (event.isCancelled()) return;
>>>>>>> 93718276
        }
        // Write packet
        if (packet instanceof ServerPacket serverPacket) {
            writeServerPacketSync(serverPacket, compressed);
        } else if (packet instanceof FramedPacket framedPacket) {
            var buffer = framedPacket.body();
            writeBufferSync(buffer, 0, buffer.limit());
        } else if (packet instanceof CachedPacket cachedPacket) {
            var buffer = cachedPacket.body();
            if (buffer != null) writeBufferSync(buffer, buffer.position(), buffer.remaining());
            else writeServerPacketSync(cachedPacket.packet(), compressed);
        } else if (packet instanceof LazyPacket lazyPacket) {
            writeServerPacketSync(lazyPacket.packet(), compressed);
        } else {
            throw new RuntimeException("Unknown packet type: " + packet.getClass().getName());
        }
    }

    private void writeServerPacketSync(ServerPacket serverPacket, boolean compressed) {
        final Player player = getPlayer();
        if (player != null) {
            if (MinestomAdventure.AUTOMATIC_COMPONENT_TRANSLATION && serverPacket instanceof ComponentHoldingServerPacket) {
                serverPacket = ((ComponentHoldingServerPacket) serverPacket).copyWithOperator(component ->
                        GlobalTranslator.render(component, Objects.requireNonNullElseGet(player.getLocale(), MinestomAdventure::getDefaultLocale)));
            }
        }
        try (var hold = ObjectPool.PACKET_POOL.hold()) {
            var buffer = PacketUtils.createFramedPacket(hold.get(), serverPacket, compressed);
            writeBufferSync(buffer, 0, buffer.limit());
        }
    }

    private void writeBufferSync(@NotNull ByteBuffer buffer, int index, int length) {
        // Encrypt data
        final EncryptionContext encryptionContext = this.encryptionContext;
        if (encryptionContext != null) { // Encryption support
            try (var hold = ObjectPool.PACKET_POOL.hold()) {
                ByteBuffer output = hold.get();
                try {
                    length = encryptionContext.encrypt().update(buffer.slice(index, length), output);
                    writeBufferSync0(output, 0, length);
                } catch (ShortBufferException e) {
                    MinecraftServer.getExceptionManager().handleException(e);
                }
                return;
            }
        }
        writeBufferSync0(buffer, index, length);
    }

    private void writeBufferSync0(@NotNull ByteBuffer buffer, int index, int length) {
        BinaryBuffer localBuffer = tickBuffer.getPlain();
        if (localBuffer == null)
            return; // Socket is closed
        final int capacity = localBuffer.capacity();
        if (length <= capacity) {
            if (!localBuffer.canWrite(length)) localBuffer = updateLocalBuffer();
            localBuffer.write(buffer, index, length);
        } else {
            final int bufferCount = length / capacity + 1;
            for (int i = 0; i < bufferCount; i++) {
                final int sliceStart = i * capacity;
                final int sliceLength = Math.min(length, sliceStart + capacity) - sliceStart;
                if (!localBuffer.canWrite(sliceLength)) localBuffer = updateLocalBuffer();
                localBuffer.write(buffer, sliceStart, sliceLength);
            }
        }
    }

    public void flushSync() throws IOException {
        final SocketChannel channel = this.channel;
        final List<BinaryBuffer> waitingBuffers = this.waitingBuffers;
        if (!channel.isConnected()) throw new ClosedChannelException();
        if (waitingBuffers.isEmpty()) {
            BinaryBuffer localBuffer = tickBuffer.getPlain();
            if (localBuffer == null)
                return; // Socket is closed
            localBuffer.writeChannel(channel);
        } else {
            // Write as much as possible from the waiting list
            Iterator<BinaryBuffer> iterator = waitingBuffers.iterator();
            while (iterator.hasNext()) {
                BinaryBuffer waitingBuffer = iterator.next();
                if (!waitingBuffer.writeChannel(channel)) break;
                iterator.remove();
                POOL.add(waitingBuffer);
            }
        }
    }

    private BinaryBuffer updateLocalBuffer() {
        BinaryBuffer newBuffer = POOL.get();
        this.waitingBuffers.add(tickBuffer.getPlain());
        this.tickBuffer.setPlain(newBuffer);
        return newBuffer;
    }

    record EncryptionContext(Cipher encrypt, Cipher decrypt) {
    }
}<|MERGE_RESOLUTION|>--- conflicted
+++ resolved
@@ -339,18 +339,12 @@
         // Outgoing event
         if (player != null && outgoing.hasListener()) {
             final ServerPacket serverPacket = SendablePacket.extractServerPacket(packet);
-<<<<<<< HEAD
             PlayerPacketOutEvent outevent = new PlayerPacketOutEvent(player, serverPacket);
             outgoing.call(outevent);
             
             if(outevent.isCancelled()) return;
             if(outevent.getPacket() != serverPacket)
             	packet = SendablePacket.rewrapServerPacket(packet, outevent.getPacket());
-=======
-            PlayerPacketOutEvent event = new PlayerPacketOutEvent(player, serverPacket);
-            outgoing.call(event);
-            if (event.isCancelled()) return;
->>>>>>> 93718276
         }
         // Write packet
         if (packet instanceof ServerPacket serverPacket) {
