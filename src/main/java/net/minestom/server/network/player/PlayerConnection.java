--- conflicted
+++ resolved
@@ -15,16 +15,14 @@
 import net.minestom.server.network.packet.server.ServerPacket;
 import net.minestom.server.network.packet.server.common.CookieRequestPacket;
 import net.minestom.server.network.packet.server.common.CookieStorePacket;
-<<<<<<< HEAD
+import net.minestom.server.network.packet.server.common.DisconnectPacket;
 import net.minestom.server.network.packet.server.common.TransferPacket;
-=======
-import net.minestom.server.network.packet.server.common.DisconnectPacket;
->>>>>>> bb7cdc82
 import net.minestom.server.network.packet.server.configuration.SelectKnownPacksPacket;
 import net.minestom.server.network.packet.server.login.LoginDisconnectPacket;
 import net.minestom.server.network.plugin.LoginPluginMessageProcessor;
 import net.minestom.server.utils.validate.Check;
 import org.jetbrains.annotations.ApiStatus;
+import org.jetbrains.annotations.NotNull;
 import org.jetbrains.annotations.Nullable;
 
 import java.net.SocketAddress;
@@ -310,8 +308,12 @@
     }
 
     @ApiStatus.Internal
-    public void markAsTransferred() {
-        this.wasTransferred = true;
+    public void markTransferred(boolean wasTransferred) {
+        if (this.wasTransferred != null) {
+            throw new IllegalStateException("Transfer state already set");
+        }
+
+        this.wasTransferred = wasTransferred;
     }
 
     @Override
