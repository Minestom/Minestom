package net.minestom.server.network.packet.server.play;

import net.kyori.adventure.text.Component;
import net.minestom.server.advancements.FrameType;
import net.minestom.server.adventure.ComponentHolder;
import net.minestom.server.item.ItemStack;
import net.minestom.server.network.NetworkBuffer;
import net.minestom.server.network.packet.server.ComponentHoldingServerPacket;
import net.minestom.server.network.packet.server.ServerPacket;
import net.minestom.server.network.packet.server.ServerPacketIdentifier;
import org.jetbrains.annotations.NotNull;
import org.jetbrains.annotations.Nullable;

import java.util.ArrayList;
import java.util.Collection;
import java.util.List;
import java.util.Objects;
import java.util.function.UnaryOperator;
<<<<<<< HEAD
=======

import static net.minestom.server.network.NetworkBuffer.*;
>>>>>>> 42195c53

public record AdvancementsPacket(boolean reset, @NotNull List<AdvancementMapping> advancementMappings,
                                 @NotNull List<String> identifiersToRemove,
                                 @NotNull List<ProgressMapping> progressMappings) implements ComponentHoldingServerPacket {
    public AdvancementsPacket {
        advancementMappings = List.copyOf(advancementMappings);
        identifiersToRemove = List.copyOf(identifiersToRemove);
        progressMappings = List.copyOf(progressMappings);
    }

    public AdvancementsPacket(@NotNull NetworkBuffer reader) {
        this(reader.read(BOOLEAN), reader.readCollection(AdvancementMapping::new),
                reader.readCollection(STRING),
                reader.readCollection(ProgressMapping::new));
    }

    @Override
    public void write(@NotNull NetworkBuffer writer) {
        writer.write(BOOLEAN, reset);
        writer.writeCollection(advancementMappings);
        writer.writeCollection(STRING, identifiersToRemove);
        writer.writeCollection(progressMappings);
    }

    @Override
    public int getId() {
        return ServerPacketIdentifier.ADVANCEMENTS;
    }

    // TODO is the display-item needed to be updated?
    @Override
    public @NotNull Collection<Component> components() {
        final var displayData = this.advancementMappings.stream().map(AdvancementMapping::value).map(Advancement::displayData).filter(Objects::nonNull).toList();
        final var titles = displayData.stream().map(DisplayData::title).toList();
        final var descriptions = displayData.stream().map(DisplayData::description).toList();

        final var list = new ArrayList<Component>();

        list.addAll(titles);
        list.addAll(descriptions);

        return List.copyOf(list);
    }

    @Override
    public @NotNull ServerPacket copyWithOperator(final @NotNull UnaryOperator<Component> operator) {
        return new AdvancementsPacket(
                this.reset,
                this.advancementMappings.stream().map(mapping -> mapping.copyWithOperator(operator)).toList(),
                this.identifiersToRemove,
                this.progressMappings
        );
    }

    /**
     * AdvancementMapping maps the namespaced ID to the Advancement.
     */
    public record AdvancementMapping(@NotNull String key,
                                     @NotNull Advancement value) implements NetworkBuffer.Writer, ComponentHolder<AdvancementMapping> {
        public AdvancementMapping(@NotNull NetworkBuffer reader) {
            this(reader.read(STRING), new Advancement(reader));
        }

        @Override
        public void write(@NotNull NetworkBuffer writer) {
            writer.write(STRING, key);
            writer.write(value);
        }

        @Override
        public @NotNull Collection<Component> components() {
            return this.value.components();
        }

        @Override
        public @NotNull AdvancementMapping copyWithOperator(@NotNull UnaryOperator<Component> operator) {
            return this.value.displayData == null ? this : new AdvancementMapping(this.key, this.value.copyWithOperator(operator));
        }
    }

    public record Advancement(@Nullable String parentIdentifier, @Nullable DisplayData displayData,
                              @NotNull List<String> criteria,
                              @NotNull List<Requirement> requirements) implements NetworkBuffer.Writer, ComponentHolder<Advancement> {
        public Advancement {
            criteria = List.copyOf(criteria);
            requirements = List.copyOf(requirements);
        }

        public Advancement(@NotNull NetworkBuffer reader) {
            this(reader.read(BOOLEAN) ? reader.read(STRING) : null,
                    reader.read(BOOLEAN) ? new DisplayData(reader) : null,
                    reader.readCollection(STRING),
                    reader.readCollection(Requirement::new));
        }

        @Override
        public void write(@NotNull NetworkBuffer writer) {
            writer.writeOptional(STRING, parentIdentifier);
            writer.writeOptional(displayData);
            writer.writeCollection(STRING, criteria);
            writer.writeCollection(requirements);
        }

        @Override
        public @NotNull Collection<Component> components() {
            return this.displayData != null ? this.displayData.components() : List.of();
        }

        @Override
        public @NotNull Advancement copyWithOperator(@NotNull UnaryOperator<Component> operator) {
            return this.displayData == null ? this : new Advancement(this.parentIdentifier, this.displayData.copyWithOperator(operator), this.criteria, this.requirements);
        }
    }

    public record Requirement(@NotNull List<String> requirements) implements NetworkBuffer.Writer {
        public Requirement {
            requirements = List.copyOf(requirements);
        }

        public Requirement(@NotNull NetworkBuffer reader) {
            this(reader.readCollection(STRING));
        }

        @Override
        public void write(@NotNull NetworkBuffer writer) {
            writer.writeCollection(STRING, requirements);
        }
    }

    public record DisplayData(@NotNull Component title, @NotNull Component description,
                              @NotNull ItemStack icon, @NotNull FrameType frameType,
                              int flags, @Nullable String backgroundTexture,
                              float x, float y) implements NetworkBuffer.Writer, ComponentHolder<DisplayData> {
        public DisplayData(@NotNull NetworkBuffer reader) {
            this(read(reader));
        }

        private DisplayData(DisplayData displayData) {
            this(displayData.title, displayData.description,
                    displayData.icon, displayData.frameType,
                    displayData.flags, displayData.backgroundTexture,
                    displayData.x, displayData.y);
        }

        private static DisplayData read(@NotNull NetworkBuffer reader) {
            var title = reader.read(COMPONENT);
            var description = reader.read(COMPONENT);
            var icon = reader.read(ITEM);
            var frameType = FrameType.values()[reader.read(VAR_INT)];
            var flags = reader.read(INT);
            var backgroundTexture = (flags & 0x1) != 0 ? reader.read(STRING) : null;
            var x = reader.read(FLOAT);
            var y = reader.read(FLOAT);
            return new DisplayData(title, description,
                    icon, frameType,
                    flags, backgroundTexture,
                    x, y);
        }

        @Override
        public void write(@NotNull NetworkBuffer writer) {
            writer.write(COMPONENT, title);
            writer.write(COMPONENT, description);
            writer.write(ITEM, icon);
            writer.write(VAR_INT, frameType.ordinal());
            writer.write(INT, flags);
            if ((flags & 0x1) != 0) {
                assert backgroundTexture != null;
                writer.write(STRING, backgroundTexture);
            }
            writer.write(FLOAT, x);
            writer.write(FLOAT, y);
        }

        @Override
        public @NotNull Collection<Component> components() {
            return List.of(this.title, this.description);
        }

        @Override
        public @NotNull DisplayData copyWithOperator(@NotNull UnaryOperator<Component> operator) {
            return new DisplayData(operator.apply(this.title), operator.apply(this.description), this.icon, this.frameType, this.flags, this.backgroundTexture, this.x, this.y);
        }
    }

    public record ProgressMapping(@NotNull String key,
                                  @NotNull AdvancementProgress progress) implements NetworkBuffer.Writer {
        public ProgressMapping(@NotNull NetworkBuffer reader) {
            this(reader.read(STRING), new AdvancementProgress(reader));
        }

        @Override
        public void write(@NotNull NetworkBuffer writer) {
            writer.write(STRING, key);
            writer.write(progress);
        }
    }

    public record AdvancementProgress(@NotNull List<Criteria> criteria) implements NetworkBuffer.Writer {
        public AdvancementProgress {
            criteria = List.copyOf(criteria);
        }

        public AdvancementProgress(@NotNull NetworkBuffer reader) {
            this(reader.readCollection(Criteria::new));
        }

        @Override
        public void write(@NotNull NetworkBuffer writer) {
            writer.writeCollection(criteria);
        }
    }

    public record Criteria(@NotNull String criterionIdentifier,
                           @NotNull CriterionProgress criterionProgress) implements NetworkBuffer.Writer {
        public Criteria(@NotNull NetworkBuffer reader) {
            this(reader.read(STRING), new CriterionProgress(reader));
        }

        @Override
        public void write(@NotNull NetworkBuffer writer) {
            writer.write(STRING, criterionIdentifier);
            writer.write(criterionProgress);
        }
    }

    public record CriterionProgress(@Nullable Long dateOfAchieving) implements NetworkBuffer.Writer {
        public CriterionProgress(@NotNull NetworkBuffer reader) {
            this(reader.readOptional(LONG));
        }

        @Override
        public void write(@NotNull NetworkBuffer writer) {
            writer.writeOptional(LONG, dateOfAchieving);
        }
    }
}<|MERGE_RESOLUTION|>--- conflicted
+++ resolved
@@ -16,11 +16,7 @@
 import java.util.List;
 import java.util.Objects;
 import java.util.function.UnaryOperator;
-<<<<<<< HEAD
-=======
-
 import static net.minestom.server.network.NetworkBuffer.*;
->>>>>>> 42195c53
 
 public record AdvancementsPacket(boolean reset, @NotNull List<AdvancementMapping> advancementMappings,
                                  @NotNull List<String> identifiersToRemove,
