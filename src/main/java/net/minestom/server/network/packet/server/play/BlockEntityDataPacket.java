--- conflicted
+++ resolved
@@ -8,52 +8,16 @@
 import net.minestom.server.network.packet.server.ServerPacket;
 import org.jetbrains.annotations.Nullable;
 
-import java.util.Objects;
-
 import static net.minestom.server.network.NetworkBuffer.*;
 
-<<<<<<< HEAD
-public record BlockEntityDataPacket(Point blockPosition, int action,
-                                    @Nullable CompoundBinaryTag data) implements ServerPacket.Play {
+public record BlockEntityDataPacket(Point blockPosition,
+                                    BlockEntityType type,
+                                    @Nullable CompoundBinaryTag data
+) implements ServerPacket.Play {
     public static final NetworkBuffer.Type<BlockEntityDataPacket> SERIALIZER = NetworkBufferTemplate.template(
             BLOCK_POSITION, BlockEntityDataPacket::blockPosition,
-            VAR_INT, BlockEntityDataPacket::action,
+            BlockEntityType.NETWORK_TYPE, BlockEntityDataPacket::action,
             OPTIONAL_NBT_COMPOUND, BlockEntityDataPacket::data,
             BlockEntityDataPacket::new
     );
-=======
-public record BlockEntityDataPacket(
-        Point blockPosition,
-        BlockEntityType type,
-        @Nullable CompoundBinaryTag data
-) implements ServerPacket.Play {
-    public static final NetworkBuffer.Type<BlockEntityDataPacket> SERIALIZER = new Type<>() {
-        @Override
-        public void write(NetworkBuffer buffer, BlockEntityDataPacket value) {
-            buffer.write(BLOCK_POSITION, value.blockPosition);
-            buffer.write(BlockEntityType.NETWORK_TYPE, value.type);
-            if (value.data != null) {
-                buffer.write(NBT_COMPOUND, value.data);
-            } else {
-                // TAG_End
-                buffer.write(BYTE, (byte) 0x00);
-            }
-        }
-
-        @Override
-        public BlockEntityDataPacket read(NetworkBuffer buffer) {
-            return new BlockEntityDataPacket(buffer.read(BLOCK_POSITION), buffer.read(BlockEntityType.NETWORK_TYPE), buffer.read(NBT_COMPOUND));
-        }
-    };
-
-    @Deprecated
-    public BlockEntityDataPacket(Point blockPosition, int action, @Nullable CompoundBinaryTag data) {
-        this(blockPosition, Objects.requireNonNull(BlockEntityType.fromId(action), "Unknown block entity type"), data);
-    }
-
-    @Deprecated
-    public int action() {
-        return type.id();
-    }
->>>>>>> 646376e3
 }