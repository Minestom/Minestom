--- conflicted
+++ resolved
@@ -12,12 +12,7 @@
 import java.util.Collection;
 import java.util.List;
 import java.util.function.UnaryOperator;
-<<<<<<< HEAD
 import static net.minestom.server.network.NetworkBuffer.*;
-=======
-
-import static net.minestom.server.network.NetworkBuffer.VAR_INT;
->>>>>>> 8a62d3fa
 
 public record WindowItemsPacket(int windowId, int stateId, @NotNull List<ItemStack> items,
                                 @NotNull ItemStack carriedItem) implements ServerPacket.Play, ServerPacket.ComponentHolding {
