--- conflicted
+++ resolved
@@ -12,11 +12,7 @@
 import java.util.Collection;
 import java.util.List;
 import java.util.function.UnaryOperator;
-<<<<<<< HEAD
-=======
-
 import static net.minestom.server.network.NetworkBuffer.*;
->>>>>>> 42195c53
 
 public record WindowItemsPacket(byte windowId, int stateId, @NotNull List<ItemStack> items,
                                 @NotNull ItemStack carriedItem) implements ComponentHoldingServerPacket {
