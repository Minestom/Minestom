package net.minestom.server.network.packet.server;

import net.minestom.server.network.player.PlayerConnection;
import net.minestom.server.utils.binary.Writeable;

/**
 * Represents a packet which can be sent to a player using {@link PlayerConnection#sendPacket(SendablePacket)}.
 */
<<<<<<< HEAD
public interface ServerPacket extends Writeable {
=======
public non-sealed interface ServerPacket extends Readable, Writeable, SendablePacket {

    @Override
    default void read(@NotNull BinaryReader reader) {
        // FIXME: remove when all packets are written and read properly
        throw new UnsupportedOperationException("WIP: This packet is not set up to be read from Minestom code at the moment.");
    }

>>>>>>> 3d283ea8
    /**
     * Gets the id of this packet.
     * <p>
     * Written in the final buffer header so it needs to match the client id.
     *
     * @return the id of this packet
     */
    int getId();
}<|MERGE_RESOLUTION|>--- conflicted
+++ resolved
@@ -6,18 +6,8 @@
 /**
  * Represents a packet which can be sent to a player using {@link PlayerConnection#sendPacket(SendablePacket)}.
  */
-<<<<<<< HEAD
-public interface ServerPacket extends Writeable {
-=======
-public non-sealed interface ServerPacket extends Readable, Writeable, SendablePacket {
+public non-sealed interface ServerPacket extends Writeable, SendablePacket {
 
-    @Override
-    default void read(@NotNull BinaryReader reader) {
-        // FIXME: remove when all packets are written and read properly
-        throw new UnsupportedOperationException("WIP: This packet is not set up to be read from Minestom code at the moment.");
-    }
-
->>>>>>> 3d283ea8
     /**
      * Gets the id of this packet.
      * <p>
