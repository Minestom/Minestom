package net.minestom.server.item.enchant;

import net.minestom.server.codec.Codec;
import net.minestom.server.codec.Result;
import net.minestom.server.codec.StructCodec;
import net.minestom.server.codec.Transcoder;
import net.minestom.server.gamedata.DataPack;
import net.minestom.server.registry.DynamicRegistry;
import net.minestom.server.registry.Registries;
import net.minestom.server.registry.RegistryKey;
import net.minestom.server.utils.MathUtils;
import org.jetbrains.annotations.ApiStatus;
import org.jetbrains.annotations.Nullable;

import java.util.List;

public interface LevelBasedValue {
    @NotNull RegistryKey<DynamicRegistry<StructCodec<? extends LevelBasedValue>>> REGISTRY_KEY = RegistryKey.unsafeOf("minestom:enchantment_level_based_value");

    StructCodec<LevelBasedValue> TAGGED_CODEC = Codec.RegistryTaggedUnion(
            Registries::enchantmentLevelBasedValues, LevelBasedValue::codec, "type");
    Codec<LevelBasedValue> CODEC = new Codec<>() {
        @Override
        public <D> Result<D> encode(Transcoder<D> coder, @Nullable LevelBasedValue value) {
            if (value instanceof Constant(float constantValue))
                return new Result.Ok<>(coder.createFloat(constantValue));
            return TAGGED_CODEC.encode(coder, value);
        }

        @Override
        public <D> Result<LevelBasedValue> decode(Transcoder<D> coder, D value) {
            final Result<Float> numberResult = coder.getFloat(value);
            if (numberResult instanceof Result.Ok(Float number))
                return new Result.Ok<>(new Constant(number));
            return TAGGED_CODEC.decode(coder, value);
        }
    };

    @ApiStatus.Internal
<<<<<<< HEAD
    static @NotNull DynamicRegistry<StructCodec<? extends LevelBasedValue>> createDefaultRegistry() {
        return DynamicRegistry.create(REGISTRY_KEY, null, registry -> {
            // Note that constant is omitted from the registry, it has serialization handled out of band above.
            registry.register("linear", Linear.CODEC, DataPack.MINECRAFT_CORE);
            registry.register("clamped", Clamped.CODEC, DataPack.MINECRAFT_CORE);
            registry.register("fraction", Fraction.CODEC, DataPack.MINECRAFT_CORE);
            registry.register("levels_squared", LevelsSquared.CODEC, DataPack.MINECRAFT_CORE);
            registry.register("lookup", Lookup.CODEC, DataPack.MINECRAFT_CORE);
        });
=======
    static DynamicRegistry<StructCodec<? extends LevelBasedValue>> createDefaultRegistry() {
        final DynamicRegistry<StructCodec<? extends LevelBasedValue>> registry = DynamicRegistry.create(Key.key("minestom:enchantment_value_effect"));
        // Note that constant is omitted from the registry, it has serialization handled out of band above.
        registry.register("linear", Linear.CODEC, DataPack.MINECRAFT_CORE);
        registry.register("clamped", Clamped.CODEC, DataPack.MINECRAFT_CORE);
        registry.register("fraction", Fraction.CODEC, DataPack.MINECRAFT_CORE);
        registry.register("levels_squared", LevelsSquared.CODEC, DataPack.MINECRAFT_CORE);
        registry.register("lookup", Lookup.CODEC, DataPack.MINECRAFT_CORE);
        return registry;
>>>>>>> 25213d30
    }

    float calc(int level);

    StructCodec<? extends LevelBasedValue> codec();

    record Constant(float value) implements LevelBasedValue {

        @Override
        public float calc(int level) {
            return value;
        }

        @Override
        public StructCodec<Constant> codec() {
            throw new UnsupportedOperationException("Constant values are serialized as a special case, see LevelBasedValue.CODEC");
        }
    }

    record Linear(float base, float perLevelAboveFirst) implements LevelBasedValue {
        public static final StructCodec<Linear> CODEC = StructCodec.struct(
                "base", Codec.FLOAT, Linear::base,
                "per_level_above_first", Codec.FLOAT, Linear::perLevelAboveFirst,
                Linear::new
        );

        @Override
        public float calc(int level) {
            return base + (perLevelAboveFirst * (level - 1));
        }

        @Override
        public StructCodec<Linear> codec() {
            return CODEC;
        }
    }

    record Clamped(LevelBasedValue value, float min, float max) implements LevelBasedValue {
        public static final StructCodec<Clamped> CODEC = StructCodec.struct(
                "value", LevelBasedValue.CODEC, Clamped::value,
                "min", Codec.FLOAT, Clamped::min,
                "max", Codec.FLOAT, Clamped::max,
                Clamped::new
        );

        @Override
        public float calc(int level) {
            return MathUtils.clamp(value.calc(level), min, max);
        }

        @Override
        public StructCodec<Clamped> codec() {
            return CODEC;
        }
    }

    record Fraction(LevelBasedValue numerator,
                    LevelBasedValue denominator) implements LevelBasedValue {
        public static final StructCodec<Fraction> CODEC = StructCodec.struct(
                "numerator", LevelBasedValue.CODEC, Fraction::numerator,
                "denominator", LevelBasedValue.CODEC, Fraction::denominator,
                Fraction::new
        );

        @Override
        public float calc(int level) {
            float denominator = this.denominator.calc(level);
            return denominator == 0f ? 0f : numerator.calc(level) / denominator;
        }

        @Override
        public StructCodec<Fraction> codec() {
            return CODEC;
        }
    }

    record LevelsSquared(float added) implements LevelBasedValue {
        public static final StructCodec<LevelsSquared> CODEC = StructCodec.struct(
                "added", Codec.FLOAT, LevelsSquared::added,
                LevelsSquared::new
        );

        @Override
        public float calc(int level) {
            return (level * level) + added;
        }

        @Override
        public StructCodec<LevelsSquared> codec() {
            return CODEC;
        }
    }

    record Lookup(List<Float> values, LevelBasedValue fallback) implements LevelBasedValue {
        public static final StructCodec<Lookup> CODEC = StructCodec.struct(
                "values", Codec.FLOAT.list(), Lookup::values,
                "fallback", LevelBasedValue.CODEC, Lookup::fallback,
                Lookup::new
        );

        @Override
        public float calc(int level) {
            if (level < 0 || level > values.size()) return fallback.calc(level);
            return values.get(level - 1);
        }

        @Override
        public StructCodec<Lookup> codec() {
            return CODEC;
        }
    }

}<|MERGE_RESOLUTION|>--- conflicted
+++ resolved
@@ -15,7 +15,7 @@
 import java.util.List;
 
 public interface LevelBasedValue {
-    @NotNull RegistryKey<DynamicRegistry<StructCodec<? extends LevelBasedValue>>> REGISTRY_KEY = RegistryKey.unsafeOf("minestom:enchantment_level_based_value");
+    RegistryKey<DynamicRegistry<StructCodec<? extends LevelBasedValue>>> REGISTRY_KEY = RegistryKey.unsafeOf("minestom:enchantment_level_based_value");
 
     StructCodec<LevelBasedValue> TAGGED_CODEC = Codec.RegistryTaggedUnion(
             Registries::enchantmentLevelBasedValues, LevelBasedValue::codec, "type");
@@ -37,8 +37,7 @@
     };
 
     @ApiStatus.Internal
-<<<<<<< HEAD
-    static @NotNull DynamicRegistry<StructCodec<? extends LevelBasedValue>> createDefaultRegistry() {
+    static DynamicRegistry<StructCodec<? extends LevelBasedValue>> createDefaultRegistry() {
         return DynamicRegistry.create(REGISTRY_KEY, null, registry -> {
             // Note that constant is omitted from the registry, it has serialization handled out of band above.
             registry.register("linear", Linear.CODEC, DataPack.MINECRAFT_CORE);
@@ -47,17 +46,6 @@
             registry.register("levels_squared", LevelsSquared.CODEC, DataPack.MINECRAFT_CORE);
             registry.register("lookup", Lookup.CODEC, DataPack.MINECRAFT_CORE);
         });
-=======
-    static DynamicRegistry<StructCodec<? extends LevelBasedValue>> createDefaultRegistry() {
-        final DynamicRegistry<StructCodec<? extends LevelBasedValue>> registry = DynamicRegistry.create(Key.key("minestom:enchantment_value_effect"));
-        // Note that constant is omitted from the registry, it has serialization handled out of band above.
-        registry.register("linear", Linear.CODEC, DataPack.MINECRAFT_CORE);
-        registry.register("clamped", Clamped.CODEC, DataPack.MINECRAFT_CORE);
-        registry.register("fraction", Fraction.CODEC, DataPack.MINECRAFT_CORE);
-        registry.register("levels_squared", LevelsSquared.CODEC, DataPack.MINECRAFT_CORE);
-        registry.register("lookup", Lookup.CODEC, DataPack.MINECRAFT_CORE);
-        return registry;
->>>>>>> 25213d30
     }
 
     float calc(int level);
