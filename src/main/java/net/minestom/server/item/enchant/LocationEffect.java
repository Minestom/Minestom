package net.minestom.server.item.enchant;

import net.minestom.server.codec.Codec;
import net.minestom.server.codec.StructCodec;
import net.minestom.server.gamedata.DataPack;
import net.minestom.server.registry.DynamicRegistry;
import net.minestom.server.registry.Registries;
import net.minestom.server.registry.RegistryKey;
import org.jetbrains.annotations.ApiStatus;

import java.util.List;

public non-sealed interface LocationEffect extends Enchantment.Effect {
    @NotNull RegistryKey<DynamicRegistry<StructCodec<? extends LocationEffect>>> REGISTRY_KEY = RegistryKey.unsafeOf("minestom:enchantment_location_effect");

    StructCodec<LocationEffect> CODEC = Codec.RegistryTaggedUnion(
            Registries::enchantmentLocationEffects, LocationEffect::codec, "type");

    @ApiStatus.Internal
<<<<<<< HEAD
    static @NotNull DynamicRegistry<StructCodec<? extends LocationEffect>> createDefaultRegistry() {
        return DynamicRegistry.create(REGISTRY_KEY, null, registry -> {
            registry.register("all_of", AllOf.CODEC, DataPack.MINECRAFT_CORE);
            registry.register("apply_mob_effect", EntityEffect.ApplyPotionEffect.CODEC, DataPack.MINECRAFT_CORE);
            registry.register("attribute", AttributeEffect.CODEC, DataPack.MINECRAFT_CORE);
            registry.register("change_item_damage", EntityEffect.ChangeItemDamage.CODEC, DataPack.MINECRAFT_CORE);
            registry.register("damage_entity", EntityEffect.DamageEntity.CODEC, DataPack.MINECRAFT_CORE);
            registry.register("explode", EntityEffect.Explode.CODEC, DataPack.MINECRAFT_CORE);
            registry.register("ignite", EntityEffect.Ignite.CODEC, DataPack.MINECRAFT_CORE);
            registry.register("play_sound", EntityEffect.PlaySound.CODEC, DataPack.MINECRAFT_CORE);
            registry.register("replace_block", EntityEffect.ReplaceBlock.CODEC, DataPack.MINECRAFT_CORE);
            registry.register("replace_disk", EntityEffect.ReplaceDisc.CODEC, DataPack.MINECRAFT_CORE);
            registry.register("run_function", EntityEffect.RunFunction.CODEC, DataPack.MINECRAFT_CORE);
            registry.register("set_block_properties", EntityEffect.SetBlockProperties.CODEC, DataPack.MINECRAFT_CORE);
            registry.register("spawn_particles", EntityEffect.SpawnParticles.CODEC, DataPack.MINECRAFT_CORE);
            registry.register("summon_entity", EntityEffect.SummonEntity.CODEC, DataPack.MINECRAFT_CORE);
        });
=======
    static DynamicRegistry<StructCodec<? extends LocationEffect>> createDefaultRegistry() {
        final DynamicRegistry<StructCodec<? extends LocationEffect>> registry = DynamicRegistry.create(Key.key("minestom:enchantment_value_effect"));
        registry.register("all_of", AllOf.CODEC, DataPack.MINECRAFT_CORE);
        registry.register("apply_mob_effect", EntityEffect.ApplyPotionEffect.CODEC, DataPack.MINECRAFT_CORE);
        registry.register("attribute", AttributeEffect.CODEC, DataPack.MINECRAFT_CORE);
        registry.register("change_item_damage", EntityEffect.ChangeItemDamage.CODEC, DataPack.MINECRAFT_CORE);
        registry.register("damage_entity", EntityEffect.DamageEntity.CODEC, DataPack.MINECRAFT_CORE);
        registry.register("explode", EntityEffect.Explode.CODEC, DataPack.MINECRAFT_CORE);
        registry.register("ignite", EntityEffect.Ignite.CODEC, DataPack.MINECRAFT_CORE);
        registry.register("play_sound", EntityEffect.PlaySound.CODEC, DataPack.MINECRAFT_CORE);
        registry.register("replace_block", EntityEffect.ReplaceBlock.CODEC, DataPack.MINECRAFT_CORE);
        registry.register("replace_disk", EntityEffect.ReplaceDisc.CODEC, DataPack.MINECRAFT_CORE);
        registry.register("run_function", EntityEffect.RunFunction.CODEC, DataPack.MINECRAFT_CORE);
        registry.register("set_block_properties", EntityEffect.SetBlockProperties.CODEC, DataPack.MINECRAFT_CORE);
        registry.register("spawn_particles", EntityEffect.SpawnParticles.CODEC, DataPack.MINECRAFT_CORE);
        registry.register("summon_entity", EntityEffect.SummonEntity.CODEC, DataPack.MINECRAFT_CORE);
        return registry;
>>>>>>> 25213d30
    }

    StructCodec<? extends LocationEffect> codec();

    record AllOf(List<LocationEffect> effect) implements LocationEffect {
        public static final StructCodec<AllOf> CODEC = StructCodec.struct(
                "effects", LocationEffect.CODEC.list(), AllOf::effect,
                AllOf::new
        );

        public AllOf {
            effect = List.copyOf(effect);
        }

        @Override
        public StructCodec<AllOf> codec() {
            return CODEC;
        }
    }

}<|MERGE_RESOLUTION|>--- conflicted
+++ resolved
@@ -11,14 +11,13 @@
 import java.util.List;
 
 public non-sealed interface LocationEffect extends Enchantment.Effect {
-    @NotNull RegistryKey<DynamicRegistry<StructCodec<? extends LocationEffect>>> REGISTRY_KEY = RegistryKey.unsafeOf("minestom:enchantment_location_effect");
+    RegistryKey<DynamicRegistry<StructCodec<? extends LocationEffect>>> REGISTRY_KEY = RegistryKey.unsafeOf("minestom:enchantment_location_effect");
 
     StructCodec<LocationEffect> CODEC = Codec.RegistryTaggedUnion(
             Registries::enchantmentLocationEffects, LocationEffect::codec, "type");
 
     @ApiStatus.Internal
-<<<<<<< HEAD
-    static @NotNull DynamicRegistry<StructCodec<? extends LocationEffect>> createDefaultRegistry() {
+    static DynamicRegistry<StructCodec<? extends LocationEffect>> createDefaultRegistry() {
         return DynamicRegistry.create(REGISTRY_KEY, null, registry -> {
             registry.register("all_of", AllOf.CODEC, DataPack.MINECRAFT_CORE);
             registry.register("apply_mob_effect", EntityEffect.ApplyPotionEffect.CODEC, DataPack.MINECRAFT_CORE);
@@ -35,25 +34,6 @@
             registry.register("spawn_particles", EntityEffect.SpawnParticles.CODEC, DataPack.MINECRAFT_CORE);
             registry.register("summon_entity", EntityEffect.SummonEntity.CODEC, DataPack.MINECRAFT_CORE);
         });
-=======
-    static DynamicRegistry<StructCodec<? extends LocationEffect>> createDefaultRegistry() {
-        final DynamicRegistry<StructCodec<? extends LocationEffect>> registry = DynamicRegistry.create(Key.key("minestom:enchantment_value_effect"));
-        registry.register("all_of", AllOf.CODEC, DataPack.MINECRAFT_CORE);
-        registry.register("apply_mob_effect", EntityEffect.ApplyPotionEffect.CODEC, DataPack.MINECRAFT_CORE);
-        registry.register("attribute", AttributeEffect.CODEC, DataPack.MINECRAFT_CORE);
-        registry.register("change_item_damage", EntityEffect.ChangeItemDamage.CODEC, DataPack.MINECRAFT_CORE);
-        registry.register("damage_entity", EntityEffect.DamageEntity.CODEC, DataPack.MINECRAFT_CORE);
-        registry.register("explode", EntityEffect.Explode.CODEC, DataPack.MINECRAFT_CORE);
-        registry.register("ignite", EntityEffect.Ignite.CODEC, DataPack.MINECRAFT_CORE);
-        registry.register("play_sound", EntityEffect.PlaySound.CODEC, DataPack.MINECRAFT_CORE);
-        registry.register("replace_block", EntityEffect.ReplaceBlock.CODEC, DataPack.MINECRAFT_CORE);
-        registry.register("replace_disk", EntityEffect.ReplaceDisc.CODEC, DataPack.MINECRAFT_CORE);
-        registry.register("run_function", EntityEffect.RunFunction.CODEC, DataPack.MINECRAFT_CORE);
-        registry.register("set_block_properties", EntityEffect.SetBlockProperties.CODEC, DataPack.MINECRAFT_CORE);
-        registry.register("spawn_particles", EntityEffect.SpawnParticles.CODEC, DataPack.MINECRAFT_CORE);
-        registry.register("summon_entity", EntityEffect.SummonEntity.CODEC, DataPack.MINECRAFT_CORE);
-        return registry;
->>>>>>> 25213d30
     }
 
     StructCodec<? extends LocationEffect> codec();
