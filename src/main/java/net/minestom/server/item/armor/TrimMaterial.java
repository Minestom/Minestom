--- conflicted
+++ resolved
@@ -49,13 +49,8 @@
      * @see net.minestom.server.MinecraftServer to get an existing instance of the registry
      */
     @ApiStatus.Internal
-<<<<<<< HEAD
-    static @NotNull DynamicRegistry<TrimMaterial> createDefaultRegistry() {
+    static DynamicRegistry<TrimMaterial> createDefaultRegistry() {
         return DynamicRegistry.load(BuiltinRegistries.TRIM_MATERIAL, REGISTRY_CODEC);
-=======
-    static DynamicRegistry<TrimMaterial> createDefaultRegistry() {
-        return DynamicRegistry.create(Key.key("trim_material"), REGISTRY_CODEC, RegistryData.Resource.TRIM_MATERIALS);
->>>>>>> 25213d30
     }
 
     String assetName();
