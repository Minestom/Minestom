--- conflicted
+++ resolved
@@ -46,13 +46,8 @@
      * @see net.minestom.server.MinecraftServer to get an existing instance of the registry
      */
     @ApiStatus.Internal
-<<<<<<< HEAD
-    static @NotNull DynamicRegistry<TrimPattern> createDefaultRegistry() {
+    static DynamicRegistry<TrimPattern> createDefaultRegistry() {
         return DynamicRegistry.load(BuiltinRegistries.TRIM_PATTERN, REGISTRY_CODEC);
-=======
-    static DynamicRegistry<TrimPattern> createDefaultRegistry() {
-        return DynamicRegistry.create(Key.key("trim_pattern"), REGISTRY_CODEC, RegistryData.Resource.TRIM_PATTERNS);
->>>>>>> 25213d30
     }
 
     Key assetId();
