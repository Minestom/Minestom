package net.minestom.server.item.armor;

import net.kyori.adventure.nbt.CompoundBinaryTag;
<<<<<<< HEAD
import net.minestom.server.adventure.serializer.nbt.NbtComponentSerializer;
import net.minestom.server.registry.Registry;

import java.util.Collection;
import java.util.concurrent.atomic.AtomicInteger;

record TrimPatternImpl(Registry.TrimPatternEntry registry, int id) implements TrimPattern {
    static final AtomicInteger i = new AtomicInteger();
    private static final Registry.Container<TrimPattern> CONTAINER;

    static {
        CONTAINER = Registry.createStaticContainer(Registry.Resource.TRIM_PATTERNS,
                (namespace, properties) -> new TrimPatternImpl(Registry.trimPattern(namespace, properties)));
    }

    public TrimPatternImpl(Registry.TrimPatternEntry registry) {
        this(registry, i.getAndIncrement());
    }

    public static TrimPattern fromId(int id) {
        return CONTAINER.getId(id);
    }

    public static TrimPattern fromNamespaceId(String namespace) {
        return CONTAINER.getSafe(namespace);
    }

    public static TrimPattern get(String namespace) {
        return CONTAINER.get(namespace);
    }

    static Collection<TrimPattern> values() {
        return CONTAINER.values();
    }

    public CompoundBinaryTag asNBT() {
        return CompoundBinaryTag.builder()
                .putString("asset_id", assetID().asString())
                .putString("template_item", template().namespace().asString())
                .put("description", NbtComponentSerializer.nbt().serialize(description()))
                .putBoolean("decal", decal())
                .build();
    }

=======
import net.kyori.adventure.text.Component;
import net.minestom.server.item.Material;
import net.minestom.server.registry.Registry;
import net.minestom.server.utils.NamespaceID;
import net.minestom.server.utils.nbt.BinaryTagSerializer;
import net.minestom.server.utils.validate.Check;
import org.jetbrains.annotations.NotNull;
import org.jetbrains.annotations.Nullable;

record TrimPatternImpl(
        @NotNull NamespaceID namespace,
        @NotNull NamespaceID assetId,
        @NotNull Material template,
        @NotNull Component description,
        boolean isDecal,
        @Nullable Registry.TrimPatternEntry registry
) implements TrimPattern {

    static final BinaryTagSerializer<TrimPattern> REGISTRY_NBT_TYPE = BinaryTagSerializer.COMPOUND.map(
            tag -> {
                throw new UnsupportedOperationException("TrimMaterial is read-only");
            },
            trimPattern -> CompoundBinaryTag.builder()
                    .putString("asset_id", trimPattern.assetId().asString())
                    .put("template_item", Material.NBT_TYPE.write(trimPattern.template()))
                    .put("description", BinaryTagSerializer.NBT_COMPONENT.write(trimPattern.description()))
                    .putBoolean("decal", trimPattern.isDecal())
                    .build()
    );

    TrimPatternImpl {
        Check.notNull(namespace, "Namespace cannot be null");
        Check.notNull(assetId, "missing asset id: {0}", namespace);
        Check.notNull(template, "missing template: {0}", namespace);
        Check.notNull(description, "missing description: {0}", namespace);
    }

    TrimPatternImpl(@NotNull Registry.TrimPatternEntry registry) {
        this(registry.namespace(), registry.assetID(), registry.template(),
                registry.description(), registry.decal(), registry);
    }
>>>>>>> 05a4bb77
}<|MERGE_RESOLUTION|>--- conflicted
+++ resolved
@@ -1,52 +1,6 @@
 package net.minestom.server.item.armor;
 
 import net.kyori.adventure.nbt.CompoundBinaryTag;
-<<<<<<< HEAD
-import net.minestom.server.adventure.serializer.nbt.NbtComponentSerializer;
-import net.minestom.server.registry.Registry;
-
-import java.util.Collection;
-import java.util.concurrent.atomic.AtomicInteger;
-
-record TrimPatternImpl(Registry.TrimPatternEntry registry, int id) implements TrimPattern {
-    static final AtomicInteger i = new AtomicInteger();
-    private static final Registry.Container<TrimPattern> CONTAINER;
-
-    static {
-        CONTAINER = Registry.createStaticContainer(Registry.Resource.TRIM_PATTERNS,
-                (namespace, properties) -> new TrimPatternImpl(Registry.trimPattern(namespace, properties)));
-    }
-
-    public TrimPatternImpl(Registry.TrimPatternEntry registry) {
-        this(registry, i.getAndIncrement());
-    }
-
-    public static TrimPattern fromId(int id) {
-        return CONTAINER.getId(id);
-    }
-
-    public static TrimPattern fromNamespaceId(String namespace) {
-        return CONTAINER.getSafe(namespace);
-    }
-
-    public static TrimPattern get(String namespace) {
-        return CONTAINER.get(namespace);
-    }
-
-    static Collection<TrimPattern> values() {
-        return CONTAINER.values();
-    }
-
-    public CompoundBinaryTag asNBT() {
-        return CompoundBinaryTag.builder()
-                .putString("asset_id", assetID().asString())
-                .putString("template_item", template().namespace().asString())
-                .put("description", NbtComponentSerializer.nbt().serialize(description()))
-                .putBoolean("decal", decal())
-                .build();
-    }
-
-=======
 import net.kyori.adventure.text.Component;
 import net.minestom.server.item.Material;
 import net.minestom.server.registry.Registry;
@@ -88,5 +42,4 @@
         this(registry.namespace(), registry.assetID(), registry.template(),
                 registry.description(), registry.decal(), registry);
     }
->>>>>>> 05a4bb77
 }