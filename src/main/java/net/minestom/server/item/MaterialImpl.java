package net.minestom.server.item;

import net.minestom.server.registry.BuiltinRegistries;
import net.minestom.server.registry.Registry;
import net.minestom.server.registry.RegistryData;
<<<<<<< HEAD
import net.minestom.server.registry.RegistryKey;
import org.jetbrains.annotations.NotNull;
import org.jetbrains.annotations.UnknownNullability;

record MaterialImpl(RegistryData.MaterialEntry registry) implements Material {
    static final Registry<Material> REGISTRY = RegistryData.createStaticRegistry(BuiltinRegistries.ITEM,
            (namespace, properties) -> new MaterialImpl(RegistryData.material(namespace, properties)));

    static @UnknownNullability Material get(@NotNull RegistryKey<Material> key) {
        return REGISTRY.get(key);
=======
import org.jetbrains.annotations.UnknownNullability;

record MaterialImpl(RegistryData.MaterialEntry registry) implements Material {
    static final Registry<Material> REGISTRY = RegistryData.createStaticRegistry(Key.key("item"),
            (namespace, properties) -> new MaterialImpl(RegistryData.material(namespace, properties)));

    static @UnknownNullability Material get(String key) {
        return REGISTRY.get(Key.key(key));
>>>>>>> 25213d30
    }

    @Override
    public String toString() {
        return name();
    }
}<|MERGE_RESOLUTION|>--- conflicted
+++ resolved
@@ -3,27 +3,15 @@
 import net.minestom.server.registry.BuiltinRegistries;
 import net.minestom.server.registry.Registry;
 import net.minestom.server.registry.RegistryData;
-<<<<<<< HEAD
 import net.minestom.server.registry.RegistryKey;
-import org.jetbrains.annotations.NotNull;
 import org.jetbrains.annotations.UnknownNullability;
 
 record MaterialImpl(RegistryData.MaterialEntry registry) implements Material {
     static final Registry<Material> REGISTRY = RegistryData.createStaticRegistry(BuiltinRegistries.ITEM,
             (namespace, properties) -> new MaterialImpl(RegistryData.material(namespace, properties)));
 
-    static @UnknownNullability Material get(@NotNull RegistryKey<Material> key) {
+    static @UnknownNullability Material get(RegistryKey<Material> key) {
         return REGISTRY.get(key);
-=======
-import org.jetbrains.annotations.UnknownNullability;
-
-record MaterialImpl(RegistryData.MaterialEntry registry) implements Material {
-    static final Registry<Material> REGISTRY = RegistryData.createStaticRegistry(Key.key("item"),
-            (namespace, properties) -> new MaterialImpl(RegistryData.material(namespace, properties)));
-
-    static @UnknownNullability Material get(String key) {
-        return REGISTRY.get(Key.key(key));
->>>>>>> 25213d30
     }
 
     @Override
