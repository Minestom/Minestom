--- conflicted
+++ resolved
@@ -57,21 +57,12 @@
     T read(NetworkBuffer reader);
     void write(NetworkBuffer writer, T value);
 
-<<<<<<< HEAD
-    static @Nullable DataComponent<?> fromKey(@NotNull String key) {
+    static @Nullable DataComponent<?> fromKey(String key) {
         return fromKey(Key.key(key));
     }
 
-    static @Nullable DataComponent<?> fromKey(@NotNull Key key) {
+    static @Nullable DataComponent<?> fromKey(Key key) {
         return DataComponentImpl.NAMESPACES.get(key);
-=======
-    static @Nullable DataComponent<?> fromKey(String key) {
-        return DataComponentImpl.NAMESPACES.get(key);
-    }
-
-    static @Nullable DataComponent<?> fromKey(Key key) {
-        return fromKey(key.asString());
->>>>>>> 25213d30
     }
 
     static @Nullable DataComponent<?> fromId(int id) {
