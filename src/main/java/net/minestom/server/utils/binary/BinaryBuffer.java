--- conflicted
+++ resolved
@@ -42,17 +42,13 @@
         return new BinaryBuffer(temp);
     }
 
-<<<<<<< HEAD
-    public void write(int index, ByteBuffer buffer) {
-        final int start = buffer.position();
-        final int end = buffer.limit();
-        final int size = end - start;
-        this.nioBuffer.put(index, buffer, start, size);
-=======
+    public void write(int index, ByteBuffer src, int srcIndex, int length) {
+        this.nioBuffer.put(index, src, srcIndex, length);
+    }
+
     public void write(ByteBuffer buffer, int index, int length) {
-        this.nioBuffer.put(writerOffset, buffer, index, length);
+        write(writerOffset, buffer, index, length);
         this.writerOffset += length;
->>>>>>> b18df47f
     }
 
     public void write(ByteBuffer buffer) {
