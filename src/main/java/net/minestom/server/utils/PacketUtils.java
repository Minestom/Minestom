package net.minestom.server.utils;

import com.velocitypowered.natives.compression.VelocityCompressor;
import com.velocitypowered.natives.util.Natives;
import io.netty.buffer.ByteBuf;
import io.netty.buffer.Unpooled;
import net.minestom.server.MinecraftServer;
import net.minestom.server.adventure.AdventureSerializer;
import net.minestom.server.entity.Player;
import net.minestom.server.listener.manager.PacketListenerManager;
import net.minestom.server.network.netty.packet.FramedPacket;
import net.minestom.server.network.packet.server.ComponentHoldingServerPacket;
import net.minestom.server.network.packet.server.ServerPacket;
import net.minestom.server.network.player.NettyPlayerConnection;
import net.minestom.server.network.player.PlayerConnection;
import net.minestom.server.utils.binary.BinaryWriter;
import net.minestom.server.utils.callback.validator.PlayerValidator;
import org.jetbrains.annotations.NotNull;
import org.jetbrains.annotations.Nullable;

import java.util.Collection;
import java.util.zip.DataFormatException;

/**
 * Utils class for packets. Including writing a {@link ServerPacket} into a {@link ByteBuf}
 * for network processing.
 */
public final class PacketUtils {

    private static final PacketListenerManager PACKET_LISTENER_MANAGER = MinecraftServer.getPacketListenerManager();
    private static final ThreadLocal<VelocityCompressor> COMPRESSOR = ThreadLocal.withInitial(() -> Natives.compress.get().create(4));

    private PacketUtils() {

    }

    /**
     * Sends a {@link ServerPacket} to multiple players.
     * <p>
     * Can drastically improve performance since the packet will not have to be processed as much.
     *
     * @param players         the players to send the packet to
     * @param packet          the packet to send to the players
     * @param playerValidator optional callback to check if a specify player of {@code players} should receive the packet
     */
    public static void sendGroupedPacket(@NotNull Collection<Player> players, @NotNull ServerPacket packet,
                                         @Nullable PlayerValidator playerValidator) {
        if (players.isEmpty())
            return;

        // work out if the packet needs to be sent individually due to server-side translating
        boolean needsTranslating = false;

        if (AdventureSerializer.AUTOMATIC_COMPONENT_TRANSLATION && packet instanceof ComponentHoldingServerPacket) {
            needsTranslating = AdventureSerializer.areAnyTranslatable(((ComponentHoldingServerPacket) packet).components());
        }

        if (MinecraftServer.hasGroupedPacket() && !needsTranslating) {
            // Send grouped packet...
            final boolean success = PACKET_LISTENER_MANAGER.processServerPacket(packet, players);
            if (success) {
                final ByteBuf finalBuffer = createFramedPacket(packet, true);
                final FramedPacket framedPacket = new FramedPacket(finalBuffer);

                // Send packet to all players
                for (Player player : players) {

                    if (!player.isOnline())
                        continue;

                    // Verify if the player should receive the packet
                    if (playerValidator != null && !playerValidator.isValid(player))
                        continue;

                    finalBuffer.retain();

                    final PlayerConnection playerConnection = player.getPlayerConnection();
                    if (playerConnection instanceof NettyPlayerConnection) {
                        final NettyPlayerConnection nettyPlayerConnection = (NettyPlayerConnection) playerConnection;
                        nettyPlayerConnection.write(framedPacket, true);
                    } else {
                        playerConnection.sendPacket(packet);
                    }

                    finalBuffer.release();
                }
                finalBuffer.release(); // Release last reference
            }
        } else {
            // Write the same packet for each individual players
            for (Player player : players) {

                // Verify if the player should receive the packet
                if (playerValidator != null && !playerValidator.isValid(player))
                    continue;

                final PlayerConnection playerConnection = player.getPlayerConnection();
                playerConnection.sendPacket(packet, false);
            }
        }
    }

    /**
     * Same as {@link #sendGroupedPacket(Collection, ServerPacket, PlayerValidator)}
     * but with the player validator sets to null.
     *
     * @see #sendGroupedPacket(Collection, ServerPacket, PlayerValidator)
     */
    public static void sendGroupedPacket(@NotNull Collection<Player> players, @NotNull ServerPacket packet) {
        sendGroupedPacket(players, packet, null);
    }

    /**
     * Writes a {@link ServerPacket} into a {@link ByteBuf}.
     *
     * @param buf    the recipient of {@code packet}
     * @param packet the packet to write into {@code buf}
     */
    public static void writePacket(@NotNull ByteBuf buf, @NotNull ServerPacket packet) {
        Utils.writeVarIntBuf(buf, packet.getId());
        writePacketPayload(buf, packet);
    }

    /**
     * Writes a packet payload.
     *
     * @param packet the packet to write
     */
    private static void writePacketPayload(@NotNull ByteBuf buffer, @NotNull ServerPacket packet) {
        BinaryWriter writer = new BinaryWriter(buffer);
        try {
            packet.write(writer);
        } catch (Exception e) {
            MinecraftServer.getExceptionManager().handleException(e);
        }
    }

    /**
     * Frames a buffer for it to be understood by a Minecraft client.
     * <p>
     * The content of {@code packetBuffer} can be either a compressed or uncompressed packet buffer,
     * it depends of it the client did receive a {@link net.minestom.server.network.packet.server.login.SetCompressionPacket} packet before.
     *
     * @param packetBuffer the buffer containing compressed or uncompressed packet data
     * @param frameTarget  the buffer which will receive the framed version of {@code from}
     */
    public static void frameBuffer(@NotNull ByteBuf packetBuffer, @NotNull ByteBuf frameTarget) {
        final int packetSize = packetBuffer.readableBytes();
        final int headerSize = Utils.getVarIntSize(packetSize);

        if (headerSize > 3) {
            throw new IllegalStateException("Unable to fit " + headerSize + " into 3");
        }

        frameTarget.ensureWritable(packetSize + headerSize);

        Utils.writeVarIntBuf(frameTarget, packetSize);
        frameTarget.writeBytes(packetBuffer, packetBuffer.readerIndex(), packetSize);
    }

    /**
     * Compress using zlib the content of a packet.
     * <p>
     * {@code packetBuffer} needs to be the packet content without any header (if you want to use it to write a Minecraft packet).
     *
     * @param compressor        the deflater for zlib compression
     * @param packetBuffer      the buffer containing all the packet fields
     * @param compressionTarget the buffer which will receive the compressed version of {@code packetBuffer}
     */
    public static void compressBuffer(@NotNull VelocityCompressor compressor, @NotNull ByteBuf packetBuffer, @NotNull ByteBuf compressionTarget) {
        final int packetLength = packetBuffer.readableBytes();
        final boolean compression = packetLength > MinecraftServer.getCompressionThreshold();
        Utils.writeVarIntBuf(compressionTarget, compression ? packetLength : 0);
        if (compression) {
            compress(compressor, packetBuffer, compressionTarget);
        } else {
            compressionTarget.writeBytes(packetBuffer);
        }
    }

    private static void compress(@NotNull VelocityCompressor compressor, @NotNull ByteBuf uncompressed, @NotNull ByteBuf compressed) {
        try {
            compressor.deflate(uncompressed, compressed);
        } catch (DataFormatException e) {
            e.printStackTrace();
        }
    }

<<<<<<< HEAD
    public static void writeFramedPacket(@NotNull ByteBuf buffer, @NotNull ServerPacket serverPacket) {
=======
    public static void writeFramedPacket(@NotNull ByteBuf buffer,
                                         @NotNull ServerPacket serverPacket) {
>>>>>>> 7f0dc6d4
        final int compressionThreshold = MinecraftServer.getCompressionThreshold();
        final boolean compression = compressionThreshold > 0;

        if (compression) {
            // Dummy varint
            final int packetLengthIndex = Utils.writeEmptyVarIntHeader(buffer);
            final int dataLengthIndex = Utils.writeEmptyVarIntHeader(buffer);

            // Write packet
            final int contentIndex = buffer.writerIndex();
            writePacket(buffer, serverPacket);
            final int afterIndex = buffer.writerIndex();
            final int packetSize = (afterIndex - dataLengthIndex) - Utils.VARINT_HEADER_SIZE;

            if (packetSize >= compressionThreshold) {
                // Packet large enough

<<<<<<< HEAD
                final Deflater deflater = DEFLATER.get();
                // Compress id + payload
                ByteBuf uncompressedCopy = buffer.copy(contentIndex, packetSize);
                buffer.writerIndex(contentIndex);
                compress(deflater, uncompressedCopy, buffer);
                uncompressedCopy.release();

                final int totalPacketLength = buffer.writerIndex() - contentIndex + hardcodedVarIntSize;
=======
                final VelocityCompressor compressor = COMPRESSOR.get();
                // Compress id + payload
                ByteBuf uncompressedCopy = buffer.copy(contentIndex, packetSize);
                buffer.writerIndex(contentIndex);
                compress(compressor, uncompressedCopy, buffer);
                uncompressedCopy.release();

                final int totalPacketLength = buffer.writerIndex() - contentIndex + Utils.VARINT_HEADER_SIZE;
>>>>>>> 7f0dc6d4

                // Update header values
                Utils.overrideVarIntHeader(buffer, packetLengthIndex, totalPacketLength);
                Utils.overrideVarIntHeader(buffer, dataLengthIndex, packetSize);
            } else {
                // Packet too small, just override header values
                final int totalPacketLength = packetSize + Utils.VARINT_HEADER_SIZE;
                Utils.overrideVarIntHeader(buffer, packetLengthIndex, totalPacketLength);
                Utils.overrideVarIntHeader(buffer, dataLengthIndex, 0); // -> Uncompressed
            }
        } else {
            // No compression

            // Write dummy varint
            final int index = Utils.writeEmptyVarIntHeader(buffer);

            // Write packet id + payload
            writePacket(buffer, serverPacket);

            // Rewrite dummy varint to packet length
            final int afterIndex = buffer.writerIndex();
            final int packetSize = (afterIndex - index) - Utils.VARINT_HEADER_SIZE;
            Utils.overrideVarIntHeader(buffer, index, packetSize);
        }
    }

    /**
     * Creates a "framed packet" (packet which can be send and understood by a Minecraft client)
     * from a server packet, directly into an output buffer.
     * <p>
     * Can be used if you want to store a raw buffer and send it later without the additional writing cost.
     * Compression is applied if {@link MinecraftServer#getCompressionThreshold()} is greater than 0.
     *
     * @param serverPacket the server packet to write
     */
    @NotNull
    public static ByteBuf createFramedPacket(@NotNull ServerPacket serverPacket, boolean directBuffer) {
        ByteBuf packetBuf = directBuffer ? BufUtils.getBuffer(true) : Unpooled.buffer();
        writeFramedPacket(packetBuf, serverPacket);
        return packetBuf;
    }

}<|MERGE_RESOLUTION|>--- conflicted
+++ resolved
@@ -186,12 +186,8 @@
         }
     }
 
-<<<<<<< HEAD
-    public static void writeFramedPacket(@NotNull ByteBuf buffer, @NotNull ServerPacket serverPacket) {
-=======
     public static void writeFramedPacket(@NotNull ByteBuf buffer,
                                          @NotNull ServerPacket serverPacket) {
->>>>>>> 7f0dc6d4
         final int compressionThreshold = MinecraftServer.getCompressionThreshold();
         final boolean compression = compressionThreshold > 0;
 
@@ -209,16 +205,6 @@
             if (packetSize >= compressionThreshold) {
                 // Packet large enough
 
-<<<<<<< HEAD
-                final Deflater deflater = DEFLATER.get();
-                // Compress id + payload
-                ByteBuf uncompressedCopy = buffer.copy(contentIndex, packetSize);
-                buffer.writerIndex(contentIndex);
-                compress(deflater, uncompressedCopy, buffer);
-                uncompressedCopy.release();
-
-                final int totalPacketLength = buffer.writerIndex() - contentIndex + hardcodedVarIntSize;
-=======
                 final VelocityCompressor compressor = COMPRESSOR.get();
                 // Compress id + payload
                 ByteBuf uncompressedCopy = buffer.copy(contentIndex, packetSize);
@@ -227,7 +213,6 @@
                 uncompressedCopy.release();
 
                 final int totalPacketLength = buffer.writerIndex() - contentIndex + Utils.VARINT_HEADER_SIZE;
->>>>>>> 7f0dc6d4
 
                 // Update header values
                 Utils.overrideVarIntHeader(buffer, packetLengthIndex, totalPacketLength);
