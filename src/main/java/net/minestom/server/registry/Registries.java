package net.minestom.server.registry;

import net.minestom.server.codec.Codec;
import net.minestom.server.codec.StructCodec;
import net.minestom.server.dialog.Dialog;
import net.minestom.server.entity.EntityType;
import net.minestom.server.entity.damage.DamageType;
import net.minestom.server.entity.metadata.animal.ChickenVariant;
import net.minestom.server.entity.metadata.animal.CowVariant;
import net.minestom.server.entity.metadata.animal.FrogVariant;
import net.minestom.server.entity.metadata.animal.PigVariant;
import net.minestom.server.entity.metadata.animal.tameable.CatVariant;
import net.minestom.server.entity.metadata.animal.tameable.WolfSoundVariant;
import net.minestom.server.entity.metadata.animal.tameable.WolfVariant;
import net.minestom.server.entity.metadata.other.PaintingVariant;
import net.minestom.server.game.GameEvent;
import net.minestom.server.instance.block.Block;
import net.minestom.server.instance.block.banner.BannerPattern;
import net.minestom.server.instance.block.jukebox.JukeboxSong;
import net.minestom.server.instance.block.predicate.DataComponentPredicate;
import net.minestom.server.instance.fluid.Fluid;
import net.minestom.server.item.Material;
import net.minestom.server.item.armor.TrimMaterial;
import net.minestom.server.item.armor.TrimPattern;
import net.minestom.server.item.enchant.*;
import net.minestom.server.item.instrument.Instrument;
import net.minestom.server.message.ChatType;
import net.minestom.server.potion.PotionEffect;
import net.minestom.server.potion.PotionType;
import net.minestom.server.world.DimensionType;
import net.minestom.server.world.biome.Biome;

/**
 * <p>Provides access to all the dynamic registries. {@link net.minestom.server.ServerProcess} is the most relevant
 * implementation of this interface.</p>
 *
 * @see net.minestom.server.MinecraftServer for static access to these
 */
public interface Registries {

    // Static registries

    // The name block conflicts with blockmanager :(
    default Registry<Block> blocks() {
        return Block.staticRegistry();
    }

    default Registry<Material> material() {
        return Material.staticRegistry();
    }

    default Registry<PotionEffect> potionEffect() {
        return PotionEffect.staticRegistry();
    }

<<<<<<< HEAD
    default @NotNull Registry<PotionType> potionType() {
        return PotionType.staticRegistry();
    }

    default @NotNull Registry<EntityType> entityType() {
=======
    default Registry<EntityType> entityType() {
>>>>>>> a7951ca0
        return EntityType.staticRegistry();
    }

    default Registry<Fluid> fluid() {
        return Fluid.staticRegistry();
    }

    default Registry<GameEvent> gameEvent() {
        return GameEvent.staticRegistry();
    }

    // Dynamic registries

    DynamicRegistry<ChatType> chatType();

    DynamicRegistry<DimensionType> dimensionType();

    DynamicRegistry<Biome> biome();

    DynamicRegistry<DamageType> damageType();

    DynamicRegistry<TrimMaterial> trimMaterial();

    DynamicRegistry<TrimPattern> trimPattern();

    DynamicRegistry<BannerPattern> bannerPattern();

    DynamicRegistry<Enchantment> enchantment();

    DynamicRegistry<PaintingVariant> paintingVariant();

    DynamicRegistry<JukeboxSong> jukeboxSong();

    DynamicRegistry<Instrument> instrument();

    DynamicRegistry<WolfVariant> wolfVariant();

    DynamicRegistry<WolfSoundVariant> wolfSoundVariant();

    DynamicRegistry<CatVariant> catVariant();

    DynamicRegistry<ChickenVariant> chickenVariant();

    DynamicRegistry<CowVariant> cowVariant();

    DynamicRegistry<FrogVariant> frogVariant();

    DynamicRegistry<PigVariant> pigVariant();

    DynamicRegistry<Dialog> dialog();

    // The following are _not_ sent to the client.

    DynamicRegistry<StructCodec<? extends LevelBasedValue>> enchantmentLevelBasedValues();

    DynamicRegistry<StructCodec<? extends ValueEffect>> enchantmentValueEffects();

    DynamicRegistry<StructCodec<? extends EntityEffect>> enchantmentEntityEffects();

    DynamicRegistry<StructCodec<? extends LocationEffect>> enchantmentLocationEffects();

    @NotNull DynamicRegistry<Codec<? extends DataComponentPredicate>> componentPredicateTypes();

    @FunctionalInterface
    interface Selector<T> {
        Registry<T> select(Registries registries);
    }

    class Delegating implements Registries {
        private final Registries delegate;

        public Delegating(Registries delegate) {
            this.delegate = delegate;
        }

        @Override
        public Registry<Block> blocks() {
            return delegate.blocks();
        }

        @Override
        public Registry<Material> material() {
            return delegate.material();
        }

        @Override
        public Registry<PotionEffect> potionEffect() {
            return delegate.potionEffect();
        }

        @Override
<<<<<<< HEAD
        public @NotNull Registry<PotionType> potionType() {
            return delegate.potionType();
        }

        @Override
        public @NotNull Registry<EntityType> entityType() {
=======
        public Registry<EntityType> entityType() {
>>>>>>> a7951ca0
            return delegate.entityType();
        }

        @Override
        public Registry<Fluid> fluid() {
            return delegate.fluid();
        }

        @Override
        public Registry<GameEvent> gameEvent() {
            return delegate.gameEvent();
        }

        @Override
        public DynamicRegistry<ChatType> chatType() {
            return delegate.chatType();
        }

        @Override
        public DynamicRegistry<DimensionType> dimensionType() {
            return delegate.dimensionType();
        }

        @Override
        public DynamicRegistry<Biome> biome() {
            return delegate.biome();
        }

        @Override
        public DynamicRegistry<DamageType> damageType() {
            return delegate.damageType();
        }

        @Override
        public DynamicRegistry<TrimMaterial> trimMaterial() {
            return delegate.trimMaterial();
        }

        @Override
        public DynamicRegistry<TrimPattern> trimPattern() {
            return delegate.trimPattern();
        }

        @Override
        public DynamicRegistry<BannerPattern> bannerPattern() {
            return delegate.bannerPattern();
        }

        @Override
        public DynamicRegistry<Enchantment> enchantment() {
            return delegate.enchantment();
        }

        @Override
        public DynamicRegistry<PaintingVariant> paintingVariant() {
            return delegate.paintingVariant();
        }

        @Override
        public DynamicRegistry<JukeboxSong> jukeboxSong() {
            return delegate.jukeboxSong();
        }

        @Override
        public DynamicRegistry<Instrument> instrument() {
            return delegate.instrument();
        }

        @Override
        public DynamicRegistry<WolfVariant> wolfVariant() {
            return delegate.wolfVariant();
        }

        @Override
        public DynamicRegistry<WolfSoundVariant> wolfSoundVariant() {
            return delegate.wolfSoundVariant();
        }

        @Override
        public DynamicRegistry<CatVariant> catVariant() {
            return delegate.catVariant();
        }

        @Override
        public DynamicRegistry<ChickenVariant> chickenVariant() {
            return delegate.chickenVariant();
        }

        @Override
        public DynamicRegistry<CowVariant> cowVariant() {
            return delegate.cowVariant();
        }

        @Override
        public DynamicRegistry<FrogVariant> frogVariant() {
            return delegate.frogVariant();
        }

        @Override
        public DynamicRegistry<PigVariant> pigVariant() {
            return delegate.pigVariant();
        }

        @Override
        public DynamicRegistry<Dialog> dialog() {
            return delegate.dialog();
        }

        @Override
        public DynamicRegistry<StructCodec<? extends LevelBasedValue>> enchantmentLevelBasedValues() {
            return delegate.enchantmentLevelBasedValues();
        }

        @Override
        public DynamicRegistry<StructCodec<? extends ValueEffect>> enchantmentValueEffects() {
            return delegate.enchantmentValueEffects();
        }

        @Override
        public DynamicRegistry<StructCodec<? extends EntityEffect>> enchantmentEntityEffects() {
            return delegate.enchantmentEntityEffects();
        }

        @Override
        public DynamicRegistry<StructCodec<? extends LocationEffect>> enchantmentLocationEffects() {
            return delegate.enchantmentLocationEffects();
        }

        @Override
        public @NotNull DynamicRegistry<Codec<? extends DataComponentPredicate>> componentPredicateTypes() {
            return delegate.componentPredicateTypes();
        }
    }
}<|MERGE_RESOLUTION|>--- conflicted
+++ resolved
@@ -53,15 +53,11 @@
         return PotionEffect.staticRegistry();
     }
 
-<<<<<<< HEAD
-    default @NotNull Registry<PotionType> potionType() {
+    default Registry<PotionType> potionType() {
         return PotionType.staticRegistry();
     }
 
-    default @NotNull Registry<EntityType> entityType() {
-=======
     default Registry<EntityType> entityType() {
->>>>>>> a7951ca0
         return EntityType.staticRegistry();
     }
 
@@ -123,7 +119,7 @@
 
     DynamicRegistry<StructCodec<? extends LocationEffect>> enchantmentLocationEffects();
 
-    @NotNull DynamicRegistry<Codec<? extends DataComponentPredicate>> componentPredicateTypes();
+    DynamicRegistry<Codec<? extends DataComponentPredicate>> componentPredicateTypes();
 
     @FunctionalInterface
     interface Selector<T> {
@@ -153,16 +149,12 @@
         }
 
         @Override
-<<<<<<< HEAD
-        public @NotNull Registry<PotionType> potionType() {
+        public Registry<PotionType> potionType() {
             return delegate.potionType();
         }
 
         @Override
-        public @NotNull Registry<EntityType> entityType() {
-=======
         public Registry<EntityType> entityType() {
->>>>>>> a7951ca0
             return delegate.entityType();
         }
 
@@ -292,7 +284,7 @@
         }
 
         @Override
-        public @NotNull DynamicRegistry<Codec<? extends DataComponentPredicate>> componentPredicateTypes() {
+        public DynamicRegistry<Codec<? extends DataComponentPredicate>> componentPredicateTypes() {
             return delegate.componentPredicateTypes();
         }
     }
