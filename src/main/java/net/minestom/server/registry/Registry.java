package net.minestom.server.registry;

import com.google.gson.Gson;
import com.google.gson.JsonObject;
import com.google.gson.ToNumberPolicy;
import com.google.gson.stream.JsonReader;
import net.kyori.adventure.nbt.BinaryTag;
import net.kyori.adventure.nbt.TagStringIOExt;
import net.kyori.adventure.text.Component;
import net.kyori.adventure.text.format.Style;
import net.kyori.adventure.text.serializer.gson.GsonComponentSerializer;
import net.kyori.adventure.text.serializer.json.JSONComponentSerializer;
import net.minestom.server.MinecraftServer;
import net.minestom.server.collision.BoundingBox;
import net.minestom.server.collision.CollisionUtils;
import net.minestom.server.collision.Shape;
import net.minestom.server.component.DataComponent;
import net.minestom.server.component.DataComponentMap;
import net.minestom.server.entity.EntitySpawnType;
import net.minestom.server.entity.EntityType;
import net.minestom.server.entity.EquipmentSlot;
import net.minestom.server.instance.block.Block;
import net.minestom.server.item.Material;
import net.minestom.server.message.ChatTypeDecoration;
import net.minestom.server.utils.NamespaceID;
import net.minestom.server.utils.collection.ObjectArray;
import net.minestom.server.utils.validate.Check;
import org.jetbrains.annotations.ApiStatus;
import org.jetbrains.annotations.NotNull;
import org.jetbrains.annotations.Nullable;

import java.io.IOException;
import java.io.InputStream;
import java.io.InputStreamReader;
import java.util.*;
import java.util.concurrent.atomic.AtomicReference;
import java.util.function.Supplier;
import java.util.stream.Collectors;

/**
 * Handles registry data, used by {@link StaticProtocolObject} implementations and is strictly internal.
 * Use at your own risk.
 */
public final class Registry {
    @ApiStatus.Internal
    public static BlockEntry block(String namespace, @NotNull Properties main) {
        return new BlockEntry(namespace, main, null);
    }

    @ApiStatus.Internal
    public static DimensionTypeEntry dimensionType(String namespace, @NotNull Properties main) {
        return new DimensionTypeEntry(namespace, main, null);
    }

    @ApiStatus.Internal
    public static BiomeEntry biome(String namespace, Properties properties) {
        return new BiomeEntry(namespace, properties, null);
    }

    @ApiStatus.Internal
    public static MaterialEntry material(String namespace, @NotNull Properties main) {
        return new MaterialEntry(namespace, main, null);
    }

    @ApiStatus.Internal
    public static EntityEntry entity(String namespace, @NotNull Properties main) {
        return new EntityEntry(namespace, main, null);
    }

    @ApiStatus.Internal
    public static EnchantmentEntry enchantment(String namespace, @NotNull Properties main) {
        return new EnchantmentEntry(namespace, main, null);
    }

    @ApiStatus.Internal
    public static PotionEffectEntry potionEffect(String namespace, @NotNull Properties main) {
        return new PotionEffectEntry(namespace, main, null);
    }

    @ApiStatus.Internal
    public static DamageTypeEntry damageType(String namespace, @NotNull Properties main) {
        return new DamageTypeEntry(namespace, main, null);
    }

    @ApiStatus.Internal
    public static TrimMaterialEntry trimMaterial(String namespace, @NotNull Properties main) {
        return new TrimMaterialEntry(namespace, main, null);
    }

    @ApiStatus.Internal
    public static TrimPatternEntry trimPattern(String namespace, @NotNull Properties main) {
        return new TrimPatternEntry(namespace, main, null);
    }

    @ApiStatus.Internal
    public static AttributeEntry attribute(String namespace, @NotNull Properties main) {
        return new AttributeEntry(namespace, main, null);
    }

    @ApiStatus.Internal
<<<<<<< HEAD
=======
    public static BannerPatternEntry bannerPattern(String namespace, @NotNull Properties main) {
        return new BannerPatternEntry(namespace, main, null);
    }

    @ApiStatus.Internal
    public static WolfVariantEntry wolfVariant(String namespace, @NotNull Properties main) {
        return new WolfVariantEntry(namespace, main, null);
    }

    @ApiStatus.Internal
    public static ChatTypeEntry chatType(String namespace, @NotNull Properties main) {
        return new ChatTypeEntry(namespace, main, null);
    }

    @ApiStatus.Internal
>>>>>>> 05a4bb77
    public static Map<String, Map<String, Object>> load(Resource resource) {
        Map<String, Map<String, Object>> map = new HashMap<>();
        try (InputStream resourceStream = Registry.class.getClassLoader().getResourceAsStream(resource.name)) {
            Check.notNull(resourceStream, "Resource {0} does not exist!", resource);
            try (JsonReader reader = new JsonReader(new InputStreamReader(resourceStream))) {
                reader.beginObject();
                while (reader.hasNext()) map.put(reader.nextName(), (Map<String, Object>) readObject(reader));
                reader.endObject();
            }
        } catch (IOException e) {
            MinecraftServer.getExceptionManager().handleException(e);
        }
        return map;
    }

    @ApiStatus.Internal
    public static <T extends StaticProtocolObject> Container<T> createStaticContainer(Resource resource, Container.Loader<T> loader) {
        var entries = Registry.load(resource);
        Map<String, T> namespaces = new HashMap<>(entries.size());
        ObjectArray<T> ids = ObjectArray.singleThread(entries.size());
        for (var entry : entries.entrySet()) {
            final String namespace = entry.getKey();
            final Properties properties = Properties.fromMap(entry.getValue());
            final T value = loader.get(namespace, properties);
            ids.set(value.id(), value);
            namespaces.put(value.name(), value);
        }
        return new Container<>(resource, namespaces, ids);
    }

    @ApiStatus.Internal
    public record Container<T extends StaticProtocolObject>(Resource resource,
                                                            Map<String, T> namespaces,
                                                            ObjectArray<T> ids) {
        public Container {
            namespaces = Map.copyOf(namespaces);
            ids.trim();
        }

        public T get(@NotNull String namespace) {
            return namespaces.get(namespace);
        }

        public T getSafe(@NotNull String namespace) {
            return get(namespace.contains(":") ? namespace : "minecraft:" + namespace);
        }

        public T getId(int id) {
            return ids.get(id);
        }

        public int toId(@NotNull String namespace) {
            return get(namespace).id();
        }

        public Collection<T> values() {
            return namespaces.values();
        }

        @Override
        public boolean equals(Object o) {
            if (this == o) return true;
            if (!(o instanceof Container<?> container)) return false;
            return resource == container.resource;
        }

        @Override
        public int hashCode() {
            return Objects.hash(resource);
        }

        public interface Loader<T extends ProtocolObject> {
            T get(String namespace, Properties properties);
        }
    }

    @ApiStatus.Internal
    public static <T extends ProtocolObject> DynamicContainer<T> createDynamicContainer(Resource resource, Container.Loader<T> loader) {
        var entries = Registry.load(resource);
        Map<String, T> namespaces = new HashMap<>(entries.size());
        for (var entry : entries.entrySet()) {
            final String namespace = entry.getKey();
            final Properties properties = Properties.fromMap(entry.getValue());
            final T value = loader.get(namespace, properties);
            namespaces.put(value.name(), value);
        }
        return new DynamicContainer<>(resource, namespaces);
    }

    @ApiStatus.Internal
    public record DynamicContainer<T>(Resource resource, Map<String, T> namespaces) {
        public DynamicContainer {
            namespaces = Map.copyOf(namespaces);
        }

        public T get(@NotNull String namespace) {
            return namespaces.get(namespace);
        }

        public T getSafe(@NotNull String namespace) {
            return get(namespace.contains(":") ? namespace : "minecraft:" + namespace);
        }

        public Collection<T> values() {
            return namespaces.values();
        }

        @Override
        public boolean equals(Object o) {
            if (this == o) return true;
            if (!(o instanceof Container<?> container)) return false;
            return resource == container.resource;
        }

        @Override
        public int hashCode() {
            return Objects.hash(resource);
        }

        public interface Loader<T extends ProtocolObject> {
            T get(String namespace, Properties properties);
        }
    }

    @ApiStatus.Internal
    public enum Resource {
        BLOCKS("blocks.json"),
        ITEMS("items.json"),
        ENTITIES("entities.json"),
        ENCHANTMENTS("enchantments.json"),
        SOUNDS("sounds.json"),
        COMMAND_ARGUMENTS("command_arguments.json"),
        STATISTICS("custom_statistics.json"),
        POTION_EFFECTS("potion_effects.json"),
        POTION_TYPES("potions.json"),
        PARTICLES("particles.json"),
        DAMAGE_TYPES("damage_types.json"),
        TRIM_MATERIALS("trim_materials.json"),
        TRIM_PATTERNS("trim_patterns.json"),
        BLOCK_TAGS("tags/block_tags.json"),
        ENTITY_TYPE_TAGS("tags/entity_type_tags.json"),
        FLUID_TAGS("tags/fluid_tags.json"),
        GAMEPLAY_TAGS("tags/gameplay_tags.json"),
        ITEM_TAGS("tags/item_tags.json"),
<<<<<<< HEAD
        BIOMES("biomes.json"),
        ATTRIBUTES("attributes.json");
=======
        DIMENSION_TYPES("dimension_types.json"),
        BIOMES("biomes.json"),
        ATTRIBUTES("attributes.json"),
        BANNER_PATTERNS("banner_patterns.json"),
        WOLF_VARIANTS("wolf_variants.json"),
        CHAT_TYPES("chat_types.json");
>>>>>>> 05a4bb77

        private final String name;

        Resource(String name) {
            this.name = name;
        }
    }

    public static final class BlockEntry implements Entry {
        private final NamespaceID namespace;
        private final int id;
        private final int stateId;
        private final String translationKey;
        private final double hardness;
        private final double explosionResistance;
        private final double friction;
        private final double speedFactor;
        private final double jumpFactor;
        private final boolean air;
        private final boolean solid;
        private final boolean liquid;
        private final boolean occludes;
        private final int lightEmission;
        private final boolean replaceable;
        private final String blockEntity;
        private final int blockEntityId;
        private final Supplier<Material> materialSupplier;
        private final Shape shape;
        private final boolean redstoneConductor;
        private final boolean signalSource;
        private final Properties custom;

        private BlockEntry(String namespace, Properties main, Properties custom) {
            this.custom = custom;
            this.namespace = NamespaceID.from(namespace);
            this.id = main.getInt("id");
            this.stateId = main.getInt("stateId");
            this.translationKey = main.getString("translationKey");
            this.hardness = main.getDouble("hardness");
            this.explosionResistance = main.getDouble("explosionResistance");
            this.friction = main.getDouble("friction");
            this.speedFactor = main.getDouble("speedFactor", 1);
            this.jumpFactor = main.getDouble("jumpFactor", 1);
            this.air = main.getBoolean("air", false);
            this.solid = main.getBoolean("solid");
            this.liquid = main.getBoolean("liquid", false);
            this.occludes = main.getBoolean("occludes", true);
            this.lightEmission = main.getInt("lightEmission", 0);
            this.replaceable = main.getBoolean("replaceable", false);
            {
                Properties blockEntity = main.section("blockEntity");
                if (blockEntity != null) {
                    this.blockEntity = blockEntity.getString("namespace");
                    this.blockEntityId = blockEntity.getInt("id");
                } else {
                    this.blockEntity = null;
                    this.blockEntityId = 0;
                }
            }
            {
                final String materialNamespace = main.getString("correspondingItem", null);
                this.materialSupplier = materialNamespace != null ? () -> Material.fromNamespaceId(materialNamespace) : () -> null;
            }
            {
                final String collision = main.getString("collisionShape");
                final String occlusion = main.getString("occlusionShape");
                this.shape = CollisionUtils.parseBlockShape(collision, occlusion, this);
            }
            this.redstoneConductor = main.getBoolean("redstoneConductor");
            this.signalSource = main.getBoolean("signalSource", false);
        }

        public @NotNull NamespaceID namespace() {
            return namespace;
        }

        public int id() {
            return id;
        }

        public int stateId() {
            return stateId;
        }

        public String translationKey() {
            return translationKey;
        }

        public double hardness() {
            return hardness;
        }

        public double explosionResistance() {
            return explosionResistance;
        }

        public double friction() {
            return friction;
        }

        public double speedFactor() {
            return speedFactor;
        }

        public double jumpFactor() {
            return jumpFactor;
        }

        public boolean isAir() {
            return air;
        }

        public boolean isSolid() {
            return solid;
        }

        public boolean isLiquid() {
            return liquid;
        }

        public boolean occludes() {
            return occludes;
        }

        public int lightEmission() {
            return lightEmission;
        }

        public boolean isReplaceable() {
            return replaceable;
        }

        public boolean isBlockEntity() {
            return blockEntity != null;
        }

        public @Nullable String blockEntity() {
            return blockEntity;
        }

        public int blockEntityId() {
            return blockEntityId;
        }

        public @Nullable Material material() {
            return materialSupplier.get();
        }

        public boolean isRedstoneConductor() {
            return redstoneConductor;
        }

        public boolean isSignalSource() {
            return signalSource;
        }

        public Shape collisionShape() {
            return shape;
        }

        @Override
        public Properties custom() {
            return custom;
        }
    }

    public record DimensionTypeEntry(
            NamespaceID namespace,
            boolean ultrawarm,
            boolean natural,
            double coordinateScale,
            boolean hasSkylight,
            boolean hasCeiling,
            float ambientLight,
            Long fixedTime,
            boolean piglinSafe,
            boolean bedWorks,
            boolean respawnAnchorWorks,
            boolean hasRaids,
            int logicalHeight,
            int minY,
            int height,
            String infiniburn,
            String effects,
            Properties custom
    ) implements Entry {

        public DimensionTypeEntry(String namespace, Properties main, Properties custom) {
            this(NamespaceID.from(namespace),
                    main.getBoolean("ultrawarm"),
                    main.getBoolean("natural"),
                    main.getDouble("coordinate_scale"),
                    main.getBoolean("has_skylight"),
                    main.getBoolean("has_ceiling"),
                    main.getFloat("ambient_light"),
                    (Long) main.asMap().get("fixed_time"),
                    main.getBoolean("piglin_safe"),
                    main.getBoolean("bed_works"),
                    main.getBoolean("respawn_anchor_works"),
                    main.getBoolean("has_raids"),
                    main.getInt("logical_height"),
                    main.getInt("min_y"),
                    main.getInt("height"),
                    main.getString("infiniburn"),
                    main.getString("effects"),
                    custom);
        }
    }

    public static final class BiomeEntry implements Entry {
        private final Properties custom;
        private final NamespaceID namespace;
        private final Integer foliageColor;
        private final Integer grassColor;
        private final Integer skyColor;
        private final Integer waterColor;
        private final Integer waterFogColor;
        private final Integer fogColor;
        private final float temperature;
        private final float downfall;
        private final boolean hasPrecipitation;

        private BiomeEntry(String namespace, Properties main, Properties custom) {
            this.custom = custom;
            this.namespace = NamespaceID.from(namespace);

            this.foliageColor = main.containsKey("foliageColor") ? main.getInt("foliageColor") : null;
            this.grassColor = main.containsKey("grassColor") ? main.getInt("grassColor") : null;
            this.skyColor = main.containsKey("skyColor") ? main.getInt("skyColor") : null;
            this.waterColor = main.containsKey("waterColor") ? main.getInt("waterColor") : null;
            this.waterFogColor = main.containsKey("waterFogColor") ? main.getInt("waterFogColor") : null;
            this.fogColor = main.containsKey("fogColor") ? main.getInt("fogColor") : null;

            this.temperature = (float) main.getDouble("temperature", 0.5F);
            this.downfall = (float) main.getDouble("downfall", 0.5F);
            this.hasPrecipitation = main.getBoolean("has_precipitation", true);
        }

        @Override
        public Properties custom() {
            return custom;
        }

        public @NotNull NamespaceID namespace() {
            return namespace;
        }

        public @Nullable Integer foliageColor() {
            return foliageColor;
        }

        public @Nullable Integer grassColor() {
            return grassColor;
        }

        public @Nullable Integer skyColor() {
            return skyColor;
        }

        public @Nullable Integer waterColor() {
            return waterColor;
        }

        public @Nullable Integer waterFogColor() {
            return waterFogColor;
        }

        public @Nullable Integer fogColor() {
            return fogColor;
        }

        public float temperature() {
            return temperature;
        }

        public float downfall() {
            return downfall;
        }

        public boolean hasPrecipitation() {
            return hasPrecipitation;
        }
    }

    public static final class MaterialEntry implements Entry {
        private final NamespaceID namespace;
        private final Properties main;
        private final int id;
        private final String translationKey;
        private final Supplier<Block> blockSupplier;
        private DataComponentMap prototype;

        private final EquipmentSlot equipmentSlot;
        private final EntityType entityType;
        private final Properties custom;

        private MaterialEntry(String namespace, Properties main, Properties custom) {
            this.main = main;
            this.custom = custom;
            this.namespace = NamespaceID.from(namespace);
            this.id = main.getInt("id");
            this.translationKey = main.getString("translationKey");
            {
                final String blockNamespace = main.getString("correspondingBlock", null);
                this.blockSupplier = blockNamespace != null ? () -> Block.fromNamespaceId(blockNamespace) : () -> null;
            }
            {
                final Properties armorProperties = main.section("armorProperties");
                if (armorProperties != null) {
                    switch (armorProperties.getString("slot")) {
                        case "feet" -> this.equipmentSlot = EquipmentSlot.BOOTS;
                        case "legs" -> this.equipmentSlot = EquipmentSlot.LEGGINGS;
                        case "chest" -> this.equipmentSlot = EquipmentSlot.CHESTPLATE;
                        case "head" -> this.equipmentSlot = EquipmentSlot.HELMET;
                        default -> this.equipmentSlot = null;
                    }
                } else {
                    this.equipmentSlot = null;
                }
            }
            {
                final Properties spawnEggProperties = main.section("spawnEggProperties");
                if (spawnEggProperties != null) {
                    this.entityType = EntityType.fromNamespaceId(spawnEggProperties.getString("entityType"));
                } else {
                    this.entityType = null;
                }
            }
        }

        public @NotNull NamespaceID namespace() {
            return namespace;
        }

        public int id() {
            return id;
        }

        public @NotNull String translationKey() {
            return translationKey;
        }

        public @Nullable Block block() {
            return blockSupplier.get();
        }

        public @NotNull DataComponentMap prototype() {
            if (prototype == null) {
                try {
                    DataComponentMap.Builder builder = DataComponentMap.builder();
                    for (Map.Entry<String, Object> entry : main.section("components")) {
                        //noinspection unchecked
                        DataComponent<Object> component = (DataComponent<Object>) DataComponent.fromNamespaceId(entry.getKey());
                        Check.notNull(component, "Unknown component {0} in {1}", entry.getKey(), namespace);

                        BinaryTag tag = TagStringIOExt.readTag((String) entry.getValue());
                        builder.set(component, component.read(tag));
                    }
                    this.prototype = builder.build();
                } catch (IOException e) {
                    throw new RuntimeException("failed to parse material registry: " + namespace, e);
                }
            }

            return prototype;
        }

        public boolean isArmor() {
            return equipmentSlot != null;
        }

        public @Nullable EquipmentSlot equipmentSlot() {
            return equipmentSlot;
        }

        /**
         * Gets the entity type this item can spawn. Only present for spawn eggs (e.g. wolf spawn egg, skeleton spawn egg)
         *
         * @return The entity type it can spawn, or null if it is not a spawn egg
         */
        public @Nullable EntityType spawnEntityType() {
            return entityType;
        }

        @Override
        public Properties custom() {
            return custom;
        }
    }

    public static final class EntityEntry implements Entry {
        private final NamespaceID namespace;
        private final int id;
        private final String translationKey;
        private final double drag;
        private final double acceleration;
        private final EntitySpawnType spawnType;
        private final double width;
        private final double height;
        private final double eyeHeight;
        private final BoundingBox boundingBox;
        private final Properties custom;

        public EntityEntry(String namespace, Properties main, Properties custom) {
            this.namespace = NamespaceID.from(namespace);
            this.id = main.getInt("id");
            this.translationKey = main.getString("translationKey");
            this.drag = main.getDouble("drag", 0.02);
            this.acceleration = main.getDouble("acceleration", 0.08);
            this.spawnType = EntitySpawnType.valueOf(main.getString("packetType").toUpperCase(Locale.ROOT));

            // Dimensions
            this.width = main.getDouble("width");
            this.height = main.getDouble("height");
            this.eyeHeight = main.getDouble("eyeHeight");
            this.boundingBox = new BoundingBox(this.width, this.height, this.width);

            // Attachments
            Properties attachments = main.section("attachments");
            if (attachments != null) {
                //todo
            }

            this.custom = custom;
        }

        public @NotNull NamespaceID namespace() {
            return namespace;
        }

        public int id() {
            return id;
        }

        public String translationKey() {
            return translationKey;
        }

        public double drag() {
            return drag;
        }

        public double acceleration() {
            return acceleration;
        }

        public @NotNull EntitySpawnType spawnType() {
            return spawnType;
        }

        public double width() {
            return width;
        }

        public double height() {
            return height;
        }

        public double eyeHeight() {
            return eyeHeight;
        }

        public @NotNull BoundingBox boundingBox() {
            return boundingBox;
        }

        @Override
        public Properties custom() {
            return custom;
        }
    }

    public record DamageTypeEntry(NamespaceID namespace, float exhaustion,
                                  String messageId,
                                  String scaling,
                                  @Nullable String effects,
                                  @Nullable String deathMessageType,
                                  Properties custom) implements Entry {
        public DamageTypeEntry(String namespace, Properties main, Properties custom) {
            this(NamespaceID.from(namespace),
                    (float) main.getDouble("exhaustion"),
                    main.getString("message_id"),
                    main.getString("scaling"),
                    main.getString("effects"),
                    main.getString("death_message_type"),
                    custom);
        }
    }

    public record TrimMaterialEntry(@NotNull NamespaceID namespace,
                                    @NotNull String assetName,
                                    @NotNull Material ingredient,
                                    float itemModelIndex,
                                    @NotNull Map<String, String> overrideArmorMaterials,
                                    @NotNull Component description,
                                    Properties custom) implements Entry {
        public TrimMaterialEntry(@NotNull String namespace, @NotNull Properties main, Properties custom) {
            this(
                    NamespaceID.from(namespace),
                    main.getString("asset_name"),
                    Objects.requireNonNull(Material.fromNamespaceId(main.getString("ingredient"))),
                    (float) main.getDouble("item_model_index"),
                    Objects.requireNonNullElse(main.section("override_armor_materials"), new PropertiesMap(Map.of()))
                            .asMap().entrySet().stream().collect(Collectors.toMap(Map.Entry::getKey, entry -> (String) entry.getValue())),
                    JSONComponentSerializer.json().deserialize(main.section("description").toString()),
                    custom
            );
        }
    }

    public record TrimPatternEntry(@NotNull NamespaceID namespace,
                                   @NotNull NamespaceID assetID,
                                   @NotNull Material template,
                                   @NotNull Component description,
                                   boolean decal,
                                   Properties custom) implements Entry {
        public TrimPatternEntry(@NotNull String namespace, @NotNull Properties main, Properties custom) {
            this(
                    NamespaceID.from(namespace),
                    NamespaceID.from(main.getString("asset_id")),
                    Objects.requireNonNull(Material.fromNamespaceId(main.getString("template_item"))),
                    JSONComponentSerializer.json().deserialize(main.section("description").toString()),
                    main.getBoolean("decal"),
                    custom
            );
        }
    }

    public record EnchantmentEntry(NamespaceID namespace, int id,
                                   String translationKey,
                                   double maxLevel,
                                   boolean isCursed,
                                   boolean isDiscoverable,
                                   boolean isTradeable,
                                   boolean isTreasureOnly,
                                   Properties custom) implements Entry {
        public EnchantmentEntry(String namespace, Properties main, Properties custom) {
            this(NamespaceID.from(namespace),
                    main.getInt("id"),
                    main.getString("translationKey"),
                    main.getDouble("maxLevel"),
                    main.getBoolean("curse", false),
                    main.getBoolean("discoverable", true),
                    main.getBoolean("tradeable", true),
                    main.getBoolean("treasureOnly", false),
                    custom);
        }
    }

    public record PotionEffectEntry(NamespaceID namespace, int id,
                                    String translationKey,
                                    int color,
                                    boolean isInstantaneous,
                                    Properties custom) implements Entry {
        public PotionEffectEntry(String namespace, Properties main, Properties custom) {
            this(NamespaceID.from(namespace),
                    main.getInt("id"),
                    main.getString("translationKey"),
                    main.getInt("color"),
                    main.getBoolean("instantaneous"),
                    custom);
        }
    }

    public record AttributeEntry(NamespaceID namespace, int id,
                                 String translationKey, double defaultValue,
                                 boolean clientSync,
                                 double maxValue, double minValue,
                                 Properties custom) implements Entry {
        public AttributeEntry(String namespace, Properties main, Properties custom) {
            this(NamespaceID.from(namespace),
                    main.getInt("id"),
                    main.getString("translationKey"),
                    main.getDouble("defaultValue"),
                    main.getBoolean("clientSync"),
                    main.getDouble("maxValue"),
                    main.getDouble("minValue"),
                    custom);
        }
    }

<<<<<<< HEAD
=======
    public record BannerPatternEntry(NamespaceID namespace, NamespaceID assetId, String translationKey, Properties custom) implements Entry {
        public BannerPatternEntry(String namespace, Properties main, Properties custom) {
            this(NamespaceID.from(namespace),
                    NamespaceID.from(main.getString("asset_id")),
                    main.getString("translation_key"),
                    custom);
        }
    }

    public record WolfVariantEntry(NamespaceID namespace, NamespaceID wildTexture, NamespaceID tameTexture, NamespaceID angryTexture, List<String> biomes, Properties custom) implements Entry {
        public WolfVariantEntry(String namespace, Properties main, Properties custom) {
            this(NamespaceID.from(namespace),
                    NamespaceID.from(main.getString("wild_texture")),
                    NamespaceID.from(main.getString("tame_texture")),
                    NamespaceID.from(main.getString("angry_texture")),
                    readBiomesList(main.asMap().get("biomes")),
                    custom);
        }

        private static @NotNull List<String> readBiomesList(Object biomes) {
            if (biomes instanceof List<?> list) {
                return list.stream().map(Object::toString).collect(Collectors.toList());
            } else if (biomes instanceof String single) {
                return List.of(single);
            } else {
                throw new IllegalArgumentException("invalid biomes entry: " + biomes);
            }
        }
    }

    public static final class ChatTypeEntry implements Entry {
        private final NamespaceID namespace;
        private final ChatTypeDecoration chat;
        private final ChatTypeDecoration narration;
        private final Properties custom;

        public ChatTypeEntry(String namespace, Properties main, Properties custom) {
            this.namespace = NamespaceID.from(namespace);
            this.chat = readChatTypeDecoration(main.section("chat"));
            this.narration = readChatTypeDecoration(main.section("narration"));
            this.custom = custom;
        }

        public NamespaceID namespace() {
            return namespace;
        }

        public ChatTypeDecoration chat() {
            return chat;
        }

        public ChatTypeDecoration narration() {
            return narration;
        }

        @Override
        public Properties custom() {
            return custom;
        }

        private static @NotNull ChatTypeDecoration readChatTypeDecoration(Properties properties) {
            List<ChatTypeDecoration.Parameter> parameters = new ArrayList<>();
            if (properties.asMap().get("parameters") instanceof List<?> paramList) {
                for (Object param : paramList) {
                    parameters.add(ChatTypeDecoration.Parameter.valueOf(param.toString().toUpperCase(Locale.ROOT)));
                }
            }
            Style style = Style.empty();
            if (properties.containsKey("style")) {
                // This is admittedly a pretty cursed way to handle deserialization here, however I do not want to
                // write a standalone JSON style deserializer for this one use case.
                // The methodology is to just convert it to a valid text component and deserialize that, then take the style.
                Gson gson = GsonComponentSerializer.gson().serializer();
                JsonObject textComponentJson = gson.toJsonTree(properties.section("style").asMap()).getAsJsonObject();
                textComponentJson.addProperty("text", "IGNORED_VALUE");
                Component textComponent = GsonComponentSerializer.gson().deserializeFromTree(textComponentJson);
                style = textComponent.style();
            }
            return new ChatTypeDecoration(properties.getString("translation_key"), parameters, style);
        }

    }

>>>>>>> 05a4bb77
    public interface Entry {
        @ApiStatus.Experimental
        Properties custom();
    }

    private static Object readObject(JsonReader reader) throws IOException {
        return switch (reader.peek()) {
            case BEGIN_ARRAY -> {
                List<Object> list = new ArrayList<>();
                reader.beginArray();
                while (reader.hasNext()) list.add(readObject(reader));
                reader.endArray();
                yield list;
            }
            case BEGIN_OBJECT -> {
                Map<String, Object> map = new HashMap<>();
                reader.beginObject();
                while (reader.hasNext()) map.put(reader.nextName(), readObject(reader));
                reader.endObject();
                yield map;
            }
            case STRING -> reader.nextString();
            case NUMBER -> ToNumberPolicy.LONG_OR_DOUBLE.readNumber(reader);
            case BOOLEAN -> reader.nextBoolean();
            default -> throw new IllegalStateException("Invalid peek: " + reader.peek());
        };
    }

    record PropertiesMap(Map<String, Object> map) implements Properties {
        @Override
        public String getString(String name, String defaultValue) {
            var element = element(name);
            return element != null ? (String) element : defaultValue;
        }

        @Override
        public String getString(String name) {
            return element(name);
        }

        @Override
        public double getDouble(String name, double defaultValue) {
            var element = element(name);
            return element != null ? ((Number) element).doubleValue() : defaultValue;
        }

        @Override
        public double getDouble(String name) {
            return ((Number) element(name)).doubleValue();
        }

        @Override
        public int getInt(String name, int defaultValue) {
            var element = element(name);
            return element != null ? ((Number) element).intValue() : defaultValue;
        }

        @Override
        public int getInt(String name) {
            return ((Number) element(name)).intValue();
        }

        @Override
        public float getFloat(String name, float defaultValue) {
            var element = element(name);
            return element != null ? ((Number) element).floatValue() : defaultValue;
        }

        @Override
        public float getFloat(String name) {
            return ((Number) element(name)).floatValue();
        }

        @Override
        public boolean getBoolean(String name, boolean defaultValue) {
            var element = element(name);
            return element != null ? (boolean) element : defaultValue;
        }

        @Override
        public boolean getBoolean(String name) {
            return element(name);
        }

        @Override
        public Properties section(String name) {
            Map<String, Object> map = element(name);
            if (map == null) return null;
            return new PropertiesMap(map);
        }

        @Override
        public boolean containsKey(String name) {
            return map.containsKey(name);
        }

        @Override
        public Map<String, Object> asMap() {
            return map;
        }

        private <T> T element(String name) {
            //noinspection unchecked
            return (T) map.get(name);
        }

        @Override
        public String toString() {
            AtomicReference<String> string = new AtomicReference<>("{ ");
            this.map.forEach((s, object) -> string.set(string.get() + " , " + "\"" + s + "\"" + " : " + "\"" + object.toString() + "\""));
            return string.updateAndGet(s -> s.replaceFirst(" , ", "") + "}");
        }

    }

    public interface Properties extends Iterable<Map.Entry<String, Object>> {
        static Properties fromMap(Map<String, Object> map) {
            return new PropertiesMap(map);
        }

        String getString(String name, String defaultValue);

        String getString(String name);

        double getDouble(String name, double defaultValue);

        double getDouble(String name);

        int getInt(String name, int defaultValue);

        int getInt(String name);

        float getFloat(String name, float defaultValue);

        float getFloat(String name);

        boolean getBoolean(String name, boolean defaultValue);

        boolean getBoolean(String name);

        Properties section(String name);

        boolean containsKey(String name);

        Map<String, Object> asMap();

        @Override
        default @NotNull Iterator<Map.Entry<String, Object>> iterator() {
            return asMap().entrySet().iterator();
        }

        default int size() {
            return asMap().size();
        }
    }
}<|MERGE_RESOLUTION|>--- conflicted
+++ resolved
@@ -98,8 +98,6 @@
     }
 
     @ApiStatus.Internal
-<<<<<<< HEAD
-=======
     public static BannerPatternEntry bannerPattern(String namespace, @NotNull Properties main) {
         return new BannerPatternEntry(namespace, main, null);
     }
@@ -115,7 +113,6 @@
     }
 
     @ApiStatus.Internal
->>>>>>> 05a4bb77
     public static Map<String, Map<String, Object>> load(Resource resource) {
         Map<String, Map<String, Object>> map = new HashMap<>();
         try (InputStream resourceStream = Registry.class.getClassLoader().getResourceAsStream(resource.name)) {
@@ -260,17 +257,12 @@
         FLUID_TAGS("tags/fluid_tags.json"),
         GAMEPLAY_TAGS("tags/gameplay_tags.json"),
         ITEM_TAGS("tags/item_tags.json"),
-<<<<<<< HEAD
-        BIOMES("biomes.json"),
-        ATTRIBUTES("attributes.json");
-=======
         DIMENSION_TYPES("dimension_types.json"),
         BIOMES("biomes.json"),
         ATTRIBUTES("attributes.json"),
         BANNER_PATTERNS("banner_patterns.json"),
         WOLF_VARIANTS("wolf_variants.json"),
         CHAT_TYPES("chat_types.json");
->>>>>>> 05a4bb77
 
         private final String name;
 
@@ -852,8 +844,6 @@
         }
     }
 
-<<<<<<< HEAD
-=======
     public record BannerPatternEntry(NamespaceID namespace, NamespaceID assetId, String translationKey, Properties custom) implements Entry {
         public BannerPatternEntry(String namespace, Properties main, Properties custom) {
             this(NamespaceID.from(namespace),
@@ -937,7 +927,6 @@
 
     }
 
->>>>>>> 05a4bb77
     public interface Entry {
         @ApiStatus.Experimental
         Properties custom();
