package net.minestom.server.registry;

import net.kyori.adventure.key.Key;
import net.minestom.server.ServerFlag;
import net.minestom.server.gamedata.DataPack;
import net.minestom.server.network.packet.server.common.TagsPacket;
import net.minestom.server.utils.collection.ObjectArray;
import net.minestom.server.utils.validate.Check;
import org.jetbrains.annotations.ApiStatus;
import org.jetbrains.annotations.Nullable;

import java.util.*;
import java.util.concurrent.ConcurrentHashMap;

/**
 * A registry for holding static vanilla registry data. Not generally user modifiable, always immutable.
 */
@ApiStatus.Internal
final class StaticRegistry<T extends StaticProtocolObject<T>> implements Registry<T> {
    private final RegistryKey<Registry<T>> registryKey;
    private final Map<Key, T> keyToValue;
    private final Map<T, RegistryKey<T>> valueToKey;
    private final List<T> idToValue;

    private final Map<TagKey<T>, RegistryTag<T>> tags;

    StaticRegistry(
<<<<<<< HEAD
            @NotNull RegistryKey<Registry<T>> registryKey,
            @NotNull Map<Key, T> namespaces,
            @NotNull ObjectArray<T> ids,
            @NotNull Map<TagKey<T>, RegistryTag<T>> tags
=======
            Key key,
            Map<Key, T> namespaces,
            ObjectArray<T> ids,
            Map<TagKey<T>, RegistryTagImpl.Backed<T>> tags
>>>>>>> 25213d30
    ) {
        this.registryKey = registryKey;
        this.keyToValue = Map.copyOf(namespaces);
        var valueToKey = new HashMap<T, RegistryKey<T>>(namespaces.size());
        for (var entry : namespaces.entrySet())
            valueToKey.put(entry.getValue(), new RegistryKeyImpl<>(entry.getKey()));
        this.valueToKey = Map.copyOf(valueToKey);
        this.idToValue = ids.toList();
        this.tags = ServerFlag.REGISTRY_FREEZING_TAGS ? Map.copyOf(tags) : new ConcurrentHashMap<>(tags);
    }

    @Override
<<<<<<< HEAD
    public @NotNull RegistryKey<Registry<T>> registryKey() {
        return registryKey;
=======
    public Key key() {
        return this.key;
>>>>>>> 25213d30
    }

    @Override
    public @Nullable T get(int id) {
        return this.idToValue.get(id);
    }

    @Override
    public @Nullable T get(Key key) {
        return this.keyToValue.get(key);
    }

    @Override
    public @Nullable RegistryKey<T> getKey(int id) {
        final T value = this.idToValue.get(id);
        return value == null ? null : new RegistryKeyImpl<>(value.key());
    }

    @Override
    public @Nullable RegistryKey<T> getKey(T value) {
        return this.valueToKey.get(value);
    }

    @Override
    public @Nullable RegistryKey<T> getKey(Key key) {
        return this.keyToValue.containsKey(key) ? new RegistryKeyImpl<>(key) : null;
    }

    @Override
    public int getId(RegistryKey<T> key) {
        final T value = this.keyToValue.get(key.key());
        if (value == null) return -1; // Not found
        return this.valueToKey.get(value) != null ? value.id() : -1;
    }

    @Override
    public @Nullable DataPack getPack(int id) {
        // Static registries are always in the core data pack
        return this.idToValue.get(id) != null ? DataPack.MINECRAFT_CORE : null;
    }

    @Override
    public int size() {
        return this.keyToValue.size();
    }

    @Override
    public Collection<RegistryKey<T>> keys() {
        return this.valueToKey.values();
    }

    @Override
    public Collection<T> values() {
        return this.valueToKey.keySet();
    }

    @Override
    public @Nullable RegistryTag<T> getTag(TagKey<T> key) {
        return this.tags.get(key);
    }

    @Override
<<<<<<< HEAD
    public @NotNull RegistryTag<T> getOrCreateTag(@NotNull TagKey<T> key) {
        if (!ServerFlag.REGISTRY_FREEZING_TAGS)
            return this.tags.computeIfAbsent(key, RegistryTagImpl.Backed::new);
        final RegistryTag<T> tag = this.tags.get(key);
        Check.notNull(tag, "Tag key `{0}` is not registered, while the tags are frozen!", key.hashedKey());
        return tag;
=======
    public RegistryTag<T> getOrCreateTag(TagKey<T> key) {
        return this.tags.computeIfAbsent(key, RegistryTagImpl.Backed::new);
>>>>>>> 25213d30
    }

    @Override
    public boolean removeTag(TagKey<T> key) {
        return this.tags.remove(key) != null;
    }

    @Override
    public Collection<RegistryTag<T>> tags() {
        return Collections.unmodifiableCollection(this.tags.values());
    }

    @Override
    public TagsPacket.Registry tagRegistry() {
        final List<TagsPacket.Tag> tagList = new ArrayList<>(tags.size());
        for (final RegistryTag<T> entry : tags.values()) {
            if (!(entry instanceof RegistryTagImpl.Backed<T> tag)) continue;
            final int[] entries = new int[tag.size()];
            int i = 0;
            for (var staticEntry : tag) {
                entries[i++] = staticEntry instanceof StaticProtocolObject<T> po
                        ? po.id() : getId(staticEntry);
            }
            tagList.add(new TagsPacket.Tag(tag.key().key().asString(), entries));
        }
        return new TagsPacket.Registry(key().asString(), tagList);
    }

}<|MERGE_RESOLUTION|>--- conflicted
+++ resolved
@@ -25,17 +25,10 @@
     private final Map<TagKey<T>, RegistryTag<T>> tags;
 
     StaticRegistry(
-<<<<<<< HEAD
-            @NotNull RegistryKey<Registry<T>> registryKey,
-            @NotNull Map<Key, T> namespaces,
-            @NotNull ObjectArray<T> ids,
-            @NotNull Map<TagKey<T>, RegistryTag<T>> tags
-=======
-            Key key,
+            RegistryKey<Registry<T>> registryKey,
             Map<Key, T> namespaces,
             ObjectArray<T> ids,
-            Map<TagKey<T>, RegistryTagImpl.Backed<T>> tags
->>>>>>> 25213d30
+            Map<TagKey<T>, RegistryTag<T>> tags
     ) {
         this.registryKey = registryKey;
         this.keyToValue = Map.copyOf(namespaces);
@@ -48,13 +41,8 @@
     }
 
     @Override
-<<<<<<< HEAD
-    public @NotNull RegistryKey<Registry<T>> registryKey() {
+    public RegistryKey<Registry<T>> registryKey() {
         return registryKey;
-=======
-    public Key key() {
-        return this.key;
->>>>>>> 25213d30
     }
 
     @Override
@@ -117,17 +105,12 @@
     }
 
     @Override
-<<<<<<< HEAD
-    public @NotNull RegistryTag<T> getOrCreateTag(@NotNull TagKey<T> key) {
+    public RegistryTag<T> getOrCreateTag(TagKey<T> key) {
         if (!ServerFlag.REGISTRY_FREEZING_TAGS)
             return this.tags.computeIfAbsent(key, RegistryTagImpl.Backed::new);
         final RegistryTag<T> tag = this.tags.get(key);
         Check.notNull(tag, "Tag key `{0}` is not registered, while the tags are frozen!", key.hashedKey());
         return tag;
-=======
-    public RegistryTag<T> getOrCreateTag(TagKey<T> key) {
-        return this.tags.computeIfAbsent(key, RegistryTagImpl.Backed::new);
->>>>>>> 25213d30
     }
 
     @Override
