--- conflicted
+++ resolved
@@ -3,27 +3,15 @@
 import net.minestom.server.registry.BuiltinRegistries;
 import net.minestom.server.registry.Registry;
 import net.minestom.server.registry.RegistryData;
-<<<<<<< HEAD
 import net.minestom.server.registry.RegistryKey;
-import org.jetbrains.annotations.NotNull;
 import org.jetbrains.annotations.UnknownNullability;
 
 record EntityTypeImpl(RegistryData.EntityEntry registry) implements EntityType {
     static final Registry<EntityType> REGISTRY = RegistryData.createStaticRegistry(BuiltinRegistries.ENTITY_TYPE,
             (namespace, properties) -> new EntityTypeImpl(RegistryData.entity(namespace, properties)));
 
-    static @UnknownNullability EntityType get(@NotNull RegistryKey<EntityType> key) {
+    static @UnknownNullability EntityType get(RegistryKey<EntityType> key) {
         return REGISTRY.get(key);
-=======
-import org.jetbrains.annotations.UnknownNullability;
-
-record EntityTypeImpl(RegistryData.EntityEntry registry) implements EntityType {
-    static final Registry<EntityType> REGISTRY = RegistryData.createStaticRegistry(Key.key("entity_type"),
-            (namespace, properties) -> new EntityTypeImpl(RegistryData.entity(namespace, properties)));
-
-    static @UnknownNullability EntityType get(String key) {
-        return REGISTRY.get(Key.key(key));
->>>>>>> 25213d30
     }
 
     @Override
