package net.minestom.server.entity;

import net.kyori.adventure.text.Component;
import net.minestom.server.coordinate.Point;
import net.minestom.server.entity.metadata.animal.FrogMeta;
import net.minestom.server.entity.metadata.animal.tameable.CatMeta;
import net.minestom.server.item.ItemStack;
import net.minestom.server.network.NetworkBuffer;
import net.minestom.server.network.packet.server.play.EntityMetaDataPacket;
import net.minestom.server.utils.Direction;
import org.jetbrains.annotations.ApiStatus;
import org.jetbrains.annotations.NotNull;
import org.jetbrains.annotations.Nullable;
import org.jetbrains.annotations.UnknownNullability;
import org.jglrxavpok.hephaistos.nbt.NBT;

import java.lang.invoke.MethodHandles;
import java.lang.invoke.VarHandle;
import java.util.Arrays;
import java.util.HashMap;
import java.util.Map;
import java.util.UUID;

public final class Metadata {
    public static Entry<Byte> Byte(byte value) {
        return new MetadataImpl.EntryImpl<>(TYPE_BYTE, value, NetworkBuffer.BYTE);
    }

    public static Entry<Integer> VarInt(int value) {
        return new MetadataImpl.EntryImpl<>(TYPE_VARINT, value, NetworkBuffer.VAR_INT);
    }

    public static Entry<Long> Long(long value) {
        return new MetadataImpl.EntryImpl<>(TYPE_LONG, value, NetworkBuffer.LONG);
    }

    public static Entry<Float> Float(float value) {
        return new MetadataImpl.EntryImpl<>(TYPE_FLOAT, value, NetworkBuffer.FLOAT);
    }

    public static Entry<String> String(@NotNull String value) {
        return new MetadataImpl.EntryImpl<>(TYPE_STRING, value, NetworkBuffer.STRING);
    }

    public static Entry<Component> Chat(@NotNull Component value) {
        return new MetadataImpl.EntryImpl<>(TYPE_CHAT, value, NetworkBuffer.COMPONENT);
    }

    public static Entry<Component> OptChat(@Nullable Component value) {
        return new MetadataImpl.EntryImpl<>(TYPE_OPTCHAT, value, NetworkBuffer.OPT_CHAT);
    }

    public static Entry<ItemStack> Slot(@NotNull ItemStack value) {
        return new MetadataImpl.EntryImpl<>(TYPE_SLOT, value, NetworkBuffer.ITEM);
    }

    public static Entry<Boolean> Boolean(boolean value) {
        return new MetadataImpl.EntryImpl<>(TYPE_BOOLEAN, value, NetworkBuffer.BOOLEAN);
    }

    public static Entry<Point> Rotation(@NotNull Point value) {
        return new MetadataImpl.EntryImpl<>(TYPE_ROTATION, value, NetworkBuffer.ROTATION);
    }

    public static Entry<Point> Position(@NotNull Point value) {
        return new MetadataImpl.EntryImpl<>(TYPE_POSITION, value, NetworkBuffer.BLOCK_POSITION);
    }

    public static Entry<Point> OptPosition(@Nullable Point value) {
        return new MetadataImpl.EntryImpl<>(TYPE_OPTPOSITION, value, NetworkBuffer.OPT_BLOCK_POSITION);
    }

    public static Entry<Direction> Direction(@NotNull Direction value) {
        return new MetadataImpl.EntryImpl<>(TYPE_DIRECTION, value, NetworkBuffer.DIRECTION);
    }

    public static Entry<UUID> OptUUID(@Nullable UUID value) {
        return new MetadataImpl.EntryImpl<>(TYPE_OPTUUID, value, NetworkBuffer.OPT_UUID);
    }

    public static Entry<Integer> OptBlockID(@Nullable Integer value) {
        return new MetadataImpl.EntryImpl<>(TYPE_OPTBLOCKID, value, NetworkBuffer.OPT_BLOCK_ID);
    }

    public static Entry<NBT> NBT(@NotNull NBT nbt) {
        return new MetadataImpl.EntryImpl<>(TYPE_NBT, nbt, NetworkBuffer.NBT);
    }

    public static Entry<int[]> VillagerData(int villagerType,
                                            int villagerProfession,
                                            int level) {
        return new MetadataImpl.EntryImpl<>(TYPE_VILLAGERDATA, new int[]{villagerType, villagerProfession, level},
                NetworkBuffer.VILLAGER_DATA);
    }

    public static Entry<Integer> OptVarInt(@Nullable Integer value) {
        return new MetadataImpl.EntryImpl<>(TYPE_OPTVARINT, value, NetworkBuffer.OPT_VAR_INT);
    }

    public static Entry<Entity.Pose> Pose(@NotNull Entity.Pose value) {
        return new MetadataImpl.EntryImpl<>(TYPE_POSE, value, NetworkBuffer.POSE);
    }

    public static Entry<CatMeta.Variant> CatVariant(@NotNull CatMeta.Variant value) {
        return new MetadataImpl.EntryImpl<>(TYPE_CAT_VARIANT, value, NetworkBuffer.CAT_VARIANT);
    }

    public static Entry<FrogMeta.Variant> FrogVariant(@NotNull FrogMeta.Variant value) {
        return new MetadataImpl.EntryImpl<>(TYPE_FROG_VARIANT, value, NetworkBuffer.FROG_VARIANT);
    }

    public static final byte TYPE_BYTE = 0;
    public static final byte TYPE_VARINT = 1;
<<<<<<< HEAD
    public static final byte TYPE_LONG = 2;
    public static final byte TYPE_FLOAT = 3;
    public static final byte TYPE_STRING = 4;
    public static final byte TYPE_CHAT = 5;
    public static final byte TYPE_OPTCHAT = 6;
    public static final byte TYPE_SLOT = 7;
    public static final byte TYPE_BOOLEAN = 8;
    public static final byte TYPE_ROTATION = 9;
    public static final byte TYPE_POSITION = 10;
    public static final byte TYPE_OPTPOSITION = 11;
    public static final byte TYPE_DIRECTION = 12;
    public static final byte TYPE_OPTUUID = 13;
    public static final byte TYPE_OPTBLOCKID = 14;
    public static final byte TYPE_NBT = 15;
    public static final byte TYPE_PARTICLE = 16;
    public static final byte TYPE_VILLAGERDATA = 17;
    public static final byte TYPE_OPTVARINT = 18;
    public static final byte TYPE_POSE = 19;
=======
    public static final byte TYPE_FLOAT = 2;
    public static final byte TYPE_STRING = 3;
    public static final byte TYPE_CHAT = 4;
    public static final byte TYPE_OPTCHAT = 5;
    public static final byte TYPE_SLOT = 6;
    public static final byte TYPE_BOOLEAN = 7;
    public static final byte TYPE_ROTATION = 8;
    public static final byte TYPE_POSITION = 9;
    public static final byte TYPE_OPTPOSITION = 10;
    public static final byte TYPE_DIRECTION = 11;
    public static final byte TYPE_OPTUUID = 12;
    public static final byte TYPE_OPTBLOCKID = 13;
    public static final byte TYPE_NBT = 14;
    public static final byte TYPE_PARTICLE = 15;
    public static final byte TYPE_VILLAGERDATA = 16;
    public static final byte TYPE_OPTVARINT = 17;
    public static final byte TYPE_POSE = 18;
    public static final byte TYPE_CAT_VARIANT = 19;
    public static final byte TYPE_FROG_VARIANT = 20;
>>>>>>> e0427a36

    private static final VarHandle NOTIFIED_CHANGES;

    static {
        try {
            NOTIFIED_CHANGES = MethodHandles.lookup().findVarHandle(Metadata.class, "notifyAboutChanges", boolean.class);
        } catch (NoSuchFieldException | IllegalAccessException e) {
            throw new IllegalStateException(e);
        }
    }

    private final Entity entity;
    private volatile Entry<?>[] entries = new Entry<?>[0];
    private volatile Map<Integer, Entry<?>> entryMap = null;

    @SuppressWarnings("FieldMayBeFinal")
    private volatile boolean notifyAboutChanges = true;
    private final Map<Integer, Entry<?>> notNotifiedChanges = new HashMap<>();

    public Metadata(@Nullable Entity entity) {
        this.entity = entity;
    }

    @SuppressWarnings("unchecked")
    public <T> T getIndex(int index, @Nullable T defaultValue) {
        final Entry<?>[] entries = this.entries;
        if (index < 0 || index >= entries.length) return defaultValue;
        final Entry<?> entry = entries[index];
        return entry != null ? (T) entry.value() : defaultValue;
    }

    public void setIndex(int index, @NotNull Entry<?> entry) {
        Entry<?>[] entries = this.entries;
        // Resize array if necessary
        if (index >= entries.length) {
            final int newLength = Math.max(entries.length * 2, index + 1);
            this.entries = entries = Arrays.copyOf(entries, newLength);
        }
        entries[index] = entry;
        this.entryMap = null;
        // Send metadata packet to update viewers and self
        final Entity entity = this.entity;
        if (entity != null && entity.isActive()) {
            if (!this.notifyAboutChanges) {
                synchronized (this.notNotifiedChanges) {
                    this.notNotifiedChanges.put(index, entry);
                }
            } else {
                entity.sendPacketToViewersAndSelf(new EntityMetaDataPacket(entity.getEntityId(), Map.of(index, entry)));
            }
        }
    }

    public void setNotifyAboutChanges(boolean notifyAboutChanges) {
        if (!NOTIFIED_CHANGES.compareAndSet(this, !notifyAboutChanges, notifyAboutChanges))
            return;
        if (!notifyAboutChanges) {
            // Ask future metadata changes to be cached
            return;
        }
        final Entity entity = this.entity;
        if (entity == null || !entity.isActive()) return;
        Map<Integer, Entry<?>> entries;
        synchronized (this.notNotifiedChanges) {
            Map<Integer, Entry<?>> awaitingChanges = this.notNotifiedChanges;
            if (awaitingChanges.isEmpty()) return;
            entries = Map.copyOf(awaitingChanges);
            awaitingChanges.clear();
        }
        entity.sendPacketToViewersAndSelf(new EntityMetaDataPacket(entity.getEntityId(), entries));
    }

    public @NotNull Map<Integer, Entry<?>> getEntries() {
        Map<Integer, Entry<?>> map = entryMap;
        if (map == null) {
            map = new HashMap<>();
            final Entry<?>[] entries = this.entries;
            for (int i = 0; i < entries.length; i++) {
                final Entry<?> entry = entries[i];
                if (entry != null) map.put(i, entry);
            }
            this.entryMap = Map.copyOf(map);
        }
        return map;
    }

    public sealed interface Entry<T> extends NetworkBuffer.Writer
            permits MetadataImpl.EntryImpl {
        int type();

        @UnknownNullability T value();

        @ApiStatus.Internal
        static @NotNull Entry<?> read(int type, @NotNull NetworkBuffer reader) {
            return MetadataImpl.EntryImpl.read(type, reader);
        }
    }
}<|MERGE_RESOLUTION|>--- conflicted
+++ resolved
@@ -111,7 +111,6 @@
 
     public static final byte TYPE_BYTE = 0;
     public static final byte TYPE_VARINT = 1;
-<<<<<<< HEAD
     public static final byte TYPE_LONG = 2;
     public static final byte TYPE_FLOAT = 3;
     public static final byte TYPE_STRING = 4;
@@ -130,27 +129,8 @@
     public static final byte TYPE_VILLAGERDATA = 17;
     public static final byte TYPE_OPTVARINT = 18;
     public static final byte TYPE_POSE = 19;
-=======
-    public static final byte TYPE_FLOAT = 2;
-    public static final byte TYPE_STRING = 3;
-    public static final byte TYPE_CHAT = 4;
-    public static final byte TYPE_OPTCHAT = 5;
-    public static final byte TYPE_SLOT = 6;
-    public static final byte TYPE_BOOLEAN = 7;
-    public static final byte TYPE_ROTATION = 8;
-    public static final byte TYPE_POSITION = 9;
-    public static final byte TYPE_OPTPOSITION = 10;
-    public static final byte TYPE_DIRECTION = 11;
-    public static final byte TYPE_OPTUUID = 12;
-    public static final byte TYPE_OPTBLOCKID = 13;
-    public static final byte TYPE_NBT = 14;
-    public static final byte TYPE_PARTICLE = 15;
-    public static final byte TYPE_VILLAGERDATA = 16;
-    public static final byte TYPE_OPTVARINT = 17;
-    public static final byte TYPE_POSE = 18;
-    public static final byte TYPE_CAT_VARIANT = 19;
-    public static final byte TYPE_FROG_VARIANT = 20;
->>>>>>> e0427a36
+    public static final byte TYPE_CAT_VARIANT = 20;
+    public static final byte TYPE_FROG_VARIANT = 21;
 
     private static final VarHandle NOTIFIED_CHANGES;
 
