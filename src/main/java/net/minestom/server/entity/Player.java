--- conflicted
+++ resolved
@@ -614,9 +614,9 @@
 
         // Send spawn point information
         final SpawnPositionPacket spawnPositionPacket = new SpawnPositionPacket();
-        spawnPositionPacket.x = (int) spawnPosition.getX();
-        spawnPositionPacket.y = (int) spawnPosition.getY();
-        spawnPositionPacket.z = (int) spawnPosition.getZ();
+        spawnPositionPacket.x = (int) respawnPoint.getX();
+        spawnPositionPacket.y = (int) respawnPoint.getY();
+        spawnPositionPacket.z = (int) respawnPoint.getZ();
         playerConnection.sendPacket(spawnPositionPacket);
 
         super.setInstance(instance, spawnPosition, false);
@@ -644,14 +644,7 @@
                 spawnPlayer(instance, spawnPosition, firstSpawn, true, dimensionChange);
             };
 
-<<<<<<< HEAD
             ChunkUtils.optionalLoadAll(instance, visibleChunks, null, endCallback);
-=======
-            // Chunk 0;0 always needs to be loaded
-            instance.loadChunk(0, 0, chunk ->
-                    // Load all the required chunks
-                    ChunkUtils.optionalLoadAll(instance, visibleChunks, null, endCallback));
->>>>>>> 20ed4926
 
         } else {
             // The player already has the good version of all the chunks.
