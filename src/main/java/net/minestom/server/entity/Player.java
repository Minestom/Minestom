--- conflicted
+++ resolved
@@ -452,11 +452,8 @@
         refreshHealth();
 
         sendPacket(new RespawnPacket(getDimensionType().toString(), getDimensionType().getName().asString(),
-<<<<<<< HEAD
-                0, gameMode, gameMode, false, levelFlat, true));
-=======
                0, gameMode, gameMode, false, levelFlat, true, deathLocation));
->>>>>>> 85febebd
+
 
         PlayerRespawnEvent respawnEvent = new PlayerRespawnEvent(this);
         EventDispatcher.call(respawnEvent);
