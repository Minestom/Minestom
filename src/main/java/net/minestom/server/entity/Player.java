package net.minestom.server.entity;

import it.unimi.dsi.fastutil.longs.LongArrayPriorityQueue;
import it.unimi.dsi.fastutil.longs.LongPriorityQueue;
import net.kyori.adventure.audience.MessageType;
import net.kyori.adventure.bossbar.BossBar;
import net.kyori.adventure.identity.Identified;
import net.kyori.adventure.identity.Identity;
import net.kyori.adventure.inventory.Book;
import net.kyori.adventure.pointer.Pointers;
import net.kyori.adventure.resource.ResourcePackCallback;
import net.kyori.adventure.resource.ResourcePackInfo;
import net.kyori.adventure.resource.ResourcePackRequest;
import net.kyori.adventure.resource.ResourcePackStatus;
import net.kyori.adventure.sound.Sound;
import net.kyori.adventure.sound.SoundStop;
import net.kyori.adventure.text.Component;
import net.kyori.adventure.text.event.HoverEvent;
import net.kyori.adventure.text.event.HoverEvent.ShowEntity;
import net.kyori.adventure.text.event.HoverEventSource;
import net.kyori.adventure.text.format.NamedTextColor;
import net.kyori.adventure.text.serializer.plain.PlainTextComponentSerializer;
import net.kyori.adventure.title.TitlePart;
import net.minestom.server.MinecraftServer;
import net.minestom.server.ServerFlag;
import net.minestom.server.advancements.AdvancementTab;
import net.minestom.server.adventure.AdventurePacketConvertor;
import net.minestom.server.adventure.Localizable;
import net.minestom.server.adventure.audience.Audiences;
import net.minestom.server.collision.BoundingBox;
import net.minestom.server.command.CommandSender;
import net.minestom.server.coordinate.Point;
import net.minestom.server.coordinate.Pos;
import net.minestom.server.coordinate.Vec;
import net.minestom.server.effects.Effects;
import net.minestom.server.entity.attribute.Attribute;
import net.minestom.server.entity.damage.DamageType;
import net.minestom.server.entity.metadata.LivingEntityMeta;
import net.minestom.server.entity.metadata.PlayerMeta;
import net.minestom.server.entity.vehicle.PlayerVehicleInformation;
import net.minestom.server.event.EventDispatcher;
import net.minestom.server.event.inventory.InventoryOpenEvent;
import net.minestom.server.event.item.ItemDropEvent;
import net.minestom.server.event.item.ItemUpdateStateEvent;
import net.minestom.server.event.item.ItemUsageCompleteEvent;
import net.minestom.server.event.item.PickupExperienceEvent;
import net.minestom.server.event.player.*;
import net.minestom.server.instance.Chunk;
import net.minestom.server.instance.EntityTracker;
import net.minestom.server.instance.Instance;
import net.minestom.server.instance.SharedInstance;
import net.minestom.server.instance.block.Block;
import net.minestom.server.inventory.Inventory;
import net.minestom.server.inventory.PlayerInventory;
import net.minestom.server.item.ItemComponent;
import net.minestom.server.item.ItemStack;
import net.minestom.server.item.Material;
import net.minestom.server.item.component.WrittenBookContent;
import net.minestom.server.listener.manager.PacketListenerManager;
import net.minestom.server.message.ChatMessageType;
import net.minestom.server.message.ChatPosition;
import net.minestom.server.message.Messenger;
import net.minestom.server.network.ConnectionManager;
import net.minestom.server.network.ConnectionState;
import net.minestom.server.network.PlayerProvider;
import net.minestom.server.network.packet.client.ClientPacket;
import net.minestom.server.network.packet.server.SendablePacket;
import net.minestom.server.network.packet.server.ServerPacket;
import net.minestom.server.network.packet.server.common.*;
import net.minestom.server.network.packet.server.login.LoginDisconnectPacket;
import net.minestom.server.network.packet.server.play.*;
import net.minestom.server.network.packet.server.play.data.WorldPos;
import net.minestom.server.network.player.GameProfile;
import net.minestom.server.network.player.PlayerConnection;
import net.minestom.server.network.player.PlayerSocketConnection;
import net.minestom.server.recipe.Recipe;
import net.minestom.server.recipe.RecipeManager;
import net.minestom.server.registry.DynamicRegistry;
import net.minestom.server.scoreboard.BelowNameTag;
import net.minestom.server.scoreboard.Team;
import net.minestom.server.snapshot.EntitySnapshot;
import net.minestom.server.snapshot.PlayerSnapshot;
import net.minestom.server.snapshot.SnapshotImpl;
import net.minestom.server.snapshot.SnapshotUpdater;
import net.minestom.server.statistic.PlayerStatistic;
import net.minestom.server.thread.Acquirable;
import net.minestom.server.timer.Scheduler;
import net.minestom.server.utils.MathUtils;
import net.minestom.server.utils.PacketUtils;
import net.minestom.server.utils.async.AsyncUtils;
import net.minestom.server.utils.chunk.ChunkUpdateLimitChecker;
import net.minestom.server.utils.chunk.ChunkUtils;
import net.minestom.server.utils.function.IntegerBiConsumer;
import net.minestom.server.utils.identity.NamedAndIdentified;
import net.minestom.server.utils.inventory.PlayerInventoryUtils;
import net.minestom.server.utils.time.Cooldown;
import net.minestom.server.utils.time.TimeUnit;
import net.minestom.server.utils.validate.Check;
import net.minestom.server.world.DimensionType;
import org.jctools.queues.MpscArrayQueue;
import org.jetbrains.annotations.ApiStatus;
import org.jetbrains.annotations.NotNull;
import org.jetbrains.annotations.Nullable;
import org.slf4j.Logger;
import org.slf4j.LoggerFactory;

import java.nio.charset.StandardCharsets;
import java.time.Duration;
import java.util.*;
import java.util.concurrent.CompletableFuture;
import java.util.concurrent.CountDownLatch;
import java.util.concurrent.atomic.AtomicInteger;
import java.util.concurrent.locks.ReentrantLock;
import java.util.function.Consumer;
import java.util.function.UnaryOperator;

/**
 * Those are the major actors of the server
 * <p>
 * You can easily create your own implementation of this and use it with {@link ConnectionManager#setPlayerProvider(PlayerProvider)}.
 */
public class Player extends LivingEntity implements CommandSender, Localizable, HoverEventSource<ShowEntity>, Identified, NamedAndIdentified {
    private static final Logger logger = LoggerFactory.getLogger(Player.class);

    private static final DynamicRegistry<DimensionType> DIMENSION_TYPE_REGISTRY = MinecraftServer.getDimensionTypeRegistry();

    private static final Component REMOVE_MESSAGE = Component.text("You have been removed from the server without reason.", NamedTextColor.RED);
    private static final Component MISSING_REQUIRED_RESOURCE_PACK = Component.text("Required resource pack was not loaded.", NamedTextColor.RED);

    // Magic values: https://wiki.vg/Entity_statuses#Player
    private static final int STATUS_ENABLE_REDUCED_DEBUG_INFO = 22;
    private static final int STATUS_DISABLE_REDUCED_DEBUG_INFO = 23;
    private static final int STATUS_PERMISSION_LEVEL_OFFSET = 24;

    private long lastKeepAlive;
    private boolean answerKeepAlive;

    private String username;
    private Component usernameComponent;
    protected final PlayerConnection playerConnection;

    private volatile int latency;
    private Component displayName;
    private PlayerSkin skin;

    private Instance pendingInstance = null;
    private int dimensionTypeId;
    private GameMode gameMode;
    private WorldPos deathLocation;

    /**
     * Keeps track of what chunks are sent to the client, this defines the center of the loaded area
     * in the range of {@link ServerFlag#CHUNK_VIEW_DISTANCE}
     */
    private Vec chunksLoadedByClient = Vec.ZERO;
    private final ReentrantLock chunkQueueLock = new ReentrantLock();
    private final LongPriorityQueue chunkQueue = new LongArrayPriorityQueue(this::compareChunkDistance);
    private boolean needsChunkPositionSync = true;
    private float targetChunksPerTick = 9f; // Always send 9 chunks immediately
    private float pendingChunkCount = 0f; // Number of chunks to send on the current tick (ie 0.5 means we cannot send a chunk yet, 1.5 would send a single chunk with a 0.5 remainder)
    private int maxChunkBatchLead = 1; // Maximum number of batches to send before waiting for a reply
    private int chunkBatchLead = 0; // Number of batches sent without a reply

    final IntegerBiConsumer chunkAdder = (chunkX, chunkZ) -> {
        // Load new chunks
        this.instance.loadOptionalChunk(chunkX, chunkZ).thenAccept(this::sendChunk);
    };
    final IntegerBiConsumer chunkRemover = (chunkX, chunkZ) -> {
        // Unload old chunks
        sendPacket(new UnloadChunkPacket(chunkX, chunkZ));
        EventDispatcher.call(new PlayerChunkUnloadEvent(this, chunkX, chunkZ));
    };

    private final AtomicInteger teleportId = new AtomicInteger();
    private int receivedTeleportId;

    private final MpscArrayQueue<ClientPacket> packets = new MpscArrayQueue<>(ServerFlag.PLAYER_PACKET_QUEUE_SIZE);
    private final boolean levelFlat;
    private final PlayerSettings settings;
    private float exp;
    private int level;
    private int portalCooldown = 0;

    protected PlayerInventory inventory;
    private Inventory openInventory;
    // Used internally to allow the closing of inventory within the inventory listener
    private boolean didCloseInventory;

    private byte heldSlot;

    private Pos respawnPoint;

    private int food;
    private float foodSaturation;

    private long startItemUseTime;
    private long itemUseTime;
    private Hand itemUseHand;

    // Game state (https://wiki.vg/Protocol#Change_Game_State)
    private boolean enableRespawnScreen;
    private final ChunkUpdateLimitChecker chunkUpdateLimitChecker = new ChunkUpdateLimitChecker(6);

    // Experience orb pickup
    protected Cooldown experiencePickupCooldown = new Cooldown(Duration.of(10, TimeUnit.SERVER_TICK));

    private BelowNameTag belowNameTag;

    private int permissionLevel;

    private boolean reducedDebugScreenInformation;
    private boolean hardcore;

    // Abilities
    private boolean flying;
    private boolean allowFlying;
    private boolean instantBreak;
    private float flyingSpeed = 0.05f;
    private float fieldViewModifier = 0.1f;

    // Statistics
    private final Map<PlayerStatistic, Integer> statisticValueMap = new Hashtable<>();

    // Vehicle
    private final PlayerVehicleInformation vehicleInformation = new PlayerVehicleInformation();

    // Adventure
    private final Identity identity;
    private final Pointers pointers;

    // Resource packs
    record PendingResourcePack(boolean required, @NotNull ResourcePackCallback callback) {
    }

    private final Map<UUID, PendingResourcePack> pendingResourcePacks = new HashMap<>();
    // The future is non-null when a resource pack is in-flight, and completed when all statuses have been received.
    private CompletableFuture<Void> resourcePackFuture = null;

    public Player(@NotNull UUID uuid, @NotNull String username, @NotNull PlayerConnection playerConnection) {
        super(EntityType.PLAYER, uuid);
        this.username = username;
        this.usernameComponent = Component.text(username);
        this.playerConnection = playerConnection;

        setRespawnPoint(Pos.ZERO);

        this.settings = new PlayerSettings();
        this.inventory = new PlayerInventory(this);

        setCanPickupItem(true); // By default

        // Allow the server to send the next keep alive packet
        refreshAnswerKeepAlive(true);

        this.gameMode = GameMode.SURVIVAL;
        this.dimensionTypeId = DIMENSION_TYPE_REGISTRY.getId(DimensionType.OVERWORLD); // Default dimension
        this.levelFlat = true;
        getAttribute(Attribute.GENERIC_MOVEMENT_SPEED).setBaseValue(0.1);

        // FakePlayer init its connection there
        playerConnectionInit();

        this.identity = Identity.identity(uuid);
        this.pointers = Pointers.builder()
                .withDynamic(Identity.UUID, this::getUuid)
                .withDynamic(Identity.NAME, this::getUsername)
                .withDynamic(Identity.DISPLAY_NAME, this::getDisplayName)
                .build();

        // When in configuration state no metadata updates can be sent.
        metadata.setNotifyAboutChanges(false);
    }

    @ApiStatus.Internal
    public void setPendingOptions(@NotNull Instance pendingInstance, boolean hardcore) {
        // I(mattw) am not a big fan of this function, but somehow we need to store
        // the instance and i didn't like a record in ConnectionManager either.
        this.pendingInstance = pendingInstance;
        this.hardcore = hardcore;
    }

    /**
     * Used when the player is created.
     * Init the player and spawn him.
     * <p>
     * WARNING: executed in the main update thread
     * UNSAFE: Only meant to be used when a socket player connects through the server.
     */
    @ApiStatus.Internal
    public CompletableFuture<Void> UNSAFE_init() {
        final Instance spawnInstance = this.pendingInstance;
        this.pendingInstance = null;

        this.removed = false;
        this.dimensionTypeId = DIMENSION_TYPE_REGISTRY.getId(spawnInstance.getDimensionType().namespace());

        final JoinGamePacket joinGamePacket = new JoinGamePacket(
                getEntityId(), this.hardcore, List.of(), 0,
                ServerFlag.CHUNK_VIEW_DISTANCE, ServerFlag.CHUNK_VIEW_DISTANCE,
                false, true, false, dimensionTypeId, spawnInstance.getDimensionName(),
                0, gameMode, null, false, levelFlat, deathLocation, portalCooldown, true);
        sendPacket(joinGamePacket);

        // Difficulty
        sendPacket(new ServerDifficultyPacket(MinecraftServer.getDifficulty(), true));

        sendPacket(new SpawnPositionPacket(respawnPoint, 0));

        // Reenable metadata notifications as we leave the configuration state
        metadata.setNotifyAboutChanges(true);
        sendPacket(getMetadataPacket());

        // Add player to list with spawning skin
        PlayerSkin profileSkin = null;
        if (playerConnection instanceof PlayerSocketConnection socketConnection) {
            final GameProfile gameProfile = socketConnection.gameProfile();
            if (gameProfile != null) {
                for (GameProfile.Property property : gameProfile.properties()) {
                    if (property.name().equals("textures")) {
                        profileSkin = new PlayerSkin(property.value(), property.signature());
                        break;
                    }
                }
            }
        }
        PlayerSkinInitEvent skinInitEvent = new PlayerSkinInitEvent(this, profileSkin);
        EventDispatcher.call(skinInitEvent);
        this.skin = skinInitEvent.getSkin();
        // FIXME: when using Geyser, this line remove the skin of the client
        PacketUtils.broadcastPlayPacket(getAddPlayerToList());

        var connectionManager = MinecraftServer.getConnectionManager();
        for (var player : connectionManager.getOnlinePlayers()) {
            if (player != this) {
                sendPacket(player.getAddPlayerToList());
                if (player.displayName != null) {
                    sendPacket(new PlayerInfoUpdatePacket(PlayerInfoUpdatePacket.Action.UPDATE_DISPLAY_NAME, player.infoEntry()));
                }
            }
        }

        //Teams
        for (Team team : MinecraftServer.getTeamManager().getTeams()) {
            sendPacket(team.createTeamsCreationPacket());
        }

        // Commands
        refreshCommands();

        // Recipes start
        {
            RecipeManager recipeManager = MinecraftServer.getRecipeManager();
            sendPacket(recipeManager.getDeclareRecipesPacket());

            List<String> recipesIdentifier = new ArrayList<>();
            for (Recipe recipe : recipeManager.getRecipes()) {
                if (!recipe.shouldShow(this))
                    continue;
                recipesIdentifier.add(recipe.id());
            }
            if (!recipesIdentifier.isEmpty()) {
                UnlockRecipesPacket unlockRecipesPacket = new UnlockRecipesPacket(0,
                        false, false,
                        false, false,
                        false, false,
                        false, false,
                        recipesIdentifier, recipesIdentifier);
                sendPacket(unlockRecipesPacket);
            }
        }
        // Recipes end

        // Some client updates
        sendPacket(getPropertiesPacket()); // Send default properties
        triggerStatus((byte) (STATUS_PERMISSION_LEVEL_OFFSET + permissionLevel)); // Set permission level
        refreshHealth(); // Heal and send health packet
        refreshAbilities(); // Send abilities packet

        return setInstance(spawnInstance);
    }

    /**
     * Moves the player immediately to the configuration state. The player is automatically moved
     * to configuration upon finishing login, this method can be used to move them back to configuration
     * after entering the play state.
     *
     * <p>This will result in them being removed from the current instance, player list, etc.</p>
     */
    public void startConfigurationPhase() {
        Check.stateCondition(playerConnection.getConnectionState() != ConnectionState.PLAY,
                "Player must be in the play state for reconfiguration.");

        // Remove the player, then send them back to configuration
        remove(false);

        var connectionManager = MinecraftServer.getConnectionManager();
        connectionManager.transitionPlayToConfig(this);

    }

    /**
     * Used to initialize the player connection
     */
    protected void playerConnectionInit() {
        PlayerConnection connection = playerConnection;
        if (connection != null) connection.setPlayer(this);
    }

    @Override
    public void update(long time) {
        // Process received packets
        interpretPacketQueue();
        // It is possible to be removed during packet processing, if thats the case exit immediately.
        if (isRemoved()) return;

        // Send any available queued chunks
        sendPendingChunks();

        super.update(time); // Super update (item pickup/fire management)

        // Experience orb pickup
        if (experiencePickupCooldown.isReady(time)) {
            experiencePickupCooldown.refreshLastUpdate(time);
            final Point loweredPosition = position.sub(0, .5, 0);
            this.instance.getEntityTracker().nearbyEntities(position, expandedBoundingBox.width(),
                    EntityTracker.Target.EXPERIENCE_ORBS, experienceOrb -> {
                        if (expandedBoundingBox.intersectEntity(loweredPosition, experienceOrb)) {
                            PickupExperienceEvent pickupExperienceEvent = new PickupExperienceEvent(this, experienceOrb);
                            EventDispatcher.callCancellable(pickupExperienceEvent, () -> {
                                short experienceCount = pickupExperienceEvent.getExperienceCount(); // TODO give to player
                                experienceOrb.remove();
                            });
                        }
                    });
        }

        // Eating animation
        if (isUsingItem()) {
            if (itemUseTime > 0 && getCurrentItemUseTime() >= itemUseTime) {
                triggerStatus((byte) 9); // Mark item use as finished
                ItemUpdateStateEvent itemUpdateStateEvent = callItemUpdateStateEvent(itemUseHand);

                // Refresh hand
                final boolean isOffHand = itemUpdateStateEvent.getHand() == Player.Hand.OFF;
                refreshActiveHand(false, isOffHand, false);

                final ItemStack item = itemUpdateStateEvent.getItemStack();
                final boolean isFood = item.has(ItemComponent.FOOD);
                if (isFood || item.material() == Material.POTION) {
                    PlayerEatEvent playerEatEvent = new PlayerEatEvent(this, item, itemUseHand);
                    EventDispatcher.call(playerEatEvent);
                }

                var itemUsageCompleteEvent = new ItemUsageCompleteEvent(this, itemUseHand, item);
                EventDispatcher.call(itemUsageCompleteEvent);

                clearItemUse();
            }
        }

        updatePose();

        // Tick event
        EventDispatcher.call(new PlayerTickEvent(this));
    }

    @Override
    public void kill() {
        if (!isDead()) {

            Component deathText;
            Component chatMessage;

            // get death screen text to the killed player
            {
                if (lastDamage != null) {
                    deathText = lastDamage.buildDeathScreenText(this);
                } else { // may happen if killed by the server without applying damage
                    deathText = Component.text("Killed by poor programming.");
                }
            }

            // get death message to chat
            {
                if (lastDamage != null) {
                    chatMessage = lastDamage.buildDeathMessage(this);
                } else { // may happen if killed by the server without applying damage
                    chatMessage = Component.text(getUsername() + " was killed by poor programming.");
                }
            }

            // Call player death event
            PlayerDeathEvent playerDeathEvent = new PlayerDeathEvent(this, deathText, chatMessage);
            EventDispatcher.call(playerDeathEvent);

            deathText = playerDeathEvent.getDeathText();
            chatMessage = playerDeathEvent.getChatMessage();

            // #buildDeathScreenText can return null, check here
            if (deathText != null) {
                sendPacket(new DeathCombatEventPacket(getEntityId(), deathText));
            }

            // #buildDeathMessage can return null, check here
            if (chatMessage != null) {
                Audiences.players().sendMessage(chatMessage);
            }

            // Set death location
            if (getInstance() != null)
                setDeathLocation(getInstance().getDimensionName(), getPosition());
        }
        super.kill();
    }

    /**
     * Respawns the player by sending a {@link RespawnPacket} to the player and teleporting him
     * to {@link #getRespawnPoint()}. It also resets fire and health.
     */
    public void respawn() {
        if (!isDead())
            return;

        setFireTicks(0);
        entityMeta.setOnFire(false);
        refreshHealth();

        sendPacket(new RespawnPacket(dimensionTypeId, instance.getDimensionName(), 0, gameMode, gameMode,
                false, levelFlat, deathLocation, portalCooldown, RespawnPacket.COPY_ALL));
        refreshClientStateAfterRespawn();

        PlayerRespawnEvent respawnEvent = new PlayerRespawnEvent(this);
        EventDispatcher.call(respawnEvent);
        refreshIsDead(false);
        updatePose();

        Pos respawnPosition = respawnEvent.getRespawnPosition();

        // The client unloads chunks when respawning, so resend all chunks next to spawn
        ChunkUtils.forChunksInRange(respawnPosition, settings.getEffectiveViewDistance(), chunkAdder);
        chunksLoadedByClient = new Vec(respawnPosition.chunkX(), respawnPosition.chunkZ());
        // Client also needs all entities resent to them, since those are unloaded as well
        this.instance.getEntityTracker().nearbyEntitiesByChunkRange(respawnPosition, settings.getEffectiveViewDistance(),
                EntityTracker.Target.ENTITIES, entity -> {
                    // Skip refreshing self with a new viewer
                    if (!entity.getUuid().equals(getUuid()) && entity.isViewer(this)) {
                        entity.updateNewViewer(this);
                    }
                });
        teleport(respawnPosition).thenRun(this::refreshAfterTeleport);
    }

    /**
     * Sends necessary packets to synchronize player data after a {@link RespawnPacket}
     */
    private void refreshClientStateAfterRespawn() {
        sendPacket(new ChangeGameStatePacket(ChangeGameStatePacket.Reason.LEVEL_CHUNKS_LOAD_START, 0));
        sendPacket(new ServerDifficultyPacket(MinecraftServer.getDifficulty(), false));
        sendPacket(new UpdateHealthPacket(this.getHealth(), food, foodSaturation));
        sendPacket(new SetExperiencePacket(exp, level, 0));
        triggerStatus((byte) (STATUS_PERMISSION_LEVEL_OFFSET + permissionLevel)); // Set permission level
        refreshAbilities();
    }

    /**
     * Refreshes the command list for this player. This checks the
     * {@link net.minestom.server.command.builder.condition.CommandCondition}s
     * again, and any changes will be visible to the player.
     */
    public void refreshCommands() {
        sendPacket(MinecraftServer.getCommandManager().createDeclareCommandsPacket(this));
    }

    @Override
    public boolean isOnGround() {
        return onGround;
    }

    @Override
    public void remove(boolean permanent) {
        if (isRemoved()) return;

        if (permanent) {
            this.packets.clear();
            EventDispatcher.call(new PlayerDisconnectEvent(this));
        }

        super.remove(permanent);

        final Inventory currentInventory = getOpenInventory();
        if (currentInventory != null) currentInventory.removeViewer(this);
        MinecraftServer.getBossBarManager().removeAllBossBars(this);
        // Advancement tabs cache
        {
            Set<AdvancementTab> advancementTabs = AdvancementTab.getTabs(this);
            if (advancementTabs != null) {
                for (AdvancementTab advancementTab : advancementTabs) {
                    advancementTab.removeViewer(this);
                }
            }
        }
        final Pos position = this.position;
        final int chunkX = position.chunkX();
        final int chunkZ = position.chunkZ();
        // Clear all viewable chunks
        ChunkUtils.forChunksInRange(chunkX, chunkZ, settings.getEffectiveViewDistance(), chunkRemover);
        // Remove from the tab-list
        PacketUtils.broadcastPlayPacket(getRemovePlayerToList());

        // Prevent the player from being stuck in loading screen, or just unable to interact with the server
        // This should be considered as a bug, since the player will ultimately time out anyway.
        if (permanent && playerConnection.isOnline()) kick(REMOVE_MESSAGE);
    }

    @Override
    public void sendPacketToViewersAndSelf(@NotNull SendablePacket packet) {
        sendPacket(packet);
        super.sendPacketToViewersAndSelf(packet);
    }

    /**
     * Changes the player instance and load surrounding chunks if needed.
     * <p>
     * Be aware that because chunk operations are expensive,
     * it is possible for this method to be non-blocking when retrieving chunks is required.
     *
     * @param instance      the new player instance
     * @param spawnPosition the new position of the player
     * @return a future called once the player instance changed
     */
    @Override
    public CompletableFuture<Void> setInstance(@NotNull Instance instance, @NotNull Pos spawnPosition) {
        final Instance currentInstance = this.instance;
        Check.argCondition(currentInstance == instance, "Instance should be different than the current one");
        if (SharedInstance.areLinked(currentInstance, instance) && spawnPosition.sameChunk(this.position)) {
            // The player already has the good version of all the chunks.
            // We just need to refresh his entity viewing list and add him to the instance
            spawnPlayer(instance, spawnPosition, false, false, false);
            return AsyncUtils.VOID_FUTURE;
        }
        // Must update the player chunks
        chunkUpdateLimitChecker.clearHistory();
        final boolean dimensionChange = currentInstance != null && !Objects.equals(currentInstance.getDimensionName(), instance.getDimensionName());
        final Consumer<Instance> runnable = (i) -> spawnPlayer(i, spawnPosition,
                currentInstance == null, dimensionChange, true);

        // Reset chunk queue state
        needsChunkPositionSync = true;
        targetChunksPerTick = 9f;
        pendingChunkCount = 0f;

        // Ensure that surrounding chunks are loaded
        List<CompletableFuture<Chunk>> futures = new ArrayList<>();
        ChunkUtils.forChunksInRange(spawnPosition, settings.getEffectiveViewDistance(), (chunkX, chunkZ) -> {
            final CompletableFuture<Chunk> future = instance.loadOptionalChunk(chunkX, chunkZ);
            if (!future.isDone()) futures.add(future);
        });
        if (futures.isEmpty()) {
            // All chunks are already loaded
            runnable.accept(instance);
            return AsyncUtils.VOID_FUTURE;
        }

        // One or more chunks need to be loaded
        final Thread runThread = Thread.currentThread();
        CountDownLatch latch = new CountDownLatch(1);
        Scheduler scheduler = MinecraftServer.getSchedulerManager();
        CompletableFuture<Void> future = new CompletableFuture<>() {
            @Override
            public Void join() {
                // Prevent deadlock
                if (runThread == Thread.currentThread()) {
                    try {
                        latch.await();
                    } catch (InterruptedException e) {
                        throw new RuntimeException(e);
                    }
                    scheduler.process();
                    assert isDone();
                }
                return super.join();
            }
        };

        CompletableFuture.allOf(futures.toArray(CompletableFuture[]::new))
                .thenRun(() -> {
                    scheduler.scheduleNextProcess(() -> {
                        runnable.accept(instance);
                        future.complete(null);
                    });
                    latch.countDown();
                });
        return future;
    }

    /**
     * Changes the player instance without changing its position (defaulted to {@link #getRespawnPoint()}
     * if the player is not in any instance).
     *
     * @param instance the new player instance
     * @return a {@link CompletableFuture} called once the entity's instance has been set,
     * this is due to chunks needing to load for players
     * @see #setInstance(Instance, Pos)
     */
    @Override
    public CompletableFuture<Void> setInstance(@NotNull Instance instance) {
        return setInstance(instance, this.instance != null ? getPosition() : getRespawnPoint());
    }

    /**
     * Used to spawn the player once the client has all the required chunks.
     * <p>
     * Does add the player to {@code instance}, remove all viewable entities and call {@link PlayerSpawnEvent}.
     * <p>
     * UNSAFE: only called with {@link #setInstance(Instance, Pos)}.
     *
     * @param spawnPosition the position to teleport the player
     * @param firstSpawn    true if this is the player first spawn
     * @param updateChunks  true if chunks should be refreshed, false if the new instance shares the same
     *                      chunks
     */
    private void spawnPlayer(@NotNull Instance instance, @NotNull Pos spawnPosition,
                             boolean firstSpawn, boolean dimensionChange, boolean updateChunks) {
        if (!firstSpawn && !dimensionChange) {
            // Player instance changed, clear current viewable collections
            if (updateChunks)
                ChunkUtils.forChunksInRange(spawnPosition, settings.getEffectiveViewDistance(), chunkRemover);
        }

        if (dimensionChange) sendDimension(instance.getDimensionType(), instance.getDimensionName());

        super.setInstance(instance, spawnPosition);

        if (updateChunks) {
            final int chunkX = spawnPosition.chunkX();
            final int chunkZ = spawnPosition.chunkZ();
            chunksLoadedByClient = new Vec(chunkX, chunkZ);
            chunkUpdateLimitChecker.addToHistory(getChunk());
            sendPacket(new UpdateViewPositionPacket(chunkX, chunkZ));

            // Load the nearby chunks and queue them to be sent to them
            ChunkUtils.forChunksInRange(spawnPosition, settings.getEffectiveViewDistance(), chunkAdder);
            sendPendingChunks(); // Send available first chunk immediately to prevent falling through the floor
        }

        synchronizePositionAfterTeleport(spawnPosition, 0, true); // So the player doesn't get stuck

        if (dimensionChange) {
            sendPacket(new SpawnPositionPacket(spawnPosition, 0));
            sendPacket(instance.createInitializeWorldBorderPacket());
            sendPacket(new TimeUpdatePacket(instance.getWorldAge(), instance.getTime()));
        }

        if (dimensionChange || firstSpawn) {
            this.inventory.update();
            sendPacket(new HeldItemChangePacket(heldSlot));

            // Tell the client to leave the loading terrain screen
            sendPacket(new ChangeGameStatePacket(ChangeGameStatePacket.Reason.LEVEL_CHUNKS_LOAD_START, 0));
        }

        EventDispatcher.call(new PlayerSpawnEvent(this, instance, firstSpawn));
    }

    @ApiStatus.Internal
    public void onChunkBatchReceived(float newTargetChunksPerTick) {
//        logger.debug("chunk batch received player={} chunks/tick={} lead={}", username, newTargetChunksPerTick, chunkBatchLead);
        chunkBatchLead -= 1;
        targetChunksPerTick = Float.isNaN(newTargetChunksPerTick) ? ServerFlag.MIN_CHUNKS_PER_TICK : MathUtils.clamp(
                newTargetChunksPerTick * ServerFlag.CHUNKS_PER_TICK_MULTIPLIER, ServerFlag.MIN_CHUNKS_PER_TICK, ServerFlag.MAX_CHUNKS_PER_TICK);

        // Beyond the first batch we can preemptively send up to 10 (matching mojang server)
        if (maxChunkBatchLead == 1) maxChunkBatchLead = 10;
    }

    /**
     * Queues the given chunk to be sent to the player.
     *
     * @param chunk The chunk to send
     */
    public void sendChunk(@NotNull Chunk chunk) {
        if (!chunk.isLoaded()) return;
        chunkQueueLock.lock();
        try {
            chunkQueue.enqueue(ChunkUtils.getChunkIndex(chunk.getChunkX(), chunk.getChunkZ()));
        } finally {
            chunkQueueLock.unlock();
        }
    }

    private void sendPendingChunks() {
        // If we have nothing to send or have sent the max # of batches without reply, do nothing
        if (chunkQueue.isEmpty() || chunkBatchLead >= maxChunkBatchLead) return;

        // Increment the pending chunk count by the target chunks per tick
        pendingChunkCount = Math.min(pendingChunkCount + targetChunksPerTick, ServerFlag.MAX_CHUNKS_PER_TICK);
        if (pendingChunkCount < 1) return; // Cant send anything

        chunkQueueLock.lock();
        try {
            int batchSize = 0;
            sendPacket(new ChunkBatchStartPacket());
            while (!chunkQueue.isEmpty() && pendingChunkCount >= 1f) {
                long chunkIndex = chunkQueue.dequeueLong();
                int chunkX = ChunkUtils.getChunkCoordX(chunkIndex), chunkZ = ChunkUtils.getChunkCoordZ(chunkIndex);
                var chunk = instance.getChunk(chunkX, chunkZ);
                if (chunk == null || !chunk.isLoaded()) continue;

                sendPacket(chunk.getFullDataPacket());
                EventDispatcher.call(new PlayerChunkLoadEvent(this, chunkX, chunkZ));

                pendingChunkCount -= 1f;
                batchSize += 1;
            }
            sendPacket(new ChunkBatchFinishedPacket(batchSize));
            chunkBatchLead += 1;
//            logger.debug("chunk batch sent player={} chunks={} lead={}", username, batchSize, chunkBatchLead);

            // After sending the first chunk we always send a synchronize position to the client. This is to prevent
            // cases where the client falls through the floor slightly while loading the first chunk.
            // In the vanilla server they have an anticheat which teleports the client back if they enter the floor,
            // but since Minestom does not have an anticheat this provides a similar effect.
            if (needsChunkPositionSync) {
                synchronizePositionAfterTeleport(getPosition(), RelativeFlags.NONE, true);
                needsChunkPositionSync = false;
            }
        } finally {
            chunkQueueLock.unlock();
        }
    }

    @Override
    protected void updatePose() {
        Pose oldPose = getPose();
        Pose newPose;

        // Figure out their expected state
        var meta = getEntityMeta();
        if (meta.isFlyingWithElytra()) {
            newPose = Pose.FALL_FLYING;
        } else if (false) { // When should they be sleeping? We don't have any in-bed state...
            newPose = Pose.SLEEPING;
        } else if (meta.isSwimming()) {
            newPose = Pose.SWIMMING;
        } else if (meta instanceof LivingEntityMeta livingMeta && livingMeta.isInRiptideSpinAttack()) {
            newPose = Pose.SPIN_ATTACK;
        } else if (isSneaking() && !isFlying()) {
            newPose = Pose.SNEAKING;
        } else {
            newPose = Pose.STANDING;
        }

        // Try to put them in their expected state, or the closest if they don't fit.
        if (canFitWithBoundingBox(newPose)) {
            // Use expected state
        } else if (canFitWithBoundingBox(Pose.SNEAKING)) {
            newPose = Pose.SNEAKING;
        } else if (canFitWithBoundingBox(Pose.SWIMMING)) {
            newPose = Pose.SWIMMING;
        } else {
            // If they can't fit anywhere, just use standing
            newPose = Pose.STANDING;
        }

        if (newPose != oldPose) setPose(newPose);
    }

    /**
     * Returns true if the player can fit at the current position with the given {@link net.minestom.server.entity.Entity.Pose}, false otherwise.
     *
     * @param pose The pose to check
     */
    private boolean canFitWithBoundingBox(@NotNull Pose pose) {
        BoundingBox bb = pose == Pose.STANDING ? boundingBox : BoundingBox.fromPose(pose);
        if (bb == null) return false;

        var position = getPosition();
        var iter = bb.getBlocks(getPosition());
        while (iter.hasNext()) {
            var pos = iter.next();
            var block = instance.getBlock(pos.blockX(), pos.blockY(), pos.blockZ(), Block.Getter.Condition.TYPE);

            // For now just ignore scaffolding. It seems to have a dynamic bounding box, or is just parsed
            // incorrectly in MinestomDataGenerator.
            if (block.id() == Block.SCAFFOLDING.id()) continue;

            var hit = block.registry().collisionShape()
                    .intersectBox(position.sub(pos.blockX(), pos.blockY(), pos.blockZ()), bb);
            if (hit) return false;
        }

        return true;
    }

    @Override
    @SuppressWarnings({"UnstableApiUsage", "deprecation"})
    public void sendMessage(final @NotNull Identity source, final @NotNull Component message, final @NotNull MessageType type) {
        // Note to readers: this method may be deprecated, however it is in fact required.
        Messenger.sendMessage(this, message, ChatPosition.fromMessageType(type), source.uuid());
    }

    /**
     * Sends a plugin message to the player.
     *
     * @param channel the message channel
     * @param data    the message data
     */
    public void sendPluginMessage(@NotNull String channel, byte @NotNull [] data) {
        sendPacket(new PluginMessagePacket(channel, data));
    }

    /**
     * Sends a plugin message to the player.
     * <p>
     * Message encoded to UTF-8.
     *
     * @param channel the message channel
     * @param message the message
     */
    public void sendPluginMessage(@NotNull String channel, @NotNull String message) {
        sendPluginMessage(channel, message.getBytes(StandardCharsets.UTF_8));
    }

    @Override
    public void playSound(@NotNull Sound sound) {
        this.playSound(sound, this.position.x(), this.position.y(), this.position.z());
    }

    public void playSound(@NotNull Sound sound, @NotNull Point point) {
        sendPacket(AdventurePacketConvertor.createSoundPacket(sound, point.x(), point.y(), point.z()));
    }

    @Override
    public void playSound(@NotNull Sound sound, double x, double y, double z) {
        sendPacket(AdventurePacketConvertor.createSoundPacket(sound, x, y, z));
    }

    @Override
    public void playSound(@NotNull Sound sound, Sound.@NotNull Emitter emitter) {
        final ServerPacket packet;
        if (emitter == Sound.Emitter.self()) {
            packet = AdventurePacketConvertor.createSoundPacket(sound, this);
        } else {
            packet = AdventurePacketConvertor.createSoundPacket(sound, emitter);
        }
        sendPacket(packet);
    }

    @Override
    public void stopSound(@NotNull SoundStop stop) {
        sendPacket(AdventurePacketConvertor.createSoundStopPacket(stop));
    }

    /**
     * Plays a given effect at the given position for this player.
     *
     * @param effect                the effect to play
     * @param x                     x position of the effect
     * @param y                     y position of the effect
     * @param z                     z position of the effect
     * @param data                  data for the effect
     * @param disableRelativeVolume disable volume scaling based on distance
     */
    public void playEffect(@NotNull Effects effect, int x, int y, int z, int data, boolean disableRelativeVolume) {
        sendPacket(new EffectPacket(effect.getId(), new Vec(x, y, z), data, disableRelativeVolume));
    }

    @Override
    public void sendPlayerListHeaderAndFooter(@NotNull Component header, @NotNull Component footer) {
        sendPacket(new PlayerListHeaderAndFooterPacket(header, footer));
    }

    @Override
    public <T> void sendTitlePart(@NotNull TitlePart<T> part, @NotNull T value) {
        sendPacket(AdventurePacketConvertor.createTitlePartPacket(part, value));
    }

    @Override
    public void sendActionBar(@NotNull Component message) {
        sendPacket(new ActionBarPacket(message));
    }

    @Override
    public void resetTitle() {
        sendPacket(new ClearTitlesPacket(true));
    }

    @Override
    public void clearTitle() {
        sendPacket(new ClearTitlesPacket(false));
    }

    @Override
    public void showBossBar(@NotNull BossBar bar) {
        MinecraftServer.getBossBarManager().addBossBar(this, bar);
    }

    @Override
    public void hideBossBar(@NotNull BossBar bar) {
        MinecraftServer.getBossBarManager().removeBossBar(this, bar);
    }

    @Override
    public void openBook(@NotNull Book book) {
        // Close the open inventory if there is one because the book will replace it.
        if (getOpenInventory() != null) {
            closeInventory();
        }

        // TODO: when adventure updates, delete this
        String title = PlainTextComponentSerializer.plainText().serialize(book.title());
        String author = PlainTextComponentSerializer.plainText().serialize(book.author());
        final ItemStack writtenBook = ItemStack.builder(Material.WRITTEN_BOOK)
                .set(ItemComponent.WRITTEN_BOOK_CONTENT, new WrittenBookContent(book.pages(), title, author, 0, false))
                .build();

        // Set book in offhand
        sendPacket(new SetSlotPacket((byte) 0, 0, (short) PlayerInventoryUtils.OFFHAND_SLOT, writtenBook));
        // Open the book
        sendPacket(new OpenBookPacket(Hand.OFF));
        // Restore the item in offhand
        sendPacket(new SetSlotPacket((byte) 0, 0, (short) PlayerInventoryUtils.OFFHAND_SLOT, getItemInOffHand()));
    }

    @Override
    public boolean isImmune(@NotNull DynamicRegistry.Key<DamageType> type) {
        if (!getGameMode().canTakeDamage()) {
            return !DamageType.OUT_OF_WORLD.equals(type);
        }
        return super.isImmune(type);
    }

    @Override
    public void setHealth(float health) {
        sendPacket(new UpdateHealthPacket(health, food, foodSaturation));
        super.setHealth(health);
    }

    /**
     * Gets the entity meta for the player.
     *
     * <p>Note that this method will throw an exception if the player's entity type has
     * been changed with {@link #switchEntityType(EntityType)}. It is wise to check
     * {@link #getEntityType()} first.</p>
     */
    public @NotNull PlayerMeta getPlayerMeta() {
        return (PlayerMeta) super.getEntityMeta();
    }

    /**
     * Gets the player additional hearts.
     *
     * <p>Note that this function is uncallable if the player has their entity type switched
     * with {@link #switchEntityType(EntityType)}.</p>
     *
     * @return the player additional hearts
     */
    public float getAdditionalHearts() {
        return getPlayerMeta().getAdditionalHearts();
    }

    /**
     * Changes the amount of additional hearts shown.
     *
     * <p>Note that this function is uncallable if the player has their entity type switched
     * with {@link #switchEntityType(EntityType)}.</p>
     *
     * @param additionalHearts the count of additional hearts
     */
    public void setAdditionalHearts(float additionalHearts) {
        getPlayerMeta().setAdditionalHearts(additionalHearts);
    }

    /**
     * Gets the player food.
     *
     * @return the player food
     */
    public int getFood() {
        return food;
    }

    /**
     * Sets and refresh client food bar.
     *
     * @param food the new food value
     * @throws IllegalArgumentException if {@code food} is not between 0 and 20
     */
    public void setFood(int food) {
        Check.argCondition(!MathUtils.isBetween(food, 0, 20),
                "Food has to be between 0 and 20");
        this.food = food;
        sendPacket(new UpdateHealthPacket(getHealth(), food, foodSaturation));
    }

    public float getFoodSaturation() {
        return foodSaturation;
    }

    /**
     * Sets and refresh client food saturation.
     *
     * @param foodSaturation the food saturation
     * @throws IllegalArgumentException if {@code foodSaturation} is not between 0 and 20
     */
    public void setFoodSaturation(float foodSaturation) {
        Check.argCondition(!MathUtils.isBetween(foodSaturation, 0, 20),
                "Food saturation has to be between 0 and 20");
        this.foodSaturation = foodSaturation;
        sendPacket(new UpdateHealthPacket(getHealth(), food, foodSaturation));
    }

    /**
     * Gets if the player is eating.
     *
     * @return true if the player is eating, false otherwise
     */
    public boolean isEating() {
        if (!isUsingItem()) return false;
        final ItemStack itemStack = getItemInHand(itemUseHand);
        return itemStack.has(ItemComponent.FOOD) || itemStack.material() == Material.POTION;
    }

    /**
     * Gets if the player is using an item.
     *
     * @return true if the player is using an item, false otherwise
     */
    public boolean isUsingItem() {
        return itemUseHand != null;
    }

    /**
     * Gets the hand which the player is using an item from.
     *
     * @return the item use hand, null if none
     */
    public @Nullable Hand getItemUseHand() {
        return itemUseHand;
    }

    /**
     * Gets the amount of ticks which have passed since the player started using an item.
     *
     * @return the amount of ticks which have passed, or zero if the player is not using an item
     */
    public long getCurrentItemUseTime() {
        if (!isUsingItem()) return 0;
        return getAliveTicks() - startItemUseTime;
    }

    @Override
    public double getEyeHeight() {
        return switch (getPose()) {
            case SLEEPING -> 0.2;
            case FALL_FLYING, SWIMMING, SPIN_ATTACK -> 0.4;
            case SNEAKING -> 1.27;
            default -> 1.62;
        };
    }

    /**
     * Gets the player display name in the tab-list.
     *
     * @return the player display name, null means that {@link #getUsername()} is displayed
     */
    public @Nullable Component getDisplayName() {
        return displayName;
    }

    /**
     * Changes the player display name in the tab-list.
     * <p>
     * Sets to null to show the player username.
     *
     * @param displayName the display name, null to display the username
     */
    public void setDisplayName(@Nullable Component displayName) {
        this.displayName = displayName;
        PacketUtils.broadcastPlayPacket(new PlayerInfoUpdatePacket(PlayerInfoUpdatePacket.Action.UPDATE_DISPLAY_NAME, infoEntry()));
    }

    /**
     * Gets the player skin.
     *
     * @return the player skin object,
     * null means that the player has his {@link #getUuid()} default skin
     */
    public @Nullable PlayerSkin getSkin() {
        return skin;
    }

    /**
     * Changes the player skin.
     * <p>
     * This does remove the player for all viewers to spawn it again with the correct new skin.
     *
     * @param skin the player skin, null to reset it to his {@link #getUuid()} default skin
     * @see PlayerSkinInitEvent if you want to apply the skin at connection
     */
    public synchronized void setSkin(@Nullable PlayerSkin skin) {
        this.skin = skin;
        if (instance == null)
            return;

        DestroyEntitiesPacket destroyEntitiesPacket = new DestroyEntitiesPacket(getEntityId());

        final PlayerInfoRemovePacket removePlayerPacket = getRemovePlayerToList();
        final PlayerInfoUpdatePacket addPlayerPacket = getAddPlayerToList();

        RespawnPacket respawnPacket = new RespawnPacket(dimensionTypeId, instance.getDimensionName(),
                0, gameMode, gameMode, false, levelFlat, deathLocation, portalCooldown, RespawnPacket.COPY_ALL);

        sendPacket(removePlayerPacket);
        sendPacket(destroyEntitiesPacket);
        sendPacket(addPlayerPacket);
        sendPacket(respawnPacket);
        refreshClientStateAfterRespawn();

        {
            // Remove player
            PacketUtils.broadcastPlayPacket(removePlayerPacket);
            sendPacketToViewers(destroyEntitiesPacket);

            // Show player again
            PacketUtils.broadcastPlayPacket(addPlayerPacket);
            getViewers().forEach(player -> showPlayer(player.getPlayerConnection()));
        }

        getInventory().update();
        teleport(getPosition());
    }

    public void setDeathLocation(@NotNull Pos position) {
        setDeathLocation(getInstance().getDimensionName(), position);
    }

    public void setDeathLocation(@NotNull String dimension, @NotNull Pos position) {
        this.deathLocation = new WorldPos(dimension, position);
    }

    public @Nullable WorldPos getDeathLocation() {
        return this.deathLocation;
    }

    /**
     * Gets if the player has the respawn screen enabled or disabled.
     *
     * @return true if the player has the respawn screen, false if he didn't
     */
    public boolean isEnableRespawnScreen() {
        return enableRespawnScreen;
    }

    /**
     * Enables or disable the respawn screen.
     *
     * @param enableRespawnScreen true to enable the respawn screen, false to disable it
     */
    public void setEnableRespawnScreen(boolean enableRespawnScreen) {
        this.enableRespawnScreen = enableRespawnScreen;
        sendPacket(new ChangeGameStatePacket(ChangeGameStatePacket.Reason.ENABLE_RESPAWN_SCREEN, enableRespawnScreen ? 0 : 1));
    }

    /**
     * Gets the player's name as a component. This will either return the display name
     * (if set) or a component holding the username.
     *
     * @return the name
     */
    @Override
    public @NotNull Component getName() {
        return Objects.requireNonNullElse(displayName, usernameComponent);
    }

    /**
     * Gets the player's username.
     *
     * @return the player's username
     */
    public @NotNull String getUsername() {
        return username;
    }

    /**
     * Changes the internal player name, used for the {@link AsyncPlayerPreLoginEvent}
     * mostly unsafe outside of it.
     *
     * @param username the new player name
     */
    public void setUsernameField(@NotNull String username) {
        this.username = username;
        this.usernameComponent = Component.text(username);
    }

    /**
     * Calls an {@link ItemDropEvent} with a specified item.
     * <p>
     * Returns false if {@code item} is air.
     *
     * @param item the item to drop
     * @return true if player can drop the item (event not cancelled), false otherwise
     */
    public boolean dropItem(@NotNull ItemStack item) {
        if (item.isAir()) return false;
        ItemDropEvent itemDropEvent = new ItemDropEvent(this, item);
        EventDispatcher.call(itemDropEvent);
        return !itemDropEvent.isCancelled();
    }

    @Override
    public void sendResourcePacks(@NotNull ResourcePackRequest request) {
        if (request.replace()) clearResourcePacks();

        for (final ResourcePackInfo pack : request.packs()) {
            sendPacket(new ResourcePackPushPacket(pack, request.required(), request.prompt()));
            pendingResourcePacks.put(pack.id(), new PendingResourcePack(request.required(), request.callback()));
            if (resourcePackFuture == null) {
                resourcePackFuture = new CompletableFuture<>();
            }
        }
    }

    @Override
    public void removeResourcePacks(@NotNull UUID id, @NotNull UUID @NotNull ... others) {
        sendPacket(new ResourcePackPopPacket(id));
        for (var other : others) {
            sendPacket(new ResourcePackPopPacket(other));
        }
    }

    @Override
    public void clearResourcePacks() {
        sendPacket(new ResourcePackPopPacket((UUID) null));
    }

    /**
     * If there are resource packs in-flight, a future is returned which will be completed when
     * all resource packs have been responded to by the client. Otherwise null is returned.
     */
    @ApiStatus.Internal
    public @Nullable CompletableFuture<Void> getResourcePackFuture() {
        return resourcePackFuture;
    }

    @ApiStatus.Internal
    public void onResourcePackStatus(@NotNull UUID id, @NotNull ResourcePackStatus status) {
        var pendingPack = pendingResourcePacks.get(id);
        if (pendingPack == null) return;

        pendingPack.callback().packEventReceived(id, status, this);
        if (!status.intermediate()) {
            // Remove the callback and finish the future if relevant
            pendingResourcePacks.remove(id);

            // If the resource pack is required and failed to load, bye bye!
            if (pendingPack.required() && status != ResourcePackStatus.SUCCESSFULLY_LOADED) {
                kick(MISSING_REQUIRED_RESOURCE_PACK);
            }

            if (pendingResourcePacks.isEmpty() && resourcePackFuture != null) {
                resourcePackFuture.complete(null);
                resourcePackFuture = null;
            }
        }
    }

    /**
     * Rotates the player to face {@code targetPosition}.
     *
     * @param facePoint      the point from where the player should aim
     * @param targetPosition the target position to face
     */
    public void facePosition(@NotNull FacePoint facePoint, @NotNull Point targetPosition) {
        facePosition(facePoint, targetPosition, null, null);
    }

    /**
     * Rotates the player to face {@code entity}.
     *
     * @param facePoint   the point from where the player should aim
     * @param entity      the entity to face
     * @param targetPoint the point to aim at {@code entity} position
     */
    public void facePosition(@NotNull FacePoint facePoint, Entity entity, FacePoint targetPoint) {
        facePosition(facePoint, entity.getPosition(), entity, targetPoint);
    }

    private void facePosition(@NotNull FacePoint facePoint, @NotNull Point targetPosition,
                              @Nullable Entity entity, @Nullable FacePoint targetPoint) {
        final int entityId = entity != null ? entity.getEntityId() : 0;
        sendPacket(new FacePlayerPacket(
                facePoint == FacePoint.EYE ?
                        FacePlayerPacket.FacePosition.EYES : FacePlayerPacket.FacePosition.FEET, targetPosition,
                entityId,
                targetPoint == FacePoint.EYE ?
                        FacePlayerPacket.FacePosition.EYES : FacePlayerPacket.FacePosition.FEET));
    }

    /**
     * Sets the camera at {@code entity} eyes.
     *
     * @param entity the entity to spectate
     */
    public void spectate(@NotNull Entity entity) {
        sendPacket(new CameraPacket(entity));
    }

    /**
     * Resets the camera at the player.
     */
    public void stopSpectating() {
        spectate(this);
    }

    /**
     * Used to retrieve the default spawn point.
     * <p>
     * Can be altered by the {@link PlayerRespawnEvent#setRespawnPosition(Pos)}.
     *
     * @return a copy of the default respawn point
     */
    public @NotNull Pos getRespawnPoint() {
        return respawnPoint;
    }

    /**
     * Changes the default spawn point.
     *
     * @param respawnPoint the player respawn point
     */
    public void setRespawnPoint(@NotNull Pos respawnPoint) {
        this.respawnPoint = respawnPoint;
    }

    /**
     * Called after the player teleportation to refresh his position
     * and send data to his new viewers.
     */
    protected void refreshAfterTeleport() {
        sendPacketsToViewers(getEntityType().registry().spawnType().getSpawnPacket(this));

        // Update for viewers
        sendPacketToViewersAndSelf(getVelocityPacket());
        sendPacketToViewersAndSelf(getMetadataPacket());
        sendPacketToViewersAndSelf(getPropertiesPacket());
        sendPacketToViewersAndSelf(getEquipmentsPacket());

        getInventory().update();
    }

    /**
     * Sets the player food and health values to their maximum.
     */
    protected void refreshHealth() {
        this.food = 20;
        this.foodSaturation = 5;
        // refresh health and send health packet
        heal();
    }

    /**
     * Gets the percentage displayed in the experience bar.
     *
     * @return the exp percentage 0-1
     */
    public float getExp() {
        return exp;
    }

    /**
     * Used to change the percentage experience bar.
     * This cannot change the displayed level, see {@link #setLevel(int)}.
     *
     * @param exp a percentage between 0 and 1
     * @throws IllegalArgumentException if {@code exp} is not between 0 and 1
     */
    public void setExp(float exp) {
        Check.argCondition(!MathUtils.isBetween(exp, 0, 1), "Exp should be between 0 and 1");
        this.exp = exp;
        sendPacket(new SetExperiencePacket(exp, level, 0));
    }

    /**
     * Gets the level of the player displayed in the experience bar.
     *
     * @return the player level
     */
    public int getLevel() {
        return level;
    }

    /**
     * Used to change the level of the player
     * This cannot change the displayed percentage bar see {@link #setExp(float)}
     *
     * @param level the new level of the player
     */
    public void setLevel(int level) {
        this.level = level;
        sendPacket(new SetExperiencePacket(exp, level, 0));
    }

    public int getPortalCooldown() {
        return portalCooldown;
    }

    public void setPortalCooldown(int portalCooldown) {
        this.portalCooldown = portalCooldown;
    }

    /**
     * Gets the player connection.
     * <p>
     * Used to send packets and get stuff related to the connection.
     *
     * @return the player connection
     */
    public @NotNull PlayerConnection getPlayerConnection() {
        return playerConnection;
    }

    /**
     * Shortcut for {@link PlayerConnection#sendPacket(SendablePacket)}.
     *
     * @param packet the packet to send
     */
    public void sendPacket(@NotNull SendablePacket packet) {
        this.playerConnection.sendPacket(packet);
    }

    public void sendPackets(@NotNull SendablePacket... packets) {
        this.playerConnection.sendPackets(packets);
    }

    public void sendPackets(@NotNull Collection<SendablePacket> packets) {
        this.playerConnection.sendPackets(packets);
    }

    /**
     * Gets if the player is online or not.
     *
     * @return true if the player is online, false otherwise
     */
    public boolean isOnline() {
        return playerConnection.isOnline();
    }

    /**
     * Gets the player settings.
     *
     * @return the player settings
     */
    public @NotNull PlayerSettings getSettings() {
        return settings;
    }

    /**
     * Gets the player dimension.
     *
     * @return the player current dimension
     */
    public DimensionType getDimensionType() {
        return DIMENSION_TYPE_REGISTRY.get(dimensionTypeId);
    }

    public @NotNull PlayerInventory getInventory() {
        return inventory;
    }

    /**
     * Used to get the player latency,
     * computed by seeing how long it takes the client to answer the {@link KeepAlivePacket} packet.
     *
     * @return the player latency
     */
    public int getLatency() {
        return latency;
    }

    /**
     * Gets the player {@link GameMode}.
     *
     * @return the player current gamemode
     */
    public GameMode getGameMode() {
        return gameMode;
    }

    /**
     * Changes the player {@link GameMode}
     *
     * @param gameMode the new player GameMode
     * @return true if the gamemode was changed successfully, false otherwise (cancelled by event)
     */
    public boolean setGameMode(@NotNull GameMode gameMode) {
        PlayerGameModeChangeEvent playerGameModeChangeEvent = new PlayerGameModeChangeEvent(this, gameMode);
        EventDispatcher.call(playerGameModeChangeEvent);
        if (playerGameModeChangeEvent.isCancelled()) {
            // Abort
            return false;
        }

        gameMode = playerGameModeChangeEvent.getNewGameMode();

        this.gameMode = gameMode;
        // Condition to prevent sending the packets before spawning the player
        if (isActive()) {
            sendPacket(new ChangeGameStatePacket(ChangeGameStatePacket.Reason.CHANGE_GAMEMODE, gameMode.id()));
            PacketUtils.broadcastPlayPacket(new PlayerInfoUpdatePacket(PlayerInfoUpdatePacket.Action.UPDATE_GAME_MODE, infoEntry()));
        }

        // The client updates their abilities based on the GameMode as follows
        switch (gameMode) {
            case CREATIVE -> {
                this.allowFlying = true;
                this.instantBreak = true;
                this.invulnerable = true;
            }
            case SPECTATOR -> {
                this.allowFlying = true;
                this.instantBreak = false;
                this.invulnerable = true;
                if (isActive()) {
                    refreshFlying(true);
                } else {
                    this.flying = true;
                }
            }
            default -> {
                this.allowFlying = false;
                this.instantBreak = false;
                this.invulnerable = false;
                if (isActive()) {
                    refreshFlying(false);
                } else {
                    this.flying = false;
                }
            }
        }
        // Make sure that the player is in the PLAY state and synchronize their flight speed.
        if (isActive()) {
            refreshAbilities();
            updateCollisions();
        }

        return true;
    }

    /**
     * Changes the dimension of the player.
     * Mostly unsafe since it requires sending chunks after.
     *
     * @param dimensionType the new player dimension
     */
    protected void sendDimension(@NotNull DynamicRegistry.Key<DimensionType> dimensionType, @NotNull String dimensionName) {
        Check.argCondition(instance.getDimensionName().equals(dimensionName),
                "The dimension needs to be different than the current one!");
        this.dimensionTypeId = DIMENSION_TYPE_REGISTRY.getId(dimensionType);
        sendPacket(new RespawnPacket(dimensionTypeId, dimensionName,
                0, gameMode, gameMode, false, levelFlat,
                deathLocation, portalCooldown, RespawnPacket.COPY_ALL));
        refreshClientStateAfterRespawn();
    }

    /**
     * Kicks the player with a reason.
     *
     * @param component the reason
     */
    public void kick(@NotNull Component component) {
        // Packet type depends on the current player connection state
        final ServerPacket disconnectPacket;
        if (playerConnection.getConnectionState() == ConnectionState.LOGIN) {
            disconnectPacket = new LoginDisconnectPacket(component);
        } else {
            disconnectPacket = new DisconnectPacket(component);
        }
        sendPacket(disconnectPacket);
        playerConnection.disconnect();
    }

    /**
     * Kicks the player with a reason.
     *
     * @param message the kick reason
     */
    public void kick(@NotNull String message) {
        this.kick(Component.text(message));
    }

    /**
     * Changes the current held slot for the player.
     *
     * @param slot the slot that the player has to held
     * @throws IllegalArgumentException if {@code slot} is not between 0 and 8
     */
    public void setHeldItemSlot(byte slot) {
        Check.argCondition(!MathUtils.isBetween(slot, 0, 8), "Slot has to be between 0 and 8");
        refreshHeldSlot(slot);
        sendPacket(new HeldItemChangePacket(slot));
    }

    /**
     * Gets the player held slot (0-8).
     *
     * @return the current held slot for the player
     */
    public byte getHeldSlot() {
        return heldSlot;
    }

    /**
     * Changes the tag below the name.
     *
     * @param belowNameTag The new below name tag
     */
    public void setBelowNameTag(BelowNameTag belowNameTag) {
        if (this.belowNameTag == belowNameTag) return;

        if (this.belowNameTag != null) {
            this.belowNameTag.removeViewer(this);
        }

        this.belowNameTag = belowNameTag;
    }

    /**
     * Gets the player open inventory.
     *
     * @return the currently open inventory, null if there is not (player inventory is not detected)
     */
    public @Nullable Inventory getOpenInventory() {
        return openInventory;
    }

    /**
     * Opens the specified Inventory, close the previous inventory if existing.
     *
     * @param inventory the inventory to open
     * @return true if the inventory has been opened/sent to the player, false otherwise (cancelled by event)
     */
    public boolean openInventory(@NotNull Inventory inventory) {
        InventoryOpenEvent inventoryOpenEvent = new InventoryOpenEvent(inventory, this);

        EventDispatcher.callCancellable(inventoryOpenEvent, () -> {
            Inventory openInventory = getOpenInventory();
            if (openInventory != null) {
                openInventory.removeViewer(this);
            }

            Inventory newInventory = inventoryOpenEvent.getInventory();
            if (newInventory == null) {
                // just close the inventory
                return;
            }

            sendPacket(new OpenWindowPacket(newInventory.getWindowId(),
                    newInventory.getInventoryType().getWindowType(), newInventory.getTitle()));
            newInventory.addViewer(this);
            this.openInventory = newInventory;
        });
        return !inventoryOpenEvent.isCancelled();
    }

    /**
     * Closes the current inventory if there is any.
     * It closes the player inventory (when opened) if {@link #getOpenInventory()} returns null.
     */
    public void closeInventory() {
        closeInventory(false);
    }

    @ApiStatus.Internal
    public void closeInventory(boolean fromClient) {
        Inventory openInventory = getOpenInventory();

        // Drop cursor item when closing inventory
        ItemStack cursorItem = getInventory().getCursorItem();
        getInventory().setCursorItem(ItemStack.AIR);

        if (!cursorItem.isAir()) {
            // Add item to inventory if he hasn't been able to drop it
            if (!dropItem(cursorItem)) {
                getInventory().addItemStack(cursorItem);
            }
        }

        if (openInventory == getOpenInventory()) {
            CloseWindowPacket closeWindowPacket;
            if (openInventory == null) {
                closeWindowPacket = new CloseWindowPacket((byte) 0);
            } else {
                closeWindowPacket = new CloseWindowPacket(openInventory.getWindowId());
                openInventory.removeViewer(this); // Clear cache
                this.openInventory = null;
            }
            if (!fromClient) sendPacket(closeWindowPacket);
            inventory.update();
            this.didCloseInventory = true;
        }
    }

    /**
     * Used internally to determine when sending the close inventory packet should be skipped.
     */
    public boolean didCloseInventory() {
        return didCloseInventory;
    }

    /**
     * Used internally to reset the skipClosePacket field, which determines when sending the close inventory packet
     * should be skipped.
     * <p>
     * Shouldn't be used externally without proper understanding of its consequence.
     *
     * @param didCloseInventory the new didCloseInventory field
     */
    @ApiStatus.Internal
    public void UNSAFE_changeDidCloseInventory(boolean didCloseInventory) {
        this.didCloseInventory = didCloseInventory;
    }

    public int getNextTeleportId() {
        return teleportId.incrementAndGet();
    }

    public int getLastSentTeleportId() {
        return teleportId.get();
    }

    public int getLastReceivedTeleportId() {
        return receivedTeleportId;
    }

    public void refreshReceivedTeleportId(int receivedTeleportId) {
        if (receivedTeleportId < 0) return;
        this.receivedTeleportId = receivedTeleportId;
    }

    /**
     * Used to synchronize player position with viewers on spawn or after {@link Entity#teleport(Pos, long[], int)}
     * in properties where a {@link PlayerPositionAndLookPacket} is required
     *
     * @param position      the position used by {@link PlayerPositionAndLookPacket}
     *                      this may not be the same as the {@link Entity#position}
     * @param relativeFlags byte flags used by {@link PlayerPositionAndLookPacket}
     * @param shouldConfirm if false, the teleportation will be done without confirmation
     */
    @ApiStatus.Internal
    void synchronizePositionAfterTeleport(@NotNull Pos position, int relativeFlags, boolean shouldConfirm) {
        int teleportId = shouldConfirm ? getNextTeleportId() : -1;
        sendPacket(new PlayerPositionAndLookPacket(position, (byte) relativeFlags, teleportId));
        super.synchronizePosition();
    }

    /**
     * Forces the player's client to look towards the target yaw/pitch
     *
     * @param yaw   the new yaw
     * @param pitch the new pitch
     */
    @Override
    public void setView(float yaw, float pitch) {
        teleport(new Pos(0, 0, 0, yaw, pitch), null, RelativeFlags.COORD).join();
    }

    /**
     * Forces the player's client to look towards the specified point
     * <p>
     * Note: the player's position is not updated on the server until
     * the client receives this packet
     *
     * @param point the point to look at
     */
    @Override
    public void lookAt(@NotNull Point point) {
        // Let the player's client provide updated position values
        sendPacket(new FacePlayerPacket(FacePlayerPacket.FacePosition.EYES, point, 0, null));
    }

    /**
     * Forces the player's client to look towards the specified entity
     * <p>
     * Note: the player's position is not updated on the server until
     * the client receives this packet
     *
     * @param entity the entity to look at
     */
    @Override
    public void lookAt(@NotNull Entity entity) {
        // Let the player's client provide updated position values
        sendPacket(new FacePlayerPacket(FacePlayerPacket.FacePosition.EYES, entity.getPosition(), entity.getEntityId(), FacePlayerPacket.FacePosition.EYES));
    }

    /**
     * Gets the player permission level.
     *
     * @return the player permission level
     */
    public int getPermissionLevel() {
        return permissionLevel;
    }

    /**
     * Changes the player permission level.
     *
     * @param permissionLevel the new player permission level
     * @throws IllegalArgumentException if {@code permissionLevel} is not between 0 and 4
     */
    public void setPermissionLevel(int permissionLevel) {
        Check.argCondition(!MathUtils.isBetween(permissionLevel, 0, 4), "permissionLevel has to be between 0 and 4");

        this.permissionLevel = permissionLevel;

        // Condition to prevent sending the packets before spawning the player
        if (isActive()) {

            final byte permissionLevelStatus = (byte) (STATUS_PERMISSION_LEVEL_OFFSET + permissionLevel);
            triggerStatus(permissionLevelStatus);
        }
    }

    /**
     * Sets or remove the reduced debug screen.
     *
     * @param reduced should the player has the reduced debug screen
     */
    public void setReducedDebugScreenInformation(boolean reduced) {
        this.reducedDebugScreenInformation = reduced;

        final byte debugScreenStatus = (byte) (reduced ? STATUS_ENABLE_REDUCED_DEBUG_INFO : STATUS_DISABLE_REDUCED_DEBUG_INFO);
        triggerStatus(debugScreenStatus);
    }

    /**
     * Gets if the player has the reduced debug screen.
     *
     * @return true if the player has the reduced debug screen, false otherwise
     */
    public boolean hasReducedDebugScreenInformation() {
        return reducedDebugScreenInformation;
    }

    /**
     * The invulnerable field appear in the {@link PlayerAbilitiesPacket} packet.
     *
     * @return true if the player is invulnerable, false otherwise
     */
    public boolean isInvulnerable() {
        return super.isInvulnerable();
    }

    /**
     * This do update the {@code invulnerable} field in the packet {@link PlayerAbilitiesPacket}
     * and prevent the player from receiving damage.
     *
     * @param invulnerable should the player be invulnerable
     */
    public void setInvulnerable(boolean invulnerable) {
        super.setInvulnerable(invulnerable);
        refreshAbilities();
    }

    @Override
    public void setSneaking(boolean sneaking) {
        if (isFlying()) { //If we are flying, don't set the players pose to sneaking as this can clip them through blocks
            this.entityMeta.setSneaking(sneaking);
        } else {
            super.setSneaking(sneaking);
        }
    }

    /**
     * Gets if the player is currently flying.
     *
     * @return true if the player if flying, false otherwise
     */
    public boolean isFlying() {
        return flying;
    }

    /**
     * Sets the player flying.
     *
     * @param flying should the player fly
     */
    public void setFlying(boolean flying) {
        refreshFlying(flying);
        refreshAbilities();
    }

    /**
     * Updates the internal flying field.
     * <p>
     * Mostly unsafe since there is nothing to backup the value, used internally for creative players.
     *
     * @param flying the new flying field
     * @see #setFlying(boolean) instead
     */
    public void refreshFlying(boolean flying) {
        //When the player starts or stops flying, their pose needs to change
        if (this.flying != flying) {
            Pose pose = getPose();

            if (this.isSneaking() && pose == Pose.STANDING) {
                setPose(Pose.SNEAKING);
            } else if (pose == Pose.SNEAKING) {
                setPose(Pose.STANDING);
            }
        }

        this.flying = flying;
    }

    /**
     * Gets if the player is allowed to fly.
     *
     * @return true if the player if allowed to fly, false otherwise
     */
    public boolean isAllowFlying() {
        return allowFlying;
    }

    /**
     * Allows or forbid the player to fly.
     *
     * @param allowFlying should the player be allowed to fly
     */
    public void setAllowFlying(boolean allowFlying) {
        this.allowFlying = allowFlying;
        refreshAbilities();
    }

    public boolean isInstantBreak() {
        return instantBreak;
    }

    /**
     * Changes the player ability "Creative Mode".
     *
     * @param instantBreak true to allow instant break
     * @see <a href="https://wiki.vg/Protocol#Player_Abilities_.28clientbound.29">player abilities</a>
     */
    public void setInstantBreak(boolean instantBreak) {
        this.instantBreak = instantBreak;
        refreshAbilities();
    }

    /**
     * Gets the player flying speed.
     *
     * @return the flying speed of the player
     */
    public float getFlyingSpeed() {
        return flyingSpeed;
    }

    /**
     * Updates the internal field and send a {@link PlayerAbilitiesPacket} with the new flying speed.
     *
     * @param flyingSpeed the new flying speed of the player
     */
    public void setFlyingSpeed(float flyingSpeed) {
        this.flyingSpeed = flyingSpeed;
        refreshAbilities();
    }

    public float getFieldViewModifier() {
        return fieldViewModifier;
    }

    public void setFieldViewModifier(float fieldViewModifier) {
        this.fieldViewModifier = fieldViewModifier;
        refreshAbilities();
    }

    /**
     * This is the map used to send the statistic packet.
     * It is possible to add/remove/change statistic value directly into it.
     *
     * @return the modifiable statistic map
     */
    public @NotNull Map<PlayerStatistic, Integer> getStatisticValueMap() {
        return statisticValueMap;
    }

    /**
     * Gets the player vehicle information.
     *
     * @return the player vehicle information
     */
    public @NotNull PlayerVehicleInformation getVehicleInformation() {
        return vehicleInformation;
    }

    /**
     * Sends to the player a {@link PlayerAbilitiesPacket} with all the updated fields.
     */
    protected void refreshAbilities() {
        byte flags = 0;
        if (invulnerable)
            flags |= PlayerAbilitiesPacket.FLAG_INVULNERABLE;
        if (flying)
            flags |= PlayerAbilitiesPacket.FLAG_FLYING;
        if (allowFlying)
            flags |= PlayerAbilitiesPacket.FLAG_ALLOW_FLYING;
        if (instantBreak)
            flags |= PlayerAbilitiesPacket.FLAG_INSTANT_BREAK;
        sendPacket(new PlayerAbilitiesPacket(flags, flyingSpeed, fieldViewModifier));
    }

    /**
     * All packets in the queue are executed in the {@link #update(long)} method
     * It is used internally to add all received packet from the client.
     * Could be used to "simulate" a received packet, but to use at your own risk.
     *
     * @param packet the packet to add in the queue
     */
    public void addPacketToQueue(@NotNull ClientPacket packet) {
        final boolean success = packets.offer(packet);
        if (!success) {
            kick(Component.text("Too Many Packets", NamedTextColor.RED));
        }
    }

    @ApiStatus.Internal
    public void interpretPacketQueue() {
        final PacketListenerManager manager = MinecraftServer.getPacketListenerManager();
        // This method is NOT thread-safe
        this.packets.drain(packet -> manager.processClientPacket(packet, playerConnection), ServerFlag.PLAYER_PACKET_PER_TICK);
    }

    /**
     * Changes the storage player latency and update its tab value.
     *
     * @param latency the new player latency
     */
    public void refreshLatency(int latency) {
        this.latency = latency;
        if (getPlayerConnection().getConnectionState() == ConnectionState.PLAY) {
            PacketUtils.broadcastPlayPacket(new PlayerInfoUpdatePacket(PlayerInfoUpdatePacket.Action.UPDATE_LATENCY, infoEntry()));
        }
    }

    public void refreshOnGround(boolean onGround) {
        this.onGround = onGround;
        if (this.onGround && this.isFlyingWithElytra()) {
            this.setFlyingWithElytra(false);
            EventDispatcher.call(new PlayerStopFlyingWithElytraEvent(this));
        }
    }

    /**
     * Used to change internally the last sent last keep alive id.
     * <p>
     * Warning: could lead to have the player kicked because of a wrong keep alive packet.
     *
     * @param lastKeepAlive the new lastKeepAlive id
     */
    public void refreshKeepAlive(long lastKeepAlive) {
        this.lastKeepAlive = lastKeepAlive;
        this.answerKeepAlive = false;
    }

    public boolean didAnswerKeepAlive() {
        return answerKeepAlive;
    }

    public void refreshAnswerKeepAlive(boolean answerKeepAlive) {
        this.answerKeepAlive = answerKeepAlive;
    }

    /**
     * Changes the held item for the player viewers
     * Also cancel item usage if {@link #isUsingItem()} was true.
     * <p>
     * Warning: the player will not be noticed by this chance, only his viewers,
     * see instead: {@link #setHeldItemSlot(byte)}.
     *
     * @param slot the new held slot
     */
    public void refreshHeldSlot(byte slot) {
        byte oldHeldSlot = this.heldSlot;
        this.heldSlot = slot;
        syncEquipment(EquipmentSlot.MAIN_HAND);
        updateEquipmentAttributes(inventory.getItemStack(oldHeldSlot), inventory.getItemStack(this.heldSlot), EquipmentSlot.MAIN_HAND);
        clearItemUse();
    }

    public void refreshItemUse(@Nullable Hand itemUseHand, long itemUseTimeTicks) {
        this.itemUseHand = itemUseHand;
        if (itemUseHand != null) {
            this.startItemUseTime = getAliveTicks();
            this.itemUseTime = itemUseTimeTicks;
        } else {
            this.startItemUseTime = 0;
        }
    }

    public void clearItemUse() {
        refreshItemUse(null, 0);
    }

    /**
     * Used to call {@link ItemUpdateStateEvent} with the proper item
     * It does check which hand to get the item to update.
     *
     * @return the called {@link ItemUpdateStateEvent},
     */
    public @NotNull ItemUpdateStateEvent callItemUpdateStateEvent(@NotNull Hand hand) {
        ItemUpdateStateEvent itemUpdateStateEvent = new ItemUpdateStateEvent(this, hand, getItemInHand(hand));
        EventDispatcher.call(itemUpdateStateEvent);

        return itemUpdateStateEvent;
    }

    public void refreshVehicleSteer(float sideways, float forward, boolean jump, boolean unmount) {
        this.vehicleInformation.refresh(sideways, forward, jump, unmount);
    }

    /**
     * Gets the last sent keep alive id.
     *
     * @return the last keep alive id sent to the player
     */
    public long getLastKeepAlive() {
        return lastKeepAlive;
    }

    @Override
    public @NotNull HoverEvent<ShowEntity> asHoverEvent(@NotNull UnaryOperator<ShowEntity> op) {
        return HoverEvent.showEntity(ShowEntity.showEntity(EntityType.PLAYER, getUuid(), this.displayName));
    }

    /**
     * Gets the packet to add the player from the tab-list.
     *
     * @return a {@link PlayerInfoUpdatePacket} to add the player
     */
    protected @NotNull PlayerInfoUpdatePacket getAddPlayerToList() {
        return new PlayerInfoUpdatePacket(EnumSet.of(PlayerInfoUpdatePacket.Action.ADD_PLAYER, PlayerInfoUpdatePacket.Action.UPDATE_LISTED),
                List.of(infoEntry()));
    }

    /**
     * Gets the packet to remove the player from the tab-list.
     *
     * @return a {@link PlayerInfoRemovePacket} to remove the player
     */
    protected @NotNull PlayerInfoRemovePacket getRemovePlayerToList() {
        return new PlayerInfoRemovePacket(getUuid());
    }

    private PlayerInfoUpdatePacket.Entry infoEntry() {
        final PlayerSkin skin = this.skin;
        List<PlayerInfoUpdatePacket.Property> prop = skin != null ?
                List.of(new PlayerInfoUpdatePacket.Property("textures", skin.textures(), skin.signature())) :
                List.of();
        return new PlayerInfoUpdatePacket.Entry(getUuid(), getUsername(), prop,
                true, getLatency(), getGameMode(), displayName, null);
    }

    /**
     * Sends all the related packet to have the player sent to another with related data
     * (create player, spawn position, velocity, metadata, equipments, passengers, team).
     * <p>
     * WARNING: this alone does not sync the player, please use {@link #addViewer(Player)}.
     *
     * @param connection the connection to show the player to
     */
    protected void showPlayer(@NotNull PlayerConnection connection) {
        connection.sendPacket(getEntityType().registry().spawnType().getSpawnPacket(this));
        connection.sendPacket(getVelocityPacket());
        connection.sendPacket(getMetadataPacket());
        connection.sendPacket(getEquipmentsPacket());
        if (hasPassenger()) {
            connection.sendPacket(getPassengersPacket());
        }
        connection.sendPacket(new EntityHeadLookPacket(getEntityId(), position.yaw()));
    }

    @Override
    public @NotNull ItemStack getEquipment(@NotNull EquipmentSlot slot) {
        return inventory.getEquipment(slot);
    }

    @Override
    public void setEquipment(@NotNull EquipmentSlot slot, @NotNull ItemStack itemStack) {
        inventory.setEquipment(slot, itemStack);
    }

    @Override
    public Locale getLocale() {
        final String locale = settings.locale;
        if (locale == null) return null;
        return Locale.forLanguageTag(locale.replace("_", "-"));
    }

    @Override
    public @NotNull PlayerSnapshot updateSnapshot(@NotNull SnapshotUpdater updater) {
        final EntitySnapshot snapshot = super.updateSnapshot(updater);
        return new SnapshotImpl.Player(snapshot, username, gameMode);
    }

    /**
     * Sets the player's locale. This will only set the locale of the player as it
     * is stored in the server. This will also be reset if the settings are refreshed.
     *
     * @param locale the new locale
     */
    @Override
    public void setLocale(@Nullable Locale locale) {
        settings.locale = locale == null ? null : locale.toLanguageTag();
    }

    @Override
    public @NotNull Identity identity() {
        return this.identity;
    }

    @Override
    public @NotNull Pointers pointers() {
        return this.pointers;
    }

<<<<<<< HEAD
=======
    @Override
    public boolean isPlayer() {
        return true;
    }

    @Override
    public Player asPlayer() {
        return this;
    }

    @Override
    protected void updateCollisions() {
        preventBlockPlacement = gameMode != GameMode.SPECTATOR;
        collidesWithEntities = gameMode != GameMode.SPECTATOR;
    }

>>>>>>> 7ce047b2
    protected void sendChunkUpdates(Chunk newChunk) {
        if (chunkUpdateLimitChecker.addToHistory(newChunk)) {
            final int newX = newChunk.getChunkX();
            final int newZ = newChunk.getChunkZ();
            final Vec old = chunksLoadedByClient;
            sendPacket(new UpdateViewPositionPacket(newX, newZ));
            ChunkUtils.forDifferingChunksInRange(newX, newZ, (int) old.x(), (int) old.z(),
                    settings.getEffectiveViewDistance(), chunkAdder, chunkRemover);
            this.chunksLoadedByClient = new Vec(newX, newZ);
        }
    }

    /**
     * @see #teleport(Pos, long[], int)
     */
    @Override
    public @NotNull CompletableFuture<Void> teleport(@NotNull Pos position, long @Nullable [] chunks, int flags) {
        chunkUpdateLimitChecker.clearHistory();
        return super.teleport(position, chunks, flags);
    }

    /**
     * Represents the main or off hand of the player.
     */
    public enum Hand {
        MAIN,
        OFF
    }

    public enum FacePoint {
        FEET,
        EYE
    }

    // Settings enum

    /**
     * Represents where is located the main hand of the player (can be changed in Minecraft option).
     */
    public enum MainHand {
        LEFT,
        RIGHT
    }

    public class PlayerSettings {

        private String locale;
        private byte viewDistance;
        private ChatMessageType chatMessageType;
        private boolean chatColors;
        private byte displayedSkinParts;
        private MainHand mainHand;
        private boolean enableTextFiltering;
        private boolean allowServerListings;

        public PlayerSettings() {
            viewDistance = (byte) ServerFlag.CHUNK_VIEW_DISTANCE;
        }

        /**
         * The player game language.
         *
         * @return the player locale
         */
        public String getLocale() {
            return locale;
        }

        /**
         * Gets the player view distance.
         *
         * @return the player view distance
         */
        public byte getViewDistance() {
            return viewDistance;
        }

        public int getEffectiveViewDistance() {
            return Math.min(getViewDistance(), ServerFlag.CHUNK_VIEW_DISTANCE);
        }

        /**
         * Gets the messages this player wants to receive.
         *
         * @return the messages
         */
        public @Nullable ChatMessageType getChatMessageType() {
            return chatMessageType;
        }

        /**
         * Gets if the player has chat colors enabled.
         *
         * @return true if chat colors are enabled, false otherwise
         */
        public boolean hasChatColors() {
            return chatColors;
        }

        public byte getDisplayedSkinParts() {
            return displayedSkinParts;
        }

        /**
         * Gets the player main hand.
         *
         * @return the player main hand
         */
        public MainHand getMainHand() {
            return mainHand;
        }

        public boolean enableTextFiltering() {
            return enableTextFiltering;
        }

        public boolean allowServerListings() {
            return allowServerListings;
        }

        /**
         * Changes the player settings internally.
         * <p>
         * WARNING: the player will not be noticed by this change, probably unsafe.
         *
         * @param locale             the player locale
         * @param viewDistance       the player view distance
         * @param chatMessageType    the chat messages the player wishes to receive
         * @param chatColors         if chat colors should be displayed
         * @param displayedSkinParts the player displayed skin parts
         * @param mainHand           the player main hand
         */
        public void refresh(String locale, byte viewDistance, ChatMessageType chatMessageType, boolean chatColors,
                            byte displayedSkinParts, MainHand mainHand, boolean enableTextFiltering, boolean allowServerListings) {
            this.locale = locale;
            // Clamp viewDistance to valid bounds
            byte previousViewDistance = this.viewDistance;
            this.viewDistance = (byte) MathUtils.clamp(viewDistance, 2, 32);
            this.chatMessageType = chatMessageType;
            this.chatColors = chatColors;
            this.displayedSkinParts = displayedSkinParts;
            this.mainHand = mainHand;
            this.enableTextFiltering = enableTextFiltering;
            this.allowServerListings = allowServerListings;

            // Check to see if we're in an instance first, as this method is called when first logging in since the client sends the Settings packet during configuration
            if (instance != null) {
                // Load/unload chunks if necessary due to view distance changes
                if (previousViewDistance < this.viewDistance) {
                    // View distance expanded, send chunks
                    ChunkUtils.forChunksInRange(position.chunkX(), position.chunkZ(), this.viewDistance, (chunkX, chunkZ) -> {
                        if (Math.abs(chunkX - position.chunkX()) > previousViewDistance || Math.abs(chunkZ - position.chunkZ()) > previousViewDistance) {
                            chunkAdder.accept(chunkX, chunkZ);
                        }
                    });
                } else if (previousViewDistance > this.viewDistance) {
                    // View distance shrunk, unload chunks
                    ChunkUtils.forChunksInRange(position.chunkX(), position.chunkZ(), previousViewDistance, (chunkX, chunkZ) -> {
                        if (Math.abs(chunkX - position.chunkX()) > this.viewDistance || Math.abs(chunkZ - position.chunkZ()) > this.viewDistance) {
                            chunkRemover.accept(chunkX, chunkZ);
                        }
                    });
                }
                // Else previous and current are equal, do nothing
            }

            boolean isInPlayState = getPlayerConnection().getConnectionState() == ConnectionState.PLAY;
            PlayerMeta playerMeta = getPlayerMeta();
            if (isInPlayState) playerMeta.setNotifyAboutChanges(false);
            playerMeta.setDisplayedSkinParts(displayedSkinParts);
            playerMeta.setRightMainHand(this.mainHand == MainHand.RIGHT);
            if (isInPlayState) playerMeta.setNotifyAboutChanges(true);
        }

    }

    private int compareChunkDistance(long chunkIndexA, long chunkIndexB) {
        int chunkAX = ChunkUtils.getChunkCoordX(chunkIndexA);
        int chunkAZ = ChunkUtils.getChunkCoordZ(chunkIndexA);
        int chunkBX = ChunkUtils.getChunkCoordX(chunkIndexB);
        int chunkBZ = ChunkUtils.getChunkCoordZ(chunkIndexB);
        int chunkDistanceA = Math.abs(chunkAX - chunksLoadedByClient.blockX()) + Math.abs(chunkAZ - chunksLoadedByClient.blockZ());
        int chunkDistanceB = Math.abs(chunkBX - chunksLoadedByClient.blockX()) + Math.abs(chunkBZ - chunksLoadedByClient.blockZ());
        return Integer.compare(chunkDistanceA, chunkDistanceB);
    }

    @SuppressWarnings("unchecked")
    @ApiStatus.Experimental
    @Override
    public @NotNull Acquirable<? extends Player> acquirable() {
        return (Acquirable<? extends Player>) super.acquirable();
    }
}<|MERGE_RESOLUTION|>--- conflicted
+++ resolved
@@ -2324,8 +2324,6 @@
         return this.pointers;
     }
 
-<<<<<<< HEAD
-=======
     @Override
     public boolean isPlayer() {
         return true;
@@ -2342,7 +2340,6 @@
         collidesWithEntities = gameMode != GameMode.SPECTATOR;
     }
 
->>>>>>> 7ce047b2
     protected void sendChunkUpdates(Chunk newChunk) {
         if (chunkUpdateLimitChecker.addToHistory(newChunk)) {
             final int newX = newChunk.getChunkX();
