--- conflicted
+++ resolved
@@ -465,12 +465,7 @@
         setOnFire(false);
         refreshHealth();
 
-        sendPacket(new RespawnPacket(getDimensionType().toString(), getDimensionType().getName().asString(),
-<<<<<<< HEAD
-                0, gameMode, gameMode, false, levelFlat, true));
-=======
-               0, gameMode, gameMode, false, levelFlat, true, deathLocation));
->>>>>>> 01ffec66
+        sendPacket(new RespawnPacket(getDimensionType().toString(), getDimensionType().getName().asString(), 0, gameMode, gameMode, false, levelFlat, true, deathLocation));
 
         PlayerRespawnEvent respawnEvent = new PlayerRespawnEvent(this);
         EventDispatcher.call(respawnEvent);
