--- conflicted
+++ resolved
@@ -898,13 +898,9 @@
         if (!passengers.remove(entity)) return;
         entity.vehicle = null;
         sendPacketToViewersAndSelf(getPassengersPacket());
-<<<<<<< HEAD
-        if (entity instanceof Player player) {
-=======
         entity.synchronizePosition(false);
         if (entity instanceof Player) {
             Player player = (Player) entity;
->>>>>>> 93a62ba1
             player.getPlayerConnection().sendPacket(new PlayerPositionAndLookPacket(player.getPosition(),
                     (byte) 0x00, player.getNextTeleportId(), true));
         }
