--- conflicted
+++ resolved
@@ -537,17 +537,7 @@
      * @param player the player to send the packets to
      */
     @ApiStatus.Internal
-<<<<<<< HEAD
-    public void updateOldViewer(@NotNull Player player) {
-=======
     public void updateOldViewer(Player player) {
-        final Set<Entity> passengers = this.passengers;
-        if (!passengers.isEmpty()) {
-            for (Entity passenger : passengers) {
-                if (passenger != player) passenger.updateOldViewer(player);
-            }
-        }
->>>>>>> bb2a2512
         leashedEntities.forEach(entity -> player.sendPacket(new AttachEntityPacket(entity.getEntityId(), -1)));
         player.sendPacket(destroyPacketCache);
     }
