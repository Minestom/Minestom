package net.minestom.server.entity;

import net.kyori.adventure.sound.Sound;
import net.kyori.adventure.text.Component;
import net.kyori.adventure.text.event.HoverEvent;
import net.kyori.adventure.text.event.HoverEvent.ShowEntity;
import net.kyori.adventure.text.event.HoverEventSource;
import net.minestom.server.MinecraftServer;
import net.minestom.server.Tickable;
import net.minestom.server.Viewable;
import net.minestom.server.acquirable.Acquirable;
import net.minestom.server.collision.BoundingBox;
import net.minestom.server.collision.CollisionUtils;
import net.minestom.server.coordinate.Point;
import net.minestom.server.coordinate.Pos;
import net.minestom.server.coordinate.Vec;
import net.minestom.server.entity.metadata.EntityMeta;
import net.minestom.server.event.EventDispatcher;
import net.minestom.server.event.GlobalHandles;
import net.minestom.server.event.entity.*;
import net.minestom.server.event.instance.AddEntityToInstanceEvent;
import net.minestom.server.event.instance.RemoveEntityFromInstanceEvent;
import net.minestom.server.instance.Chunk;
import net.minestom.server.instance.EntityTracker;
import net.minestom.server.instance.Instance;
import net.minestom.server.instance.InstanceManager;
import net.minestom.server.instance.block.Block;
import net.minestom.server.instance.block.BlockHandler;
import net.minestom.server.network.packet.server.CachedPacket;
import net.minestom.server.network.packet.server.ServerPacket;
import net.minestom.server.network.packet.server.play.*;
import net.minestom.server.permission.Permission;
import net.minestom.server.permission.PermissionHandler;
import net.minestom.server.potion.Potion;
import net.minestom.server.potion.PotionEffect;
import net.minestom.server.potion.TimedPotion;
import net.minestom.server.tag.Tag;
import net.minestom.server.tag.TagHandler;
import net.minestom.server.timer.ExecutionType;
import net.minestom.server.timer.Scheduler;
import net.minestom.server.timer.TaskSchedule;
import net.minestom.server.utils.PacketUtils;
import net.minestom.server.utils.ViewEngine;
import net.minestom.server.utils.async.AsyncUtils;
import net.minestom.server.utils.block.BlockIterator;
import net.minestom.server.utils.chunk.ChunkUtils;
import net.minestom.server.utils.entity.EntityUtils;
import net.minestom.server.utils.player.PlayerUtils;
import net.minestom.server.utils.position.PositionUtils;
import net.minestom.server.utils.time.Cooldown;
import net.minestom.server.utils.time.TimeUnit;
import net.minestom.server.utils.validate.Check;
import org.jetbrains.annotations.ApiStatus;
import org.jetbrains.annotations.NotNull;
import org.jetbrains.annotations.Nullable;
import org.jglrxavpok.hephaistos.nbt.NBTCompound;
import org.jglrxavpok.hephaistos.nbt.mutable.MutableNBTCompound;

import java.time.Duration;
import java.time.temporal.TemporalUnit;
import java.util.*;
import java.util.concurrent.CompletableFuture;
import java.util.concurrent.ConcurrentHashMap;
import java.util.concurrent.CopyOnWriteArrayList;
import java.util.concurrent.CopyOnWriteArraySet;
import java.util.concurrent.atomic.AtomicInteger;
import java.util.function.Consumer;
import java.util.function.Predicate;
import java.util.function.UnaryOperator;

/**
 * Could be a player, a monster, or an object.
 * <p>
 * To create your own entity you probably want to extends {@link LivingEntity} or {@link EntityCreature} instead.
 */
public class Entity implements Viewable, Tickable, TagHandler, PermissionHandler, HoverEventSource<ShowEntity>, Sound.Emitter {

    private static final Map<Integer, Entity> ENTITY_BY_ID = new ConcurrentHashMap<>();
    private static final Map<UUID, Entity> ENTITY_BY_UUID = new ConcurrentHashMap<>();
    private static final AtomicInteger LAST_ENTITY_ID = new AtomicInteger();

    private final CachedPacket destroyPacketCache = new CachedPacket(() -> new DestroyEntitiesPacket(getEntityId()));

    protected Instance instance;
    protected Chunk currentChunk;
    protected Pos position;
    protected Pos previousPosition;
    protected Pos lastSyncedPosition;
    protected boolean onGround;

    private BoundingBox boundingBox;

    protected Entity vehicle;

    // Velocity
    protected Vec velocity = Vec.ZERO; // Movement in block per second
    protected boolean hasPhysics = true;

    /**
     * The amount of drag applied on the Y axle.
     * <p>
     * Unit: 1/tick
     */
    protected double gravityDragPerTick;
    /**
     * Acceleration on the Y axle due to gravity
     * <p>
     * Unit: blocks/tick
     */
    protected double gravityAcceleration;
    protected int gravityTickCount; // Number of tick where gravity tick was applied

    private final int id;
    // Players must be aware of all surrounding entities
    // General entities should only be aware of surrounding players to update their viewing list
    private final EntityTracker.Target<Entity> trackingTarget = this instanceof Player ?
            EntityTracker.Target.ENTITIES : EntityTracker.Target.class.cast(EntityTracker.Target.PLAYERS);
    protected final EntityTracker.Update<Entity> trackingUpdate = new EntityTracker.Update<>() {
        @Override
        public void add(@NotNull Entity entity) {
            viewEngine.handleAutoViewAddition(entity);
        }

        @Override
        public void remove(@NotNull Entity entity) {
            viewEngine.handleAutoViewRemoval(entity);
        }

        @Override
        public void updateTracker(@NotNull Point point, @Nullable EntityTracker tracker) {
            viewEngine.updateTracker(point, tracker);
        }
    };

    protected final ViewEngine viewEngine = new ViewEngine(this,
            player -> {
                // Add viewable
                if (!Entity.this.viewEngine.viewableOption.predicate(player) ||
                        !player.viewEngine.viewerOption.predicate(this)) return;
                Entity.this.viewEngine.viewableOption.register(player);
                player.viewEngine.viewerOption.register(this);
                updateNewViewer(player);
            },
            player -> {
                // Remove viewable
                Entity.this.viewEngine.viewableOption.unregister(player);
                player.viewEngine.viewerOption.unregister(this);
                updateOldViewer(player);
            },
            this instanceof Player player ? entity -> entity.viewEngine.viewableOption.addition.accept(player) : null,
            this instanceof Player player ? entity -> entity.viewEngine.viewableOption.removal.accept(player) : null);
    protected final Set<Player> viewers = viewEngine.asSet();
<<<<<<< HEAD
    private final NBTCompound nbtCompound = new NBTCompound();
    private final Scheduler scheduler = Scheduler.newScheduler();
=======
    private final MutableNBTCompound nbtCompound = new MutableNBTCompound();
>>>>>>> 271555bb
    private final Set<Permission> permissions = new CopyOnWriteArraySet<>();

    protected UUID uuid;
    private boolean isActive; // False if entity has only been instanced without being added somewhere
    private boolean removed;
    private boolean shouldRemove;
    private long scheduledRemoveTime;

    private final Set<Entity> passengers = new CopyOnWriteArraySet<>();
    protected EntityType entityType; // UNSAFE to change, modify at your own risk

    // Network synchronization, send the absolute position of the entity each X milliseconds
    private static final Duration SYNCHRONIZATION_COOLDOWN = Duration.of(1, TimeUnit.MINUTE);
    private Duration customSynchronizationCooldown;
    private long lastAbsoluteSynchronizationTime;

    protected Metadata metadata = new Metadata(this);
    protected EntityMeta entityMeta;

    private final List<TimedPotion> effects = new CopyOnWriteArrayList<>();

    // Tick related
    private long ticks;

    private final Acquirable<Entity> acquirable = Acquirable.of(this);

    public Entity(@NotNull EntityType entityType, @NotNull UUID uuid) {
        this.id = generateId();
        this.entityType = entityType;
        this.uuid = uuid;
        this.position = Pos.ZERO;
        this.previousPosition = Pos.ZERO;
        this.lastSyncedPosition = Pos.ZERO;

        setBoundingBox(entityType.width(), entityType.height(), entityType.width());

        this.entityMeta = EntityTypeImpl.createMeta(entityType, this, this.metadata);

        Entity.ENTITY_BY_ID.put(id, this);
        Entity.ENTITY_BY_UUID.put(uuid, this);

        this.gravityAcceleration = entityType.registry().acceleration();
        this.gravityDragPerTick = entityType.registry().drag();
    }

    public Entity(@NotNull EntityType entityType) {
        this(entityType, UUID.randomUUID());
    }

    /**
     * Schedules a task to be run during the next entity tick.
     *
     * @param callback the task to execute during the next entity tick
     */
    @Deprecated
    public void scheduleNextTick(@NotNull Consumer<Entity> callback) {
        this.scheduler.buildTask(() -> callback.accept(this))
                .executionType(ExecutionType.SYNC)
                .delay(TaskSchedule.tick(1))
                .schedule();
    }

    /**
     * Gets an entity based on its id (from {@link #getEntityId()}).
     * <p>
     * Entity id are unique server-wide.
     *
     * @param id the entity unique id
     * @return the entity having the specified id, null if not found
     */
    public static @Nullable Entity getEntity(int id) {
        return Entity.ENTITY_BY_ID.getOrDefault(id, null);
    }

    /**
     * Gets an entity based on its UUID (from {@link #getUuid()}).
     *
     * @param uuid the entity UUID
     * @return the entity having the specified uuid, null if not found
     */
    public static @Nullable Entity getEntity(@NotNull UUID uuid) {
        return Entity.ENTITY_BY_UUID.getOrDefault(uuid, null);
    }


    /**
     * Generate and return a new unique entity id.
     * <p>
     * Useful if you want to spawn entities using packet but don't risk to have duplicated id.
     *
     * @return a newly generated entity id
     */
    public static int generateId() {
        return LAST_ENTITY_ID.incrementAndGet();
    }

    /**
     * Called each tick.
     *
     * @param time time of the update in milliseconds
     */
    public void update(long time) {

    }

    /**
     * Called when a new instance is set.
     */
    public void spawn() {

    }

    public boolean isOnGround() {
        return onGround || EntityUtils.isOnGround(this) /* backup for levitating entities */;
    }

    /**
     * Gets metadata of this entity.
     * You may want to cast it to specific implementation.
     *
     * @return metadata of this entity.
     */
    public @NotNull EntityMeta getEntityMeta() {
        return this.entityMeta;
    }

    /**
     * Teleports the entity only if the chunk at {@code position} is loaded or if
     * {@link Instance#hasEnabledAutoChunkLoad()} returns true.
     *
     * @param position the teleport position
     * @param chunks   the chunk indexes to load before teleporting the entity,
     *                 indexes are from {@link ChunkUtils#getChunkIndex(int, int)},
     *                 can be null or empty to only load the chunk at {@code position}
     * @throws IllegalStateException if you try to teleport an entity before settings its instance
     */
    public @NotNull CompletableFuture<Void> teleport(@NotNull Pos position, long @Nullable [] chunks) {
        Check.stateCondition(instance == null, "You need to use Entity#setInstance before teleporting an entity!");
        final Runnable endCallback = () -> {
            this.previousPosition = this.position;
            this.position = position;
            refreshCoordinate(position);
            synchronizePosition(true);
        };

        if (chunks != null && chunks.length > 0) {
            // Chunks need to be loaded before the teleportation can happen
            return ChunkUtils.optionalLoadAll(instance, chunks, null).thenRun(endCallback);
        }
        final Pos currentPosition = this.position;
        if (!currentPosition.sameChunk(position)) {
            // Ensure that the chunk is loaded
            return instance.loadOptionalChunk(position).thenRun(endCallback);
        } else {
            // Position is in the same chunk, keep it sync
            endCallback.run();
            return AsyncUtils.empty();
        }
    }

    public @NotNull CompletableFuture<Void> teleport(@NotNull Pos position) {
        return teleport(position, null);
    }

    /**
     * Changes the view of the entity.
     *
     * @param yaw   the new yaw
     * @param pitch the new pitch
     */
    public void setView(float yaw, float pitch) {
        this.position = position.withView(yaw, pitch);
        sendPacketToViewersAndSelf(new EntityHeadLookPacket(getEntityId(), yaw));
        sendPacketToViewersAndSelf(new EntityRotationPacket(getEntityId(), yaw, pitch, onGround));
    }

    /**
     * Changes the view of the entity so that it looks in a direction to the given position.
     *
     * @param position the position to look at.
     */
    public void lookAt(@NotNull Pos position) {
        Vec delta = position.sub(getPosition()).asVec().normalize();
        setView(
                PositionUtils.getLookYaw(delta.x(), delta.z()),
                PositionUtils.getLookPitch(delta.x(), delta.y(), delta.z())
        );
    }

    /**
     * Changes the view of the entity so that it looks in a direction to the given entity.
     *
     * @param entity the entity to look at.
     */
    public void lookAt(@NotNull Entity entity) {
        Check.argCondition(entity.instance != instance, "Entity can look at another entity that is within it's own instance");
        lookAt(entity.position);
    }

    /**
     * Gets if this entity is automatically sent to surrounding players.
     * True by default.
     *
     * @return true if the entity is automatically viewable for close players, false otherwise
     */
    public boolean isAutoViewable() {
        return viewEngine.viewableOption.isAuto();
    }

    /**
     * Decides if this entity should be auto-viewable by nearby players.
     *
     * @param autoViewable true to add surrounding players, false to remove
     * @see #isAutoViewable()
     */
    public void setAutoViewable(boolean autoViewable) {
        this.viewEngine.viewableOption.updateAuto(autoViewable);
    }

    @ApiStatus.Experimental
    public void updateViewableRule(@NotNull Predicate<Player> predicate) {
        this.viewEngine.viewableOption.updateRule(predicate);
    }

    @ApiStatus.Experimental
    public void updateViewableRule() {
        this.viewEngine.viewableOption.updateRule();
    }

    /**
     * Gets if surrounding entities are automatically visible by this.
     * True by default.
     *
     * @return true if surrounding entities are visible by this
     */
    @ApiStatus.Experimental
    public boolean autoViewEntities() {
        return viewEngine.viewerOption.isAuto();
    }

    /**
     * Decides if surrounding entities must be visible.
     *
     * @param autoViewer true to add view surrounding entities, false to remove
     */
    @ApiStatus.Experimental
    public void setAutoViewEntities(boolean autoViewer) {
        this.viewEngine.viewerOption.updateAuto(autoViewer);
    }

    @ApiStatus.Experimental
    public void updateViewerRule(@NotNull Predicate<Entity> predicate) {
        this.viewEngine.viewerOption.updateRule(predicate);
    }

    @ApiStatus.Experimental
    public void updateViewerRule() {
        this.viewEngine.viewerOption.updateRule();
    }

    @Override
    public final boolean addViewer(@NotNull Player player) {
        if (!viewEngine.manualAdd(player)) return false;
        updateNewViewer(player);
        return true;
    }

    @Override
    public final boolean removeViewer(@NotNull Player player) {
        if (!viewEngine.manualRemove(player)) return false;
        updateOldViewer(player);
        return true;
    }

    /**
     * Called when a new viewer must be shown.
     * Method can be subject to deadlocking if the target's viewers are also accessed.
     *
     * @param player the player to send the packets to
     */
    @ApiStatus.Internal
    public void updateNewViewer(@NotNull Player player) {
        player.sendPacket(getEntityType().registry().spawnType().getSpawnPacket(this));
        if (hasVelocity()) player.sendPacket(getVelocityPacket());
        player.sendPacket(getMetadataPacket());
        // Passengers
        final Set<Entity> passengers = this.passengers;
        if (!passengers.isEmpty()) {
            for (Entity passenger : passengers) {
                if (passenger != player) passenger.viewEngine.viewableOption.addition.accept(player);
            }
            player.sendPacket(getPassengersPacket());
        }
        // Head position
        player.sendPacket(new EntityHeadLookPacket(getEntityId(), position.yaw()));
    }

    /**
     * Called when a viewer must be destroyed.
     * Method can be subject to deadlocking if the target's viewers are also accessed.
     *
     * @param player the player to send the packets to
     */
    @ApiStatus.Internal
    public void updateOldViewer(@NotNull Player player) {
        final Set<Entity> passengers = this.passengers;
        if (!passengers.isEmpty()) {
            for (Entity passenger : passengers) {
                if (passenger != player) passenger.viewEngine.viewableOption.removal.accept(player);
            }
        }
        player.sendPacket(destroyPacketCache);
    }

    @Override
    public @NotNull Set<Player> getViewers() {
        return viewers;
    }

    /**
     * Gets if this entity's viewers (surrounding players) can be predicted from surrounding chunks.
     */
    public boolean hasPredictableViewers() {
        return viewEngine.hasPredictableViewers();
    }

    /**
     * Changes the entity type of this entity.
     * <p>
     * Works by changing the internal entity type field and by calling {@link #removeViewer(Player)}
     * followed by {@link #addViewer(Player)} to all current viewers.
     * <p>
     * Be aware that this only change the visual of the entity, the {@link net.minestom.server.collision.BoundingBox}
     * will not be modified.
     *
     * @param entityType the new entity type
     */
    public synchronized void switchEntityType(@NotNull EntityType entityType) {
        this.entityType = entityType;
        this.metadata = new Metadata(this);
        this.entityMeta = EntityTypeImpl.createMeta(entityType, this, this.metadata);

        Set<Player> viewers = new HashSet<>(getViewers());
        getViewers().forEach(this::updateOldViewer);
        viewers.forEach(this::updateNewViewer);
    }

    @NotNull
    @Override
    public Set<Permission> getAllPermissions() {
        return permissions;
    }

    /**
     * Updates the entity, called every tick.
     * <p>
     * Ignored if {@link #getInstance()} returns null.
     *
     * @param time the update time in milliseconds
     */
    @Override
    public void tick(long time) {
        if (instance == null)
            return;

        // Scheduled remove
        if (scheduledRemoveTime != 0) {
            final boolean finished = time >= scheduledRemoveTime;
            if (finished) {
                remove();
                return;
            }
        }

        // Instant remove
        if (shouldRemove()) {
            remove();
            return;
        }

        // Check if the entity chunk is loaded
        if (!ChunkUtils.isLoaded(currentChunk)) {
            // No update for entities in unloaded chunk
            return;
        }

        // scheduled tasks
        this.scheduler.processTick();
        if (isRemoved()) return;

        // Entity tick
        {
            // Cache the number of "gravity tick"
            velocityTick();

            // handle block contacts
            touchTick();

            handleVoid();

            // Call the abstract update method
            update(time);

            ticks++;
            GlobalHandles.ENTITY_TICK.call(new EntityTickEvent(this));

            // remove expired effects
            effectTick(time);
        }
        // Scheduled synchronization
        if (!Cooldown.hasCooldown(time, lastAbsoluteSynchronizationTime, getSynchronizationCooldown())) {
            synchronizePosition(false);
        }
        if (shouldRemove() && !MinecraftServer.isStopping()) {
            remove();
        }
    }

    private void velocityTick() {
        this.gravityTickCount = onGround ? 0 : gravityTickCount + 1;
        if (PlayerUtils.isSocketClient(this)) return;
        if (vehicle != null) return;

        final boolean noGravity = hasNoGravity();
        final boolean hasVelocity = hasVelocity();
        if (!hasVelocity && noGravity) {
            return;
        }
        final float tps = MinecraftServer.TICK_PER_SECOND;
        final Vec currentVelocity = getVelocity();
        final Vec deltaPos = new Vec(
                currentVelocity.x() / tps,
                currentVelocity.y() / tps - (noGravity ? 0 : gravityAcceleration),
                currentVelocity.z() / tps
        );

        final Pos newPosition;
        final Vec newVelocity;
        if (this.hasPhysics) {
            final var physicsResult = CollisionUtils.handlePhysics(this, deltaPos);
            this.onGround = physicsResult.isOnGround();
            newPosition = physicsResult.newPosition();
            newVelocity = physicsResult.newVelocity();
        } else {
            newVelocity = deltaPos;
            newPosition = position.add(currentVelocity.div(20));
        }

        // World border collision
        final var finalVelocityPosition = CollisionUtils.applyWorldBorder(instance, position, newPosition);
        if (finalVelocityPosition.samePoint(position)) {
            this.velocity = Vec.ZERO;
            if (hasVelocity) {
                sendPacketToViewers(getVelocityPacket());
            }
            return;
        }
        final Chunk finalChunk = ChunkUtils.retrieve(instance, currentChunk, finalVelocityPosition);
        if (!ChunkUtils.isLoaded(finalChunk)) {
            // Entity shouldn't be updated when moving in an unloaded chunk
            return;
        }

        if (this instanceof ItemEntity) {
            // TODO find other exceptions
            this.previousPosition = this.position;
            this.position = finalVelocityPosition;
            refreshCoordinate(finalVelocityPosition);
        } else {
            refreshPosition(finalVelocityPosition, true);
        }

        // Update velocity
        if (hasVelocity || !newVelocity.isZero()) {
            final double airDrag = this instanceof LivingEntity ? 0.91 : 0.98;
            final double drag = this.onGround ?
                    finalChunk.getBlock(position).registry().friction() : airDrag;
            this.velocity = newVelocity
                    // Convert from block/tick to block/sec
                    .mul(tps)
                    // Apply drag
                    .apply((x, y, z) -> new Vec(
                            x * drag,
                            !noGravity ? y * (1 - gravityDragPerTick) : y,
                            z * drag
                    ))
                    // Prevent infinitely decreasing velocity
                    .apply(Vec.Operator.EPSILON);
        }
        // Verify if velocity packet has to be sent
        if (hasVelocity || gravityTickCount > 0) {
            sendPacketToViewers(getVelocityPacket());
        }
    }

    private void touchTick() {
        // TODO do not call every tick (it is pretty expensive)
        final int minX = (int) Math.floor(boundingBox.getMinX());
        final int maxX = (int) Math.ceil(boundingBox.getMaxX());
        final int minY = (int) Math.floor(boundingBox.getMinY());
        final int maxY = (int) Math.ceil(boundingBox.getMaxY());
        final int minZ = (int) Math.floor(boundingBox.getMinZ());
        final int maxZ = (int) Math.ceil(boundingBox.getMaxZ());
        for (int y = minY; y <= maxY; y++) {
            for (int x = minX; x <= maxX; x++) {
                for (int z = minZ; z <= maxZ; z++) {
                    final Chunk chunk = ChunkUtils.retrieve(instance, currentChunk, x, z);
                    if (!ChunkUtils.isLoaded(chunk))
                        continue;
                    final Block block = chunk.getBlock(x, y, z, Block.Getter.Condition.CACHED);
                    if (block == null)
                        continue;
                    final BlockHandler handler = block.handler();
                    if (handler != null) {
                        // checks that we are actually in the block, and not just here because of a rounding error
                        if (boundingBox.intersectWithBlock(x, y, z)) {
                            // TODO: replace with check with custom block bounding box
                            handler.onTouch(new BlockHandler.Touch(block, instance, new Vec(x, y, z), this));
                        }
                    }
                }
            }
        }
    }

    private void effectTick(long time) {
        final List<TimedPotion> effects = this.effects;
        if (effects.isEmpty()) return;
        effects.removeIf(timedPotion -> {
            final long potionTime = (long) timedPotion.getPotion().duration() * MinecraftServer.TICK_MS;
            // Remove if the potion should be expired
            if (time >= timedPotion.getStartingTime() + potionTime) {
                // Send the packet that the potion should no longer be applied
                timedPotion.getPotion().sendRemovePacket(this);
                EventDispatcher.call(new EntityPotionRemoveEvent(this, timedPotion.getPotion()));
                return true;
            }
            return false;
        });
    }

    /**
     * Gets the number of ticks this entity has been active for.
     *
     * @return the number of ticks this entity has been active for
     */
    public long getAliveTicks() {
        return ticks;
    }

    /**
     * How does this entity handle being in the void?
     */
    protected void handleVoid() {
        // Kill if in void
        if (getInstance().isInVoid(this.position)) {
            remove();
        }
    }

    /**
     * Each entity has an unique id (server-wide) which will change after a restart.
     *
     * @return the unique entity id
     * @see Entity#getEntity(int) to retrive an entity based on its id
     */
    public int getEntityId() {
        return id;
    }

    /**
     * Returns the entity type.
     *
     * @return the entity type
     */
    public @NotNull EntityType getEntityType() {
        return entityType;
    }

    /**
     * Gets the entity {@link UUID}.
     *
     * @return the entity unique id
     */
    public @NotNull UUID getUuid() {
        return uuid;
    }

    /**
     * Changes the internal entity UUID, mostly unsafe.
     *
     * @param uuid the new entity uuid
     */
    public void setUuid(@NotNull UUID uuid) {
        // Refresh internal map
        Entity.ENTITY_BY_UUID.remove(this.uuid);
        Entity.ENTITY_BY_UUID.put(uuid, this);
        this.uuid = uuid;
    }

    /**
     * Returns false just after instantiation, set to true after calling {@link #setInstance(Instance)}.
     *
     * @return true if the entity has been linked to an instance, false otherwise
     */
    public boolean isActive() {
        return isActive;
    }

    /**
     * Is used to check collision with coordinates or other blocks/entities.
     *
     * @return the entity bounding box
     */
    public @NotNull BoundingBox getBoundingBox() {
        return boundingBox;
    }

    /**
     * Changes the internal entity bounding box.
     * <p>
     * WARNING: this does not change the entity hit-box which is client-side.
     *
     * @param x the bounding box X size
     * @param y the bounding box Y size
     * @param z the bounding box Z size
     */
    public void setBoundingBox(double x, double y, double z) {
        this.boundingBox = new BoundingBox(this, x, y, z);
    }

    /**
     * Changes the internal entity bounding box.
     * <p>
     * WARNING: this does not change the entity hit-box which is client-side.
     *
     * @param boundingBox the new bounding box
     */
    public void setBoundingBox(BoundingBox boundingBox) {
        this.boundingBox = boundingBox;
    }

    /**
     * Convenient method to get the entity current chunk.
     *
     * @return the entity chunk, can be null even if unlikely
     */
    public @Nullable Chunk getChunk() {
        return currentChunk;
    }

    @ApiStatus.Internal
    protected void refreshCurrentChunk(Chunk currentChunk) {
        this.currentChunk = currentChunk;
        MinecraftServer.getUpdateManager().getThreadProvider().updateEntity(this);
    }

    /**
     * Gets the entity current instance.
     *
     * @return the entity instance, can be null if the entity doesn't have an instance yet
     */
    public @Nullable Instance getInstance() {
        return instance;
    }

    /**
     * Changes the entity instance, i.e. spawns it.
     *
     * @param instance      the new instance of the entity
     * @param spawnPosition the spawn position for the entity.
     * @return a {@link CompletableFuture} called once the entity's instance has been set,
     * this is due to chunks needing to load
     * @throws IllegalStateException if {@code instance} has not been registered in {@link InstanceManager}
     */
    public CompletableFuture<Void> setInstance(@NotNull Instance instance, @NotNull Pos spawnPosition) {
        Check.stateCondition(!instance.isRegistered(),
                "Instances need to be registered, please use InstanceManager#registerInstance or InstanceManager#registerSharedInstance");
        final Instance previousInstance = this.instance;
        if (Objects.equals(previousInstance, instance)) {
            return teleport(spawnPosition); // Already in the instance, teleport to spawn point
        }
        AddEntityToInstanceEvent event = new AddEntityToInstanceEvent(instance, this);
        EventDispatcher.call(event);
        if (event.isCancelled()) return null; // TODO what to return?

        if (previousInstance != null) removeFromInstance(previousInstance);

        this.isActive = true;
        this.position = spawnPosition;
        this.previousPosition = spawnPosition;
        this.instance = instance;
        return instance.loadOptionalChunk(spawnPosition).thenAccept(chunk -> {
            try {
                Check.notNull(chunk, "Entity has been placed in an unloaded chunk!");
                refreshCurrentChunk(chunk);
                if (this instanceof Player player) {
                    instance.getWorldBorder().init(player);
                    player.sendPacket(instance.createTimePacket());
                }
                instance.getEntityTracker().register(this, spawnPosition, trackingTarget, trackingUpdate);
                spawn();
                EventDispatcher.call(new EntitySpawnEvent(this, instance));
            } catch (Exception e) {
                MinecraftServer.getExceptionManager().handleException(e);
            }
        });
    }

    public CompletableFuture<Void> setInstance(@NotNull Instance instance, @NotNull Point spawnPosition) {
        return setInstance(instance, Pos.fromPoint(spawnPosition));
    }

    /**
     * Changes the entity instance.
     *
     * @param instance the new instance of the entity
     * @return a {@link CompletableFuture} called once the entity's instance has been set,
     * this is due to chunks needing to load
     * @throws NullPointerException  if {@code instance} is null
     * @throws IllegalStateException if {@code instance} has not been registered in {@link InstanceManager}
     */
    public CompletableFuture<Void> setInstance(@NotNull Instance instance) {
        return setInstance(instance, this.position);
    }

    private void removeFromInstance(Instance instance) {
        EventDispatcher.call(new RemoveEntityFromInstanceEvent(instance, this));
        instance.getEntityTracker().unregister(this, position, trackingTarget, trackingUpdate);
        this.viewEngine.forManuals(this::removeViewer);
    }

    /**
     * Gets the entity current velocity.
     *
     * @return the entity current velocity
     */
    public @NotNull Vec getVelocity() {
        return velocity;
    }

    /**
     * Changes the entity velocity and calls {@link EntityVelocityEvent}.
     * <p>
     * The final velocity can be cancelled or modified by the event.
     *
     * @param velocity the new entity velocity
     */
    public void setVelocity(@NotNull Vec velocity) {
        EntityVelocityEvent entityVelocityEvent = new EntityVelocityEvent(this, velocity);
        EventDispatcher.callCancellable(entityVelocityEvent, () -> {
            this.velocity = entityVelocityEvent.getVelocity();
            sendPacketToViewersAndSelf(getVelocityPacket());
        });
    }

    /**
     * Gets if the entity currently has a velocity applied.
     *
     * @return true if velocity is not set to 0
     */
    public boolean hasVelocity() {
        return !velocity.isZero();
    }

    /**
     * Gets the gravity drag per tick.
     *
     * @return the gravity drag per tick in block
     */
    public double getGravityDragPerTick() {
        return gravityDragPerTick;
    }

    /**
     * Gets the gravity acceleration.
     *
     * @return the gravity acceleration in block
     */
    public double getGravityAcceleration() {
        return gravityAcceleration;
    }

    /**
     * Gets the number of tick this entity has been applied gravity.
     *
     * @return the number of tick of which gravity has been consequently applied
     */
    public int getGravityTickCount() {
        return gravityTickCount;
    }

    /**
     * Changes the gravity of the entity.
     *
     * @param gravityDragPerTick  the gravity drag per tick in block
     * @param gravityAcceleration the gravity acceleration in block
     * @see <a href="https://minecraft.gamepedia.com/Entity#Motion_of_entities">Entities motion</a>
     */
    public void setGravity(double gravityDragPerTick, double gravityAcceleration) {
        this.gravityDragPerTick = gravityDragPerTick;
        this.gravityAcceleration = gravityAcceleration;
    }

    public double getDistance(@NotNull Point point) {
        return getPosition().distance(point);
    }

    /**
     * Gets the distance between two entities.
     *
     * @param entity the entity to get the distance from
     * @return the distance between this and {@code entity}
     */
    public double getDistance(@NotNull Entity entity) {
        return getDistance(entity.getPosition());
    }

    /**
     * Gets the distance squared between two entities.
     *
     * @param entity the entity to get the distance from
     * @return the distance squared between this and {@code entity}
     */
    public double getDistanceSquared(@NotNull Entity entity) {
        return getPosition().distanceSquared(entity.getPosition());
    }

    /**
     * Gets the entity vehicle or null.
     *
     * @return the entity vehicle, or null if there is not any
     */
    public @Nullable Entity getVehicle() {
        return vehicle;
    }

    /**
     * Adds a new passenger to this entity.
     *
     * @param entity the new passenger
     * @throws NullPointerException  if {@code entity} is null
     * @throws IllegalStateException if {@link #getInstance()} returns null or the passenger cannot be added
     */
    public void addPassenger(@NotNull Entity entity) {
        final Instance currentInstance = this.instance;
        Check.stateCondition(currentInstance == null, "You need to set an instance using Entity#setInstance");
        Check.stateCondition(entity == getVehicle(), "Cannot add the entity vehicle as a passenger");
        final Entity vehicle = entity.getVehicle();
        if (vehicle != null) vehicle.removePassenger(entity);
        if (!currentInstance.equals(entity.getInstance()))
            entity.setInstance(currentInstance, position).join();
        this.passengers.add(entity);
        entity.vehicle = this;
        sendPacketToViewersAndSelf(getPassengersPacket());
        // Updates the position of the new passenger, and then teleports the passenger
        updatePassengerPosition(position, entity);
        entity.synchronizePosition(false);
    }

    /**
     * Removes a passenger to this entity.
     *
     * @param entity the passenger to remove
     * @throws NullPointerException  if {@code entity} is null
     * @throws IllegalStateException if {@link #getInstance()} returns null
     */
    public void removePassenger(@NotNull Entity entity) {
        Check.stateCondition(instance == null, "You need to set an instance using Entity#setInstance");
        if (!passengers.remove(entity)) return;
        entity.vehicle = null;
        sendPacketToViewersAndSelf(getPassengersPacket());
        entity.synchronizePosition(false);
    }

    /**
     * Gets if the entity has any passenger.
     *
     * @return true if the entity has any passenger, false otherwise
     */
    public boolean hasPassenger() {
        return !passengers.isEmpty();
    }

    /**
     * Gets the entity passengers.
     *
     * @return an unmodifiable list containing all the entity passengers
     */
    public @NotNull Set<@NotNull Entity> getPassengers() {
        return Collections.unmodifiableSet(passengers);
    }

    protected @NotNull SetPassengersPacket getPassengersPacket() {
        return new SetPassengersPacket(getEntityId(), passengers.stream().map(Entity::getEntityId).toList());
    }

    /**
     * Entity statuses can be found <a href="https://wiki.vg/Entity_statuses">here</a>.
     *
     * @param status the status to trigger
     */
    public void triggerStatus(byte status) {
        sendPacketToViewersAndSelf(new EntityStatusPacket(getEntityId(), status));
    }

    /**
     * Gets if the entity is on fire.
     *
     * @return true if the entity is in fire, false otherwise
     */
    public boolean isOnFire() {
        return this.entityMeta.isOnFire();
    }

    /**
     * Sets the entity in fire visually.
     * <p>
     * WARNING: if you want to apply damage or specify a duration,
     * see {@link LivingEntity#setFireForDuration(int, TemporalUnit)}.
     *
     * @param fire should the entity be set in fire
     */
    public void setOnFire(boolean fire) {
        this.entityMeta.setOnFire(fire);
    }

    /**
     * Gets if the entity is sneaking.
     * <p>
     * WARNING: this can be bypassed by hacked client, this is only what the client told the server.
     *
     * @return true if the player is sneaking
     */
    public boolean isSneaking() {
        return this.entityMeta.isSneaking();
    }

    /**
     * Makes the entity sneak.
     * <p>
     * WARNING: this will not work for the client itself.
     *
     * @param sneaking true to make the entity sneak
     */
    public void setSneaking(boolean sneaking) {
        setPose(sneaking ? Pose.SNEAKING : Pose.STANDING);
        this.entityMeta.setSneaking(sneaking);
    }

    /**
     * Gets if the player is sprinting.
     * <p>
     * WARNING: this can be bypassed by hacked client, this is only what the client told the server.
     *
     * @return true if the player is sprinting
     */
    public boolean isSprinting() {
        return this.entityMeta.isSprinting();
    }

    /**
     * Makes the entity sprint.
     * <p>
     * WARNING: this will not work on the client itself.
     *
     * @param sprinting true to make the entity sprint
     */
    public void setSprinting(boolean sprinting) {
        this.entityMeta.setSprinting(sprinting);
    }

    /**
     * Gets if the entity is invisible or not.
     *
     * @return true if the entity is invisible, false otherwise
     */
    public boolean isInvisible() {
        return this.entityMeta.isInvisible();
    }

    /**
     * Changes the internal invisible value and send a {@link EntityMetaDataPacket}
     * to make visible or invisible the entity to its viewers.
     *
     * @param invisible true to set the entity invisible, false otherwise
     */
    public void setInvisible(boolean invisible) {
        this.entityMeta.setInvisible(invisible);
    }

    /**
     * Gets if the entity is glowing or not.
     *
     * @return true if the entity is glowing, false otherwise
     */
    public boolean isGlowing() {
        return this.entityMeta.isHasGlowingEffect();
    }

    /**
     * Sets or remove the entity glowing effect.
     *
     * @param glowing true to make the entity glows, false otherwise
     */
    public void setGlowing(boolean glowing) {
        this.entityMeta.setHasGlowingEffect(glowing);
    }

    /**
     * Gets the current entity pose.
     *
     * @return the entity pose
     */
    public @NotNull Pose getPose() {
        return this.entityMeta.getPose();
    }

    /**
     * Changes the entity pose.
     * <p>
     * The internal {@code crouched} and {@code swimming} field will be
     * updated accordingly.
     *
     * @param pose the new entity pose
     */
    public void setPose(@NotNull Pose pose) {
        this.entityMeta.setPose(pose);
    }

    /**
     * Gets the entity custom name.
     *
     * @return the custom name of the entity, null if there is not
     */
    public @Nullable Component getCustomName() {
        return this.entityMeta.getCustomName();
    }

    /**
     * Changes the entity custom name.
     *
     * @param customName the custom name of the entity, null to remove it
     */
    public void setCustomName(@Nullable Component customName) {
        this.entityMeta.setCustomName(customName);
    }

    /**
     * Gets the custom name visible metadata field.
     *
     * @return true if the custom name is visible, false otherwise
     */
    public boolean isCustomNameVisible() {
        return this.entityMeta.isCustomNameVisible();
    }

    /**
     * Changes the internal custom name visible field and send a {@link EntityMetaDataPacket}
     * to update the entity state to its viewers.
     *
     * @param customNameVisible true to make the custom name visible, false otherwise
     */
    public void setCustomNameVisible(boolean customNameVisible) {
        this.entityMeta.setCustomNameVisible(customNameVisible);
    }

    public boolean isSilent() {
        return this.entityMeta.isSilent();
    }

    public void setSilent(boolean silent) {
        this.entityMeta.setSilent(silent);
    }

    /**
     * Gets the noGravity metadata field.
     *
     * @return true if the entity ignore gravity, false otherwise
     */
    public boolean hasNoGravity() {
        return this.entityMeta.isHasNoGravity();
    }

    /**
     * Changes the noGravity metadata field and change the gravity behaviour accordingly.
     *
     * @param noGravity should the entity ignore gravity
     */
    public void setNoGravity(boolean noGravity) {
        this.entityMeta.setHasNoGravity(noGravity);
    }

    /**
     * Updates internal fields and sends updates.
     *
     * @param newPosition the new position
     */
    @ApiStatus.Internal
    public void refreshPosition(@NotNull final Pos newPosition, boolean ignoreView) {
        final var previousPosition = this.position;
        final Pos position = ignoreView ? previousPosition.withCoord(newPosition) : newPosition;
        if (position.equals(lastSyncedPosition)) return;
        this.position = position;
        this.previousPosition = previousPosition;
        if (!position.samePoint(previousPosition)) {
            refreshCoordinate(position);
            // Update player velocity
            if (PlayerUtils.isSocketClient(this)) {
                // Calculate from client
                this.velocity = position.sub(previousPosition).asVec().mul(MinecraftServer.TICK_PER_SECOND);
            }
        }
        // Update viewers
        final boolean viewChange = !position.sameView(lastSyncedPosition);
        final double distanceX = Math.abs(position.x() - lastSyncedPosition.x());
        final double distanceY = Math.abs(position.y() - lastSyncedPosition.y());
        final double distanceZ = Math.abs(position.z() - lastSyncedPosition.z());
        final boolean positionChange = (distanceX + distanceY + distanceZ) > 0;

        final Chunk chunk = getChunk();
        if (distanceX > 8 || distanceY > 8 || distanceZ > 8) {
            PacketUtils.prepareViewablePacket(chunk, new EntityTeleportPacket(getEntityId(), position, isOnGround()), this);
            this.lastAbsoluteSynchronizationTime = System.currentTimeMillis();
        } else if (positionChange && viewChange) {
            PacketUtils.prepareViewablePacket(chunk, EntityPositionAndRotationPacket.getPacket(getEntityId(), position,
                    lastSyncedPosition, isOnGround()), this);
            // Fix head rotation
            PacketUtils.prepareViewablePacket(chunk, new EntityHeadLookPacket(getEntityId(), position.yaw()), this);
        } else if (positionChange) {
            PacketUtils.prepareViewablePacket(chunk, EntityPositionPacket.getPacket(getEntityId(), position, lastSyncedPosition, onGround), this);
        } else if (viewChange) {
            PacketUtils.prepareViewablePacket(chunk, new EntityHeadLookPacket(getEntityId(), position.yaw()), this);
            PacketUtils.prepareViewablePacket(chunk, new EntityRotationPacket(getEntityId(), position.yaw(), position.pitch(), onGround), this);
        }
        this.lastSyncedPosition = position;
    }

    @ApiStatus.Internal
    public void refreshPosition(@NotNull final Pos newPosition) {
        refreshPosition(newPosition, false);
    }

    /**
     * @return The height offset for passengers of this vehicle
     */
    private double getPassengerHeightOffset() {
        // TODO: Move this logic elsewhere
        if (entityType == EntityType.BOAT) {
            return -0.1;
        } else if (entityType == EntityType.MINECART) {
            return 0.0;
        } else {
            return entityType.height() * 0.75;
        }
    }

    /**
     * Sets the X,Z coordinate of the passenger to the X,Z coordinate of this vehicle
     * and sets the Y coordinate of the passenger to the Y coordinate of this vehicle + {@link #getPassengerHeightOffset()}
     *
     * @param newPosition The X,Y,Z position of this vehicle
     * @param passenger   The passenger to be moved
     */
    private void updatePassengerPosition(Point newPosition, Entity passenger) {
        final Pos oldPassengerPos = passenger.position;
        final Pos newPassengerPos = oldPassengerPos.withCoord(newPosition.x(),
                newPosition.y() + getPassengerHeightOffset(),
                newPosition.z());
        passenger.position = newPassengerPos;
        passenger.previousPosition = oldPassengerPos;
        passenger.refreshCoordinate(newPassengerPos);
    }

    /**
     * Used to refresh the entity and its passengers position
     * - put the entity in the right instance chunk
     * - update the viewable chunks (load and unload)
     * - add/remove players from the viewers list if {@link #isAutoViewable()} is enabled
     * <p>
     * WARNING: unsafe, should only be used internally in Minestom. Use {@link #teleport(Pos)} instead.
     *
     * @param newPosition the new position
     */
    private void refreshCoordinate(Point newPosition) {
        // Passengers update
        final Set<Entity> passengers = getPassengers();
        if (!passengers.isEmpty()) {
            for (Entity passenger : passengers) {
                updatePassengerPosition(newPosition, passenger);
            }
        }
        // Handle chunk switch
        final Instance instance = getInstance();
        assert instance != null;
        instance.getEntityTracker().move(this, previousPosition, newPosition, trackingTarget, trackingUpdate);
        final int lastChunkX = currentChunk.getChunkX();
        final int lastChunkZ = currentChunk.getChunkZ();
        final int newChunkX = newPosition.chunkX();
        final int newChunkZ = newPosition.chunkZ();
        if (lastChunkX != newChunkX || lastChunkZ != newChunkZ) {
            // Entity moved in a new chunk
            final Chunk newChunk = instance.getChunk(newChunkX, newChunkZ);
            Check.notNull(newChunk, "The entity {0} tried to move in an unloaded chunk at {1}", getEntityId(), newPosition);
            if (this instanceof Player player) { // Update visible chunks
                player.sendPacket(new UpdateViewPositionPacket(newChunkX, newChunkZ));
                ChunkUtils.forDifferingChunksInRange(newChunkX, newChunkZ, lastChunkX, lastChunkZ,
                        MinecraftServer.getChunkViewDistance(), player.chunkAdder, player.chunkRemover);
            }
            refreshCurrentChunk(newChunk);
        }
    }

    /**
     * Gets the entity position.
     *
     * @return the current position of the entity
     */
    public @NotNull Pos getPosition() {
        return position;
    }

    /**
     * Gets the entity eye height.
     * <p>
     * Default to {@link BoundingBox#getHeight()}x0.85
     *
     * @return the entity eye height
     */
    public double getEyeHeight() {
        return boundingBox.getHeight() * 0.85;
    }

    /**
     * Gets all the potion effect of this entity.
     *
     * @return an unmodifiable list of all this entity effects
     */
    public @NotNull List<@NotNull TimedPotion> getActiveEffects() {
        return Collections.unmodifiableList(effects);
    }

    /**
     * Adds an effect to an entity.
     *
     * @param potion The potion to add
     */
    public void addEffect(@NotNull Potion potion) {
        removeEffect(potion.effect());
        this.effects.add(new TimedPotion(potion, System.currentTimeMillis()));
        potion.sendAddPacket(this);
        EventDispatcher.call(new EntityPotionAddEvent(this, potion));
    }

    /**
     * Removes effect from entity, if it has it.
     *
     * @param effect The effect to remove
     */
    public void removeEffect(@NotNull PotionEffect effect) {
        this.effects.removeIf(timedPotion -> {
            if (timedPotion.getPotion().effect() == effect) {
                timedPotion.getPotion().sendRemovePacket(this);
                EventDispatcher.call(new EntityPotionRemoveEvent(this, timedPotion.getPotion()));
                return true;
            }
            return false;
        });
    }

    /**
     * Removes all the effects currently applied to the entity.
     */
    public void clearEffects() {
        for (TimedPotion timedPotion : effects) {
            timedPotion.getPotion().sendRemovePacket(this);
            EventDispatcher.call(new EntityPotionRemoveEvent(this, timedPotion.getPotion()));
        }
        this.effects.clear();
    }

    /**
     * Removes the entity from the server immediately.
     * <p>
     * WARNING: this does not trigger {@link EntityDeathEvent}.
     */
    public void remove() {
        if (isRemoved()) return;
        // Remove passengers if any (also done with LivingEntity#kill)
        Set<Entity> passengers = getPassengers();
        if (!passengers.isEmpty()) passengers.forEach(this::removePassenger);
        final Entity vehicle = this.vehicle;
        if (vehicle != null) vehicle.removePassenger(this);
        MinecraftServer.getUpdateManager().getThreadProvider().removeEntity(this);
        this.removed = true;
        this.shouldRemove = true;
        Entity.ENTITY_BY_ID.remove(id);
        Entity.ENTITY_BY_UUID.remove(uuid);
        Instance currentInstance = this.instance;
        if (currentInstance != null) removeFromInstance(currentInstance);
    }

    /**
     * Gets if this entity has been removed.
     *
     * @return true if this entity is removed
     */
    public boolean isRemoved() {
        return removed;
    }

    /**
     * Triggers {@link #remove()} after the specified time.
     *
     * @param delay        the time before removing the entity,
     *                     0 to cancel the removing
     * @param temporalUnit the unit of the delay
     */
    public void scheduleRemove(long delay, @NotNull TemporalUnit temporalUnit) {
        scheduleRemove(Duration.of(delay, temporalUnit));
    }

    /**
     * Triggers {@link #remove()} after the specified time.
     *
     * @param delay the time before removing the entity,
     *              0 to cancel the removing
     */
    public void scheduleRemove(Duration delay) {
        if (delay.isZero()) { // Cancel the scheduled remove
            this.scheduledRemoveTime = 0;
            return;
        }
        this.scheduledRemoveTime = System.currentTimeMillis() + delay.toMillis();
    }

    /**
     * Gets if the entity removal has been scheduled with {@link #scheduleRemove(Duration)}.
     *
     * @return true if the entity removal has been scheduled
     */
    public boolean isRemoveScheduled() {
        return scheduledRemoveTime != 0;
    }

    protected @NotNull Vec getVelocityForPacket() {
        return this.velocity.mul(8000f / MinecraftServer.TICK_PER_SECOND);
    }

    protected @NotNull EntityVelocityPacket getVelocityPacket() {
        return new EntityVelocityPacket(getEntityId(), getVelocityForPacket());
    }

    /**
     * Gets an {@link EntityMetaDataPacket} sent when adding viewers. Used for synchronization.
     *
     * @return The {@link EntityMetaDataPacket} related to this entity
     */
    public @NotNull EntityMetaDataPacket getMetadataPacket() {
        return new EntityMetaDataPacket(getEntityId(), metadata.getEntries());
    }

    /**
     * Used to synchronize entity position with viewers by sending an
     * {@link EntityTeleportPacket} to viewers, in case of a player this is
     * overridden in order to send an additional {@link PlayerPositionAndLookPacket}
     * to itself.
     *
     * @param includeSelf if {@code true} and this is a {@link Player} an additional {@link PlayerPositionAndLookPacket}
     *                    will be sent to the player itself
     */
    @ApiStatus.Internal
    protected void synchronizePosition(boolean includeSelf) {
        final Pos posCache = this.position;
        final ServerPacket packet = new EntityTeleportPacket(getEntityId(), posCache, isOnGround());
        PacketUtils.prepareViewablePacket(currentChunk, packet, this);
        this.lastAbsoluteSynchronizationTime = System.currentTimeMillis();
        this.lastSyncedPosition = posCache;
    }

    /**
     * Asks for a synchronization (position) to happen during next entity tick.
     */
    public void askSynchronization() {
        this.lastAbsoluteSynchronizationTime = 0;
    }

    /**
     * Set custom cooldown for position synchronization.
     *
     * @param cooldown custom cooldown for position synchronization.
     */
    public void setCustomSynchronizationCooldown(@Nullable Duration cooldown) {
        this.customSynchronizationCooldown = cooldown;
    }

    @Override
    public @NotNull HoverEvent<ShowEntity> asHoverEvent(@NotNull UnaryOperator<ShowEntity> op) {
        return HoverEvent.showEntity(ShowEntity.of(this.entityType, this.uuid));
    }

    private Duration getSynchronizationCooldown() {
        return Objects.requireNonNullElse(this.customSynchronizationCooldown, SYNCHRONIZATION_COOLDOWN);
    }

    @ApiStatus.Experimental
    public <T extends Entity> @NotNull Acquirable<T> getAcquirable() {
        return (Acquirable<T>) acquirable;
    }

    @ApiStatus.Experimental
    public <T extends Entity> @NotNull Acquirable<T> getAcquirable(@NotNull Class<T> clazz) {
        return (Acquirable<T>) acquirable;
    }

    @Override
    public <T> @Nullable T getTag(@NotNull Tag<T> tag) {
        return tag.read(nbtCompound);
    }

    @Override
    public <T> void setTag(@NotNull Tag<T> tag, @Nullable T value) {
        tag.write(nbtCompound, value);
    }

    @Override
    public @NotNull Scheduler scheduler() {
        return scheduler;
    }

    /**
     * Applies knockback to the entity
     *
     * @param strength the strength of the knockback, 0.4 is the vanilla value for a bare hand hit
     * @param x        knockback on x axle, for default knockback use the following formula <pre>sin(attacker.yaw * (pi/180))</pre>
     * @param z        knockback on z axle, for default knockback use the following formula <pre>-cos(attacker.yaw * (pi/180))</pre>
     */
    public void takeKnockback(final float strength, final double x, final double z) {
        if (strength > 0) {
            //TODO check possible side effects of unnatural TPS (other than 20TPS)
            final Vec velocityModifier = new Vec(x, z)
                    .normalize()
                    .mul(strength * MinecraftServer.TICK_PER_SECOND / 2);
            setVelocity(new Vec(velocity.x() / 2d - velocityModifier.x(),
                    onGround ? Math.min(.4d, velocity.y() / 2d + strength) * MinecraftServer.TICK_PER_SECOND : velocity.y(),
                    velocity.z() / 2d - velocityModifier.z()
            ));
        }
    }


    /**
     * Gets the line of sight of the entity.
     *
     * @param maxDistance The max distance to scan
     * @return A list of {@link Point poiints} in this entities line of sight
     */
    public List<Point> getLineOfSight(int maxDistance) {
        Instance instance = getInstance();
        if (instance == null) {
            return Collections.emptyList();
        }

        List<Point> blocks = new ArrayList<>();
        var it = new BlockIterator(this, maxDistance);
        while (it.hasNext()) {
            final Point position = it.next();
            if (!instance.getBlock(position).isAir()) blocks.add(position);
        }
        return blocks;
    }

    /**
     * Checks whether the current entity has line of sight to the given one.
     * If so, it doesn't mean that the given entity is IN line of sight of the current,
     * but the current one can rotate so that it will be true.
     *
     * @param entity the entity to be checked.
     * @return if the current entity has line of sight to the given one.
     */
    public boolean hasLineOfSight(Entity entity) {
        Instance instance = getInstance();
        if (instance == null) {
            return false;
        }

        final Vec start = getPosition().asVec().add(0D, getEyeHeight(), 0D);
        final Vec end = entity.getPosition().asVec().add(0D, getEyeHeight(), 0D);
        final Vec direction = end.sub(start);
        final int maxDistance = (int) Math.ceil(direction.length());

        var it = new BlockIterator(start, direction.normalize(), 0D, maxDistance);
        while (it.hasNext()) {
            Block block = instance.getBlock(it.next());
            if (!block.isAir() && !block.isLiquid()) {
                return false;
            }
        }
        return true;
    }

    /**
     * Gets first entity on the line of sight of the current one that matches the given predicate.
     *
     * @param range     max length of the line of sight of the current entity to be checked.
     * @param predicate optional predicate
     * @return resulting entity whether there're any, null otherwise.
     */
    public @Nullable Entity getLineOfSightEntity(double range, Predicate<Entity> predicate) {
        Instance instance = getInstance();
        if (instance == null) {
            return null;
        }

        Vec start = new Vec(position.x(), position.y() + getEyeHeight(), position.z());
        Vec end = start.add(position.direction().mul(range));

        List<Entity> nearby = instance.getNearbyEntities(position, range).stream()
                .filter(e -> e != this && e.boundingBox.intersect(start, end) && predicate.test(e)).toList();
        if (nearby.isEmpty()) {
            return null;
        }

        Vec direction = end.sub(start);
        int maxDistance = (int) Math.ceil(direction.length());
        double maxVisibleDistanceSquared = direction.lengthSquared();

        var iterator = new BlockIterator(start, direction.normalize(), 0D, maxDistance);
        while (iterator.hasNext()) {
            Point blockPos = iterator.next();
            Block block = instance.getBlock(blockPos);
            if (!block.isAir() && !block.isLiquid()) {
                maxVisibleDistanceSquared = blockPos.distanceSquared(position);
                break;
            }
        }

        Entity result = null;
        double minDistanceSquared = 0D;
        for (Entity entity : nearby) {
            double distanceSquared = entity.getDistanceSquared(this);
            if (result == null || minDistanceSquared > distanceSquared) {
                result = entity;
                minDistanceSquared = distanceSquared;
            }
        }
        if (minDistanceSquared < maxVisibleDistanceSquared) {
            return result;
        } else {
            return null;
        }
    }

    public enum Pose {
        STANDING,
        FALL_FLYING,
        SLEEPING,
        SWIMMING,
        SPIN_ATTACK,
        SNEAKING,
        DYING
    }

    protected boolean shouldRemove() {
        return shouldRemove;
    }
}<|MERGE_RESOLUTION|>--- conflicted
+++ resolved
@@ -150,12 +150,8 @@
             this instanceof Player player ? entity -> entity.viewEngine.viewableOption.addition.accept(player) : null,
             this instanceof Player player ? entity -> entity.viewEngine.viewableOption.removal.accept(player) : null);
     protected final Set<Player> viewers = viewEngine.asSet();
-<<<<<<< HEAD
-    private final NBTCompound nbtCompound = new NBTCompound();
+    private final MutableNBTCompound nbtCompound = new MutableNBTCompound();
     private final Scheduler scheduler = Scheduler.newScheduler();
-=======
-    private final MutableNBTCompound nbtCompound = new MutableNBTCompound();
->>>>>>> 271555bb
     private final Set<Permission> permissions = new CopyOnWriteArraySet<>();
 
     protected UUID uuid;
