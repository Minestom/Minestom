--- conflicted
+++ resolved
@@ -76,11 +76,9 @@
     private static final Map<UUID, Entity> ENTITY_BY_UUID = new ConcurrentHashMap<>();
     private static final AtomicInteger LAST_ENTITY_ID = new AtomicInteger();
 
-<<<<<<< HEAD
     private final BoundingBox sleepingBoundingBox = new BoundingBox(this, 0.2, 0.2, 0.2);
-=======
+
     private final CachedPacket destroyPacketCache = new CachedPacket(() -> new DestroyEntitiesPacket(getEntityId()));
->>>>>>> 1857393e
 
     protected Instance instance;
     protected Chunk currentChunk;
