--- conflicted
+++ resolved
@@ -300,17 +300,14 @@
      */
     public @NotNull CompletableFuture<Void> teleport(@NotNull Pos position, long @Nullable [] chunks, boolean relativePosition) {
         Check.stateCondition(instance == null, "You need to use Entity#setInstance before teleporting an entity!");
-<<<<<<< HEAD
+
         Pos absolutePosition = relativePosition ? this.position.add(position) : position;
-
-=======
         
-        EntityTeleportEvent teleportEvent = this instanceof Player p ? new PlayerTeleportEvent(p, position) : new EntityTeleportEvent(this, position);
+        EntityTeleportEvent teleportEvent = this instanceof Player p ? new PlayerTeleportEvent(p, absolutePosition) : new EntityTeleportEvent(this, absolutePosition);
         EventDispatcher.call(teleportEvent);
         if(teleportEvent.isCancelled()) // event cancelled
             return AsyncUtils.empty();
-        
->>>>>>> 9fc43395
+
         final Runnable endCallback = () -> {
             this.previousPosition = this.position;
             this.position = absolutePosition;
