--- conflicted
+++ resolved
@@ -105,17 +105,11 @@
 
     private boolean autoViewable;
     private final int id;
-<<<<<<< HEAD
     protected final ViewEngine viewers = new ViewEngine(this);
-=======
-    protected final Set<Player> viewers = ConcurrentHashMap.newKeySet();
-    private final Set<Player> unmodifiableViewers = Collections.unmodifiableSet(viewers);
-    private final Set<Player> manualViewers = ConcurrentHashMap.newKeySet();
     // Players must be aware of all surrounding entities
     // General entities should only be aware of surrounding players to update their viewing list
     private final EntityTracker.Target<Entity> trackingTarget = this instanceof Player ?
             EntityTracker.Target.ENTITIES : EntityTracker.Target.class.cast(EntityTracker.Target.PLAYERS);
->>>>>>> 6b427661
     private final EntityTracker.Update<Entity> trackingUpdate = new EntityTracker.Update<>() {
         @Override
         public void add(@NotNull Entity entity) {
