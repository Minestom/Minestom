package net.minestom.server.entity;

import net.kyori.adventure.sound.Sound;
import net.kyori.adventure.text.Component;
import net.kyori.adventure.text.event.HoverEvent;
import net.kyori.adventure.text.event.HoverEvent.ShowEntity;
import net.kyori.adventure.text.event.HoverEventSource;
import net.minestom.server.MinecraftServer;
import net.minestom.server.ServerProcess;
import net.minestom.server.Tickable;
import net.minestom.server.Viewable;
import net.minestom.server.collision.BoundingBox;
import net.minestom.server.collision.CollisionUtils;
import net.minestom.server.collision.PhysicsResult;
import net.minestom.server.coordinate.Point;
import net.minestom.server.coordinate.Pos;
import net.minestom.server.coordinate.Vec;
import net.minestom.server.entity.metadata.AgeableMobMeta;
import net.minestom.server.entity.metadata.EntityMeta;
import net.minestom.server.entity.metadata.LivingEntityMeta;
import net.minestom.server.entity.metadata.other.ArmorStandMeta;
import net.minestom.server.event.EventDispatcher;
import net.minestom.server.event.EventFilter;
import net.minestom.server.event.EventHandler;
import net.minestom.server.event.EventNode;
import net.minestom.server.event.entity.*;
import net.minestom.server.event.instance.AddEntityToInstanceEvent;
import net.minestom.server.event.instance.RemoveEntityFromInstanceEvent;
import net.minestom.server.event.trait.EntityEvent;
import net.minestom.server.instance.Chunk;
import net.minestom.server.instance.EntityTracker;
import net.minestom.server.instance.Instance;
import net.minestom.server.instance.InstanceManager;
import net.minestom.server.instance.block.Block;
import net.minestom.server.instance.block.BlockHandler;
import net.minestom.server.network.packet.server.CachedPacket;
import net.minestom.server.network.packet.server.LazyPacket;
import net.minestom.server.network.packet.server.ServerPacket;
import net.minestom.server.network.packet.server.play.*;
import net.minestom.server.permission.Permission;
import net.minestom.server.permission.PermissionHandler;
import net.minestom.server.potion.Potion;
import net.minestom.server.potion.PotionEffect;
import net.minestom.server.potion.TimedPotion;
import net.minestom.server.snapshot.EntitySnapshot;
import net.minestom.server.snapshot.SnapshotUpdater;
import net.minestom.server.snapshot.Snapshotable;
import net.minestom.server.tag.TagHandler;
import net.minestom.server.tag.Taggable;
import net.minestom.server.thread.Acquirable;
import net.minestom.server.timer.Schedulable;
import net.minestom.server.timer.Scheduler;
import net.minestom.server.timer.TaskSchedule;
import net.minestom.server.utils.ArrayUtils;
import net.minestom.server.utils.PacketUtils;
import net.minestom.server.utils.async.AsyncUtils;
import net.minestom.server.utils.block.BlockIterator;
import net.minestom.server.utils.chunk.ChunkCache;
import net.minestom.server.utils.chunk.ChunkUtils;
import net.minestom.server.utils.entity.EntityUtils;
import net.minestom.server.utils.player.PlayerUtils;
import net.minestom.server.utils.time.Cooldown;
import net.minestom.server.utils.time.TimeUnit;
import net.minestom.server.utils.validate.Check;
import org.jetbrains.annotations.ApiStatus;
import org.jetbrains.annotations.NotNull;
import org.jetbrains.annotations.Nullable;
import space.vectrix.flare.fastutil.Int2ObjectSyncMap;

import java.time.Duration;
import java.time.temporal.TemporalUnit;
import java.util.*;
import java.util.concurrent.CompletableFuture;
import java.util.concurrent.ConcurrentHashMap;
import java.util.concurrent.CopyOnWriteArrayList;
import java.util.concurrent.CopyOnWriteArraySet;
import java.util.concurrent.atomic.AtomicInteger;
import java.util.function.Consumer;
import java.util.function.Predicate;
import java.util.function.UnaryOperator;

/**
 * Could be a player, a monster, or an object.
 * <p>
 * To create your own entity you probably want to extends {@link LivingEntity} or {@link EntityCreature} instead.
 */
public class Entity implements Viewable, Tickable, Schedulable, Snapshotable, EventHandler<EntityEvent>, Taggable,
        PermissionHandler, HoverEventSource<ShowEntity>, Sound.Emitter {

    private static final Int2ObjectSyncMap<Entity> ENTITY_BY_ID = Int2ObjectSyncMap.hashmap();
    private static final Map<UUID, Entity> ENTITY_BY_UUID = new ConcurrentHashMap<>();
    private static final AtomicInteger LAST_ENTITY_ID = new AtomicInteger();

    private final BoundingBox sleepingBoundingBox = new BoundingBox(this, 0.2, 0.2, 0.2);

    private final CachedPacket destroyPacketCache = new CachedPacket(() -> new DestroyEntitiesPacket(getEntityId()));

    protected Instance instance;
    protected Chunk currentChunk;
    protected Pos position;
    protected Pos previousPosition;
    protected Pos lastSyncedPosition;
    protected boolean onGround;

    private BoundingBox standingBoundingBox;
    private BoundingBox boundingBox;
    private PhysicsResult lastPhysicsResult = null;

    protected Entity vehicle;

    // Velocity
    protected Vec velocity = Vec.ZERO; // Movement in block per second
    protected boolean hasPhysics = true;

    /**
     * The amount of drag applied on the Y axle.
     * <p>
     * Unit: 1/tick
     */
    protected double gravityDragPerTick;
    /**
     * Acceleration on the Y axle due to gravity
     * <p>
     * Unit: blocks/tick
     */
    protected double gravityAcceleration;
    protected int gravityTickCount; // Number of tick where gravity tick was applied

    private final int id;
    // Players must be aware of all surrounding entities
    // General entities should only be aware of surrounding players to update their viewing list
    private final EntityTracker.Target<Entity> trackingTarget = this instanceof Player ?
            EntityTracker.Target.ENTITIES : EntityTracker.Target.class.cast(EntityTracker.Target.PLAYERS);
    protected final EntityTracker.Update<Entity> trackingUpdate = new EntityTracker.Update<>() {
        @Override
        public void add(@NotNull Entity entity) {
            viewEngine.handleAutoViewAddition(entity);
        }

        @Override
        public void remove(@NotNull Entity entity) {
            viewEngine.handleAutoViewRemoval(entity);
        }

        @Override
        public void referenceUpdate(@NotNull Point point, @Nullable EntityTracker tracker) {
            final Instance currentInstance = tracker != null ? instance : null;
            assert currentInstance == null || currentInstance.getEntityTracker() == tracker :
                    "EntityTracker does not match current instance";
            viewEngine.updateTracker(currentInstance, point);
        }
    };

    protected final EntityView viewEngine = new EntityView(this);
    protected final Set<Player> viewers = viewEngine.set;
    private final TagHandler tagHandler = TagHandler.newHandler();
    private final Scheduler scheduler = Scheduler.newScheduler();
    private final EventNode<EntityEvent> eventNode;
    private final Set<Permission> permissions = new CopyOnWriteArraySet<>();

    protected UUID uuid;
    private boolean isActive; // False if entity has only been instanced without being added somewhere
    private boolean removed;

    private final Set<Entity> passengers = new CopyOnWriteArraySet<>();
    protected EntityType entityType; // UNSAFE to change, modify at your own risk

    // Network synchronization, send the absolute position of the entity each X milliseconds
    private static final Duration SYNCHRONIZATION_COOLDOWN = Duration.of(1, TimeUnit.MINUTE);
    private Duration customSynchronizationCooldown;
    private long lastAbsoluteSynchronizationTime;

    protected Metadata metadata = new Metadata(this);
    protected EntityMeta entityMeta;

    private final List<TimedPotion> effects = new CopyOnWriteArrayList<>();

    // Tick related
    private long ticks;

    private final Acquirable<Entity> acquirable = Acquirable.of(this);

    public Entity(@NotNull EntityType entityType, @NotNull UUID uuid) {
        this.id = generateId();
        this.entityType = entityType;
        this.uuid = uuid;
        this.position = Pos.ZERO;
        this.previousPosition = Pos.ZERO;
        this.lastSyncedPosition = Pos.ZERO;

        setBoundingBox(entityType.registry().boundingBox());

        this.entityMeta = EntityTypeImpl.createMeta(entityType, this, this.metadata);

        Entity.ENTITY_BY_ID.put(id, this);
        Entity.ENTITY_BY_UUID.put(uuid, this);

        this.gravityAcceleration = entityType.registry().acceleration();
        this.gravityDragPerTick = entityType.registry().drag();

        final ServerProcess process = MinecraftServer.process();
        if (process != null) {
            this.eventNode = process.eventHandler().map(this, EventFilter.ENTITY);
        } else {
            // Local nodes require a server process
            this.eventNode = null;
        }
    }

    public Entity(@NotNull EntityType entityType) {
        this(entityType, UUID.randomUUID());
    }

    /**
     * Schedules a task to be run during the next entity tick.
     *
     * @param callback the task to execute during the next entity tick
     */
    public void scheduleNextTick(@NotNull Consumer<Entity> callback) {
        this.scheduler.scheduleNextTick(() -> callback.accept(this));
    }

    /**
     * Gets an entity based on its id (from {@link #getEntityId()}).
     * <p>
     * Entity id are unique server-wide.
     *
     * @param id the entity unique id
     * @return the entity having the specified id, null if not found
     */
    public static @Nullable Entity getEntity(int id) {
        return Entity.ENTITY_BY_ID.get(id);
    }

    /**
     * Gets an entity based on its UUID (from {@link #getUuid()}).
     *
     * @param uuid the entity UUID
     * @return the entity having the specified uuid, null if not found
     */
    public static @Nullable Entity getEntity(@NotNull UUID uuid) {
        return Entity.ENTITY_BY_UUID.getOrDefault(uuid, null);
    }


    /**
     * Generate and return a new unique entity id.
     * <p>
     * Useful if you want to spawn entities using packet but don't risk to have duplicated id.
     *
     * @return a newly generated entity id
     */
    public static int generateId() {
        return LAST_ENTITY_ID.incrementAndGet();
    }

    /**
     * Called each tick.
     *
     * @param time time of the update in milliseconds
     */
    public void update(long time) {

    }

    /**
     * Called when a new instance is set.
     */
    public void spawn() {

    }

    public boolean isOnGround() {
        return onGround || EntityUtils.isOnGround(this) /* backup for levitating entities */;
    }

    /**
     * Gets metadata of this entity.
     * You may want to cast it to specific implementation.
     *
     * @return metadata of this entity.
     */
    public @NotNull EntityMeta getEntityMeta() {
        return this.entityMeta;
    }

    /**
     * Teleports the entity only if the chunk at {@code position} is loaded or if
     * {@link Instance#hasEnabledAutoChunkLoad()} returns true.
     *
     * @param position the teleport position
     * @param chunks   the chunk indexes to load before teleporting the entity,
     *                 indexes are from {@link ChunkUtils#getChunkIndex(int, int)},
     *                 can be null or empty to only load the chunk at {@code position}
     * @throws IllegalStateException if you try to teleport an entity before settings its instance
     */
    public @NotNull CompletableFuture<Void> teleport(@NotNull Pos position, long @Nullable [] chunks) {
        Check.stateCondition(instance == null, "You need to use Entity#setInstance before teleporting an entity!");
        final Runnable endCallback = () -> {
            this.previousPosition = this.position;
            this.position = position;
            refreshCoordinate(position);
            synchronizePosition(true);
        };

        if (chunks != null && chunks.length > 0) {
            // Chunks need to be loaded before the teleportation can happen
            return ChunkUtils.optionalLoadAll(instance, chunks, null).thenRun(endCallback);
        }
        final Pos currentPosition = this.position;
        if (!currentPosition.sameChunk(position)) {
            // Ensure that the chunk is loaded
            return instance.loadOptionalChunk(position).thenRun(endCallback);
        } else {
            // Position is in the same chunk, keep it sync
            endCallback.run();
            return AsyncUtils.empty();
        }
    }

    public @NotNull CompletableFuture<Void> teleport(@NotNull Pos position) {
        return teleport(position, null);
    }

    /**
     * Changes the view of the entity.
     *
     * @param yaw   the new yaw
     * @param pitch the new pitch
     */
    public void setView(float yaw, float pitch) {
        final Pos currentPosition = this.position;
        if (currentPosition.sameView(yaw, pitch)) return;
        this.position = currentPosition.withView(yaw, pitch);
        sendPacketToViewersAndSelf(new EntityHeadLookPacket(getEntityId(), yaw));
        sendPacketToViewersAndSelf(new EntityRotationPacket(getEntityId(), yaw, pitch, onGround));
    }

    /**
     * Changes the view of the entity so that it looks in a direction to the given position if
     * it is different from the entity's current position.
     *
     * @param position the position to look at.
     */
    public void lookAt(@NotNull Pos position) {
        final Pos newPosition = this.position.withLookAt(position);
        setView(newPosition.yaw(), newPosition.pitch());
    }

    /**
     * Changes the view of the entity so that it looks in a direction to the given entity.
     *
     * @param entity the entity to look at.
     */
    public void lookAt(@NotNull Entity entity) {
        Check.argCondition(entity.instance != instance, "Entity can look at another entity that is within it's own instance");
        double eyeHeightDifference = entity.getEyeHeight() - getEyeHeight();
        lookAt(entity.position.withY(entity.position.y() + eyeHeightDifference));
    }

    /**
     * Gets if this entity is automatically sent to surrounding players.
     * True by default.
     *
     * @return true if the entity is automatically viewable for close players, false otherwise
     */
    public boolean isAutoViewable() {
        return viewEngine.viewableOption.isAuto();
    }

    /**
     * Decides if this entity should be auto-viewable by nearby players.
     *
     * @param autoViewable true to add surrounding players, false to remove
     * @see #isAutoViewable()
     */
    public void setAutoViewable(boolean autoViewable) {
        this.viewEngine.viewableOption.updateAuto(autoViewable);
    }

    @ApiStatus.Experimental
    public void updateViewableRule(@Nullable Predicate<Player> predicate) {
        this.viewEngine.viewableOption.updateRule(predicate);
    }

    @ApiStatus.Experimental
    public void updateViewableRule() {
        this.viewEngine.viewableOption.updateRule();
    }

    /**
     * Gets if surrounding entities are automatically visible by this.
     * True by default.
     *
     * @return true if surrounding entities are visible by this
     */
    @ApiStatus.Experimental
    public boolean autoViewEntities() {
        return viewEngine.viewerOption.isAuto();
    }

    /**
     * Decides if surrounding entities must be visible.
     *
     * @param autoViewer true to add view surrounding entities, false to remove
     */
    @ApiStatus.Experimental
    public void setAutoViewEntities(boolean autoViewer) {
        this.viewEngine.viewerOption.updateAuto(autoViewer);
    }

    @ApiStatus.Experimental
    public void updateViewerRule(@Nullable Predicate<Entity> predicate) {
        this.viewEngine.viewerOption.updateRule(predicate);
    }

    @ApiStatus.Experimental
    public void updateViewerRule() {
        this.viewEngine.viewerOption.updateRule();
    }

    @Override
    public final boolean addViewer(@NotNull Player player) {
        if (!viewEngine.manualAdd(player)) return false;
        updateNewViewer(player);
        return true;
    }

    @Override
    public final boolean removeViewer(@NotNull Player player) {
        if (!viewEngine.manualRemove(player)) return false;
        updateOldViewer(player);
        return true;
    }

    /**
     * Called when a new viewer must be shown.
     * Method can be subject to deadlocking if the target's viewers are also accessed.
     *
     * @param player the player to send the packets to
     */
    @ApiStatus.Internal
    public void updateNewViewer(@NotNull Player player) {
        player.sendPacket(getEntityType().registry().spawnType().getSpawnPacket(this));
        if (hasVelocity()) player.sendPacket(getVelocityPacket());
        player.sendPacket(new LazyPacket(this::getMetadataPacket));
        // Passengers
        final Set<Entity> passengers = this.passengers;
        if (!passengers.isEmpty()) {
            for (Entity passenger : passengers) {
                if (passenger != player) passenger.updateNewViewer(player);
            }
            player.sendPacket(getPassengersPacket());
        }
        // Head position
        player.sendPacket(new EntityHeadLookPacket(getEntityId(), position.yaw()));
    }

    /**
     * Called when a viewer must be destroyed.
     * Method can be subject to deadlocking if the target's viewers are also accessed.
     *
     * @param player the player to send the packets to
     */
    @ApiStatus.Internal
    public void updateOldViewer(@NotNull Player player) {
        final Set<Entity> passengers = this.passengers;
        if (!passengers.isEmpty()) {
            for (Entity passenger : passengers) {
                if (passenger != player) passenger.updateOldViewer(player);
            }
        }
        player.sendPacket(destroyPacketCache);
    }

    @Override
    public @NotNull Set<Player> getViewers() {
        return viewers;
    }

    /**
     * Gets if this entity's viewers (surrounding players) can be predicted from surrounding chunks.
     */
    public boolean hasPredictableViewers() {
        return viewEngine.hasPredictableViewers();
    }

    /**
     * Changes the entity type of this entity.
     * <p>
     * Works by changing the internal entity type field and by calling {@link #removeViewer(Player)}
     * followed by {@link #addViewer(Player)} to all current viewers.
     * <p>
     * Be aware that this only change the visual of the entity, the {@link BoundingBox}
     * will not be modified.
     *
     * @param entityType the new entity type
     */
    public synchronized void switchEntityType(@NotNull EntityType entityType) {
        this.entityType = entityType;
        this.metadata = new Metadata(this);
        this.entityMeta = EntityTypeImpl.createMeta(entityType, this, this.metadata);

        Set<Player> viewers = new HashSet<>(getViewers());
        getViewers().forEach(this::updateOldViewer);
        viewers.forEach(this::updateNewViewer);
    }

    @NotNull
    @Override
    public Set<Permission> getAllPermissions() {
        return permissions;
    }

    /**
     * Updates the entity, called every tick.
     * <p>
     * Ignored if {@link #getInstance()} returns null.
     *
     * @param time the update time in milliseconds
     */
    @Override
    public void tick(long time) {
        if (instance == null || isRemoved() || !ChunkUtils.isLoaded(currentChunk))
            return;

        // scheduled tasks
        this.scheduler.processTick();
        if (isRemoved()) return;

        // Entity tick
        {
            // Cache the number of "gravity tick"
            velocityTick();

            // handle block contacts
            touchTick();

            handleVoid();

            // Call the abstract update method
            update(time);

            ticks++;
            EventDispatcher.call(new EntityTickEvent(this));

            // remove expired effects
            effectTick(time);
        }
        // Scheduled synchronization
        if (!Cooldown.hasCooldown(time, lastAbsoluteSynchronizationTime, getSynchronizationCooldown())) {
            synchronizePosition(false);
        }
    }

    private void velocityTick() {
        this.gravityTickCount = onGround ? 0 : gravityTickCount + 1;
        if (vehicle != null) return;

        final boolean noGravity = hasNoGravity();
        final boolean hasVelocity = hasVelocity();
        if (!hasVelocity && noGravity) {
            return;
        }
        final float tps = MinecraftServer.TICK_PER_SECOND;
        final Pos positionBeforeMove = getPosition();
        final Vec currentVelocity = getVelocity();
        final boolean wasOnGround = this.onGround;
        final Vec deltaPos = currentVelocity.div(tps);

        final Pos newPosition;
        final Vec newVelocity;
        if (this.hasPhysics) {
            final var physicsResult = CollisionUtils.handlePhysics(this, deltaPos, lastPhysicsResult);
            this.lastPhysicsResult = physicsResult;
            if (!PlayerUtils.isSocketClient(this))
                this.onGround = physicsResult.isOnGround();

            newPosition = physicsResult.newPosition();
            newVelocity = physicsResult.newVelocity();
        } else {
            newVelocity = deltaPos;
            newPosition = position.add(currentVelocity.div(20));
        }

        // World border collision
        final Pos finalVelocityPosition = CollisionUtils.applyWorldBorder(instance, position, newPosition);
        final boolean positionChanged = !finalVelocityPosition.samePoint(position);
        if (!positionChanged) {
            if (hasVelocity || newVelocity.isZero()) {
                this.velocity = noGravity ? Vec.ZERO : new Vec(
                        0,
                        -gravityAcceleration * tps * (1 - gravityDragPerTick),
                        0
                );
                sendPacketToViewers(getVelocityPacket());
                return;
            }
        }
        final Chunk finalChunk = ChunkUtils.retrieve(instance, currentChunk, finalVelocityPosition);
        if (!ChunkUtils.isLoaded(finalChunk)) {
            // Entity shouldn't be updated when moving in an unloaded chunk
            return;
        }

        if (positionChanged) {
            if (entityType == EntityTypes.ITEM || entityType == EntityType.FALLING_BLOCK) {
                // TODO find other exceptions
                this.previousPosition = this.position;
                this.position = finalVelocityPosition;
                refreshCoordinate(finalVelocityPosition);
            } else {
                if (!PlayerUtils.isSocketClient(this))
                    refreshPosition(finalVelocityPosition, true);
            }
        }

        // Update velocity
        if (hasVelocity || !newVelocity.isZero()) {
            updateVelocity(wasOnGround, positionBeforeMove, newVelocity);
        }
        // Verify if velocity packet has to be sent
        if (!(this instanceof Player) && (hasVelocity || gravityTickCount > 0)) {
            sendPacketToViewers(getVelocityPacket());
        }
    }

    protected void updateVelocity(boolean wasOnGround, Pos positionBeforeMove, Vec newVelocity) {
        EntitySpawnType type = entityType.registry().spawnType();
        final double airDrag = type == EntitySpawnType.LIVING || type == EntitySpawnType.PLAYER ? 0.91 : 0.98;
        final double drag;
        if (wasOnGround) {
            final Chunk chunk = ChunkUtils.retrieve(instance, currentChunk, position);
            synchronized (chunk) {
                drag = chunk.getBlock(positionBeforeMove.sub(0, 0.5000001, 0)).registry().friction() * airDrag;
            }
        } else drag = airDrag;

        this.velocity = newVelocity
                // Apply drag
                .apply((x, y, z) -> new Vec(
                        x * drag,
                        !hasNoGravity() ? (y - gravityAcceleration) * (1 - gravityDragPerTick) : y,
                        z * drag
                ))
                // Convert from block/tick to block/sec
                .mul(MinecraftServer.TICK_PER_SECOND)
                // Prevent infinitely decreasing velocity
                .apply(Vec.Operator.EPSILON);
    }

    private void touchTick() {
        // TODO do not call every tick (it is pretty expensive)
        final Pos position = this.position;
        final BoundingBox boundingBox = this.boundingBox;
        ChunkCache cache = new ChunkCache(instance, currentChunk);

        final int minX = (int) Math.floor(boundingBox.minX() + position.x());
        final int maxX = (int) Math.ceil(boundingBox.maxX() + position.x());
        final int minY = (int) Math.floor(boundingBox.minY() + position.y());
        final int maxY = (int) Math.ceil(boundingBox.maxY() + position.y());
        final int minZ = (int) Math.floor(boundingBox.minZ() + position.z());
        final int maxZ = (int) Math.ceil(boundingBox.maxZ() + position.z());

        for (int y = minY; y <= maxY; y++) {
            for (int x = minX; x <= maxX; x++) {
                for (int z = minZ; z <= maxZ; z++) {
                    final Block block = cache.getBlock(x, y, z, Block.Getter.Condition.CACHED);
                    if (block == null) continue;
                    final BlockHandler handler = block.handler();
                    if (handler != null) {
                        // Move a small amount towards the entity. If the entity is within 0.01 blocks of the block, touch will trigger
                        Vec blockPos = new Vec(x, y, z);
                        Point blockEntityVector = (blockPos.sub(position)).normalize().mul(0.01);
                        if (block.registry().collisionShape().intersectBox(position.sub(blockPos).add(blockEntityVector), boundingBox)) {
                            handler.onTouch(new BlockHandler.Touch(block, instance, new Vec(x, y, z), this));
                        }
                    }
                }
            }
        }
    }

    private void effectTick(long time) {
        final List<TimedPotion> effects = this.effects;
        if (effects.isEmpty()) return;
        effects.removeIf(timedPotion -> {
            final long potionTime = (long) timedPotion.getPotion().duration() * MinecraftServer.TICK_MS;
            // Remove if the potion should be expired
            if (time >= timedPotion.getStartingTime() + potionTime) {
                // Send the packet that the potion should no longer be applied
                timedPotion.getPotion().sendRemovePacket(this);
                EventDispatcher.call(new EntityPotionRemoveEvent(this, timedPotion.getPotion()));
                return true;
            }
            return false;
        });
    }

    /**
     * Gets the number of ticks this entity has been active for.
     *
     * @return the number of ticks this entity has been active for
     */
    public long getAliveTicks() {
        return ticks;
    }

    /**
     * How does this entity handle being in the void?
     */
    protected void handleVoid() {
        // Kill if in void
        if (getInstance().isInVoid(this.position)) {
            remove();
        }
    }

    /**
     * Each entity has an unique id (server-wide) which will change after a restart.
     *
     * @return the unique entity id
     * @see Entity#getEntity(int) to retrive an entity based on its id
     */
    public int getEntityId() {
        return id;
    }

    /**
     * Returns the entity type.
     *
     * @return the entity type
     */
    public @NotNull EntityType getEntityType() {
        return entityType;
    }

    /**
     * Gets the entity {@link UUID}.
     *
     * @return the entity unique id
     */
    public @NotNull UUID getUuid() {
        return uuid;
    }

    /**
     * Changes the internal entity UUID, mostly unsafe.
     *
     * @param uuid the new entity uuid
     */
    public void setUuid(@NotNull UUID uuid) {
        // Refresh internal map
        Entity.ENTITY_BY_UUID.remove(this.uuid);
        Entity.ENTITY_BY_UUID.put(uuid, this);
        this.uuid = uuid;
    }

    /**
     * Returns false just after instantiation, set to true after calling {@link #setInstance(Instance)}.
     *
     * @return true if the entity has been linked to an instance, false otherwise
     */
    public boolean isActive() {
        return isActive;
    }

    /**
     * Returns the current bounding box (based on pose).
     * Is used to check collision with coordinates or other blocks/entities.
     *
     * @return the entity bounding box
     */
    public @NotNull BoundingBox getBoundingBox() {
        return boundingBox;
    }

    /**
     * Returns the bounding box for a specific pose.
     *
     * @param pose the pose
     * @return the entity bounding box for the pose
     */
    public @NotNull BoundingBox getBoundingBox(Pose pose) {
        if (entityMeta instanceof ArmorStandMeta && ((ArmorStandMeta) entityMeta).isMarker()) {
            return new BoundingBox(this, 0, 0, 0);
        }

        if (pose == Pose.SLEEPING || pose == Pose.DYING) {
            return sleepingBoundingBox;
        }

        if (entityMeta instanceof AgeableMobMeta && ((AgeableMobMeta) entityMeta).isBaby()) {
            return new BoundingBox(this,
                    standingBoundingBox.getWidth() / 2,
                    standingBoundingBox.getHeight() / 2,
                    standingBoundingBox.getDepth() / 2
            );
        }

        return standingBoundingBox;
    }

    /**
     * Changes the internal entity standing bounding box.
     * When the pose is not standing, a different bounding box may be used for collision.
     * <p>
     * WARNING: this does not change the entity hit-box which is client-side.
     *
     * @param width  the bounding box X size
     * @param height the bounding box Y size
     * @param depth  the bounding box Z size
     */
<<<<<<< HEAD
    public void setBoundingBox(double x, double y, double z) {
        setBoundingBox(new BoundingBox(this, x, y, z));
=======
    public void setBoundingBox(double width, double height, double depth) {
        this.boundingBox = new BoundingBox(width, height, depth);
>>>>>>> 0dc7f52a
    }

    /**
     * Changes the internal entity standing bounding box.
     * When the pose is not standing, a different bounding box may be used for collision.
     * <p>
     * WARNING: this does not change the entity hit-box which is client-side.
     *
     * @param boundingBox the new bounding box
     */
    public void setBoundingBox(BoundingBox boundingBox) {
        this.standingBoundingBox = boundingBox;
        this.boundingBox = getBoundingBox(getPose());
    }

    /**
     * Convenient method to get the entity current chunk.
     *
     * @return the entity chunk, can be null even if unlikely
     */
    public @Nullable Chunk getChunk() {
        return currentChunk;
    }

    @ApiStatus.Internal
    protected void refreshCurrentChunk(Chunk currentChunk) {
        this.currentChunk = currentChunk;
        MinecraftServer.process().dispatcher().updateElement(this, currentChunk);
    }

    /**
     * Gets the entity current instance.
     *
     * @return the entity instance, can be null if the entity doesn't have an instance yet
     */
    public @Nullable Instance getInstance() {
        return instance;
    }

    /**
     * Changes the entity instance, i.e. spawns it.
     *
     * @param instance      the new instance of the entity
     * @param spawnPosition the spawn position for the entity.
     * @return a {@link CompletableFuture} called once the entity's instance has been set,
     * this is due to chunks needing to load
     * @throws IllegalStateException if {@code instance} has not been registered in {@link InstanceManager}
     */
    public CompletableFuture<Void> setInstance(@NotNull Instance instance, @NotNull Pos spawnPosition) {
        Check.stateCondition(!instance.isRegistered(),
                "Instances need to be registered, please use InstanceManager#registerInstance or InstanceManager#registerSharedInstance");
        final Instance previousInstance = this.instance;
        if (Objects.equals(previousInstance, instance)) {
            return teleport(spawnPosition); // Already in the instance, teleport to spawn point
        }
        AddEntityToInstanceEvent event = new AddEntityToInstanceEvent(instance, this);
        EventDispatcher.call(event);
        if (event.isCancelled()) return null; // TODO what to return?

        if (previousInstance != null) removeFromInstance(previousInstance);

        this.isActive = true;
        this.position = spawnPosition;
        this.previousPosition = spawnPosition;
        this.instance = instance;
        return instance.loadOptionalChunk(spawnPosition).thenAccept(chunk -> {
            try {
                Check.notNull(chunk, "Entity has been placed in an unloaded chunk!");
                refreshCurrentChunk(chunk);
                if (this instanceof Player player) {
                    instance.getWorldBorder().init(player);
                    player.sendPacket(instance.createTimePacket());
                }
                instance.getEntityTracker().register(this, spawnPosition, trackingTarget, trackingUpdate);
                spawn();
                EventDispatcher.call(new EntitySpawnEvent(this, instance));
            } catch (Exception e) {
                MinecraftServer.getExceptionManager().handleException(e);
            }
        });
    }

    public CompletableFuture<Void> setInstance(@NotNull Instance instance, @NotNull Point spawnPosition) {
        return setInstance(instance, Pos.fromPoint(spawnPosition));
    }

    /**
     * Changes the entity instance.
     *
     * @param instance the new instance of the entity
     * @return a {@link CompletableFuture} called once the entity's instance has been set,
     * this is due to chunks needing to load
     * @throws NullPointerException  if {@code instance} is null
     * @throws IllegalStateException if {@code instance} has not been registered in {@link InstanceManager}
     */
    public CompletableFuture<Void> setInstance(@NotNull Instance instance) {
        return setInstance(instance, this.position);
    }

    private void removeFromInstance(Instance instance) {
        EventDispatcher.call(new RemoveEntityFromInstanceEvent(instance, this));
        instance.getEntityTracker().unregister(this, trackingTarget, trackingUpdate);
        this.viewEngine.forManuals(this::removeViewer);
    }

    /**
     * Gets the entity current velocity.
     *
     * @return the entity current velocity
     */
    public @NotNull Vec getVelocity() {
        return velocity;
    }

    /**
     * Changes the entity velocity and calls {@link EntityVelocityEvent}.
     * <p>
     * The final velocity can be cancelled or modified by the event.
     *
     * @param velocity the new entity velocity
     */
    public void setVelocity(@NotNull Vec velocity) {
        EntityVelocityEvent entityVelocityEvent = new EntityVelocityEvent(this, velocity);
        EventDispatcher.callCancellable(entityVelocityEvent, () -> {
            this.velocity = entityVelocityEvent.getVelocity();
            sendPacketToViewersAndSelf(getVelocityPacket());
        });
    }

    /**
     * Gets if the entity currently has a velocity applied.
     *
     * @return true if the entity is moving
     */
    public boolean hasVelocity() {
        if (isOnGround()) {
            // if the entity is on the ground and only "moves" downwards, it does not have a velocity.
            return Double.compare(velocity.x(), 0) != 0 || Double.compare(velocity.z(), 0) != 0 || velocity.y() > 0;
        } else {
            // The entity does not have velocity if the velocity is zero
            return !velocity.isZero();
        }
    }

    /**
     * Gets the gravity drag per tick.
     *
     * @return the gravity drag per tick in block
     */
    public double getGravityDragPerTick() {
        return gravityDragPerTick;
    }

    /**
     * Gets the gravity acceleration.
     *
     * @return the gravity acceleration in block
     */
    public double getGravityAcceleration() {
        return gravityAcceleration;
    }

    /**
     * Gets the number of tick this entity has been applied gravity.
     *
     * @return the number of tick of which gravity has been consequently applied
     */
    public int getGravityTickCount() {
        return gravityTickCount;
    }

    /**
     * Changes the gravity of the entity.
     *
     * @param gravityDragPerTick  the gravity drag per tick in block
     * @param gravityAcceleration the gravity acceleration in block
     * @see <a href="https://minecraft.gamepedia.com/Entity#Motion_of_entities">Entities motion</a>
     */
    public void setGravity(double gravityDragPerTick, double gravityAcceleration) {
        this.gravityDragPerTick = gravityDragPerTick;
        this.gravityAcceleration = gravityAcceleration;
    }

    public double getDistance(@NotNull Point point) {
        return getPosition().distance(point);
    }

    /**
     * Gets the distance between two entities.
     *
     * @param entity the entity to get the distance from
     * @return the distance between this and {@code entity}
     */
    public double getDistance(@NotNull Entity entity) {
        return getDistance(entity.getPosition());
    }

    /**
     * Gets the distance squared between two entities.
     *
     * @param entity the entity to get the distance from
     * @return the distance squared between this and {@code entity}
     */
    public double getDistanceSquared(@NotNull Entity entity) {
        return getPosition().distanceSquared(entity.getPosition());
    }

    /**
     * Gets the entity vehicle or null.
     *
     * @return the entity vehicle, or null if there is not any
     */
    public @Nullable Entity getVehicle() {
        return vehicle;
    }

    /**
     * Adds a new passenger to this entity.
     *
     * @param entity the new passenger
     * @throws NullPointerException  if {@code entity} is null
     * @throws IllegalStateException if {@link #getInstance()} returns null or the passenger cannot be added
     */
    public void addPassenger(@NotNull Entity entity) {
        final Instance currentInstance = this.instance;
        Check.stateCondition(currentInstance == null, "You need to set an instance using Entity#setInstance");
        Check.stateCondition(entity == getVehicle(), "Cannot add the entity vehicle as a passenger");
        final Entity vehicle = entity.getVehicle();
        if (vehicle != null) vehicle.removePassenger(entity);
        if (!currentInstance.equals(entity.getInstance()))
            entity.setInstance(currentInstance, position).join();
        this.passengers.add(entity);
        entity.vehicle = this;
        sendPacketToViewersAndSelf(getPassengersPacket());
        // Updates the position of the new passenger, and then teleports the passenger
        updatePassengerPosition(position, entity);
        entity.synchronizePosition(false);
    }

    /**
     * Removes a passenger to this entity.
     *
     * @param entity the passenger to remove
     * @throws NullPointerException  if {@code entity} is null
     * @throws IllegalStateException if {@link #getInstance()} returns null
     */
    public void removePassenger(@NotNull Entity entity) {
        Check.stateCondition(instance == null, "You need to set an instance using Entity#setInstance");
        if (!passengers.remove(entity)) return;
        entity.vehicle = null;
        sendPacketToViewersAndSelf(getPassengersPacket());
        entity.synchronizePosition(false);
    }

    /**
     * Gets if the entity has any passenger.
     *
     * @return true if the entity has any passenger, false otherwise
     */
    public boolean hasPassenger() {
        return !passengers.isEmpty();
    }

    /**
     * Gets the entity passengers.
     *
     * @return an unmodifiable list containing all the entity passengers
     */
    public @NotNull Set<@NotNull Entity> getPassengers() {
        return Collections.unmodifiableSet(passengers);
    }

    protected @NotNull SetPassengersPacket getPassengersPacket() {
        return new SetPassengersPacket(getEntityId(), passengers.stream().map(Entity::getEntityId).toList());
    }

    /**
     * Entity statuses can be found <a href="https://wiki.vg/Entity_statuses">here</a>.
     *
     * @param status the status to trigger
     */
    public void triggerStatus(byte status) {
        sendPacketToViewersAndSelf(new EntityStatusPacket(getEntityId(), status));
    }

    /**
     * Gets if the entity is on fire.
     *
     * @return true if the entity is in fire, false otherwise
     */
    public boolean isOnFire() {
        return this.entityMeta.isOnFire();
    }

    /**
     * Sets the entity in fire visually.
     * <p>
     * WARNING: if you want to apply damage or specify a duration,
     * see {@link LivingEntity#setFireForDuration(int, TemporalUnit)}.
     *
     * @param fire should the entity be set in fire
     */
    public void setOnFire(boolean fire) {
        this.entityMeta.setOnFire(fire);
    }

    /**
     * Gets if the entity is sneaking.
     * <p>
     * WARNING: this can be bypassed by hacked client, this is only what the client told the server.
     *
     * @return true if the player is sneaking
     */
    public boolean isSneaking() {
        return this.entityMeta.isSneaking();
    }

    /**
     * Makes the entity sneak.
     * <p>
     * WARNING: this will not work for the client itself.
     *
     * @param sneaking true to make the entity sneak
     */
    public void setSneaking(boolean sneaking) {
        this.entityMeta.setSneaking(sneaking);
        updatePose();
    }

    /**
     * Gets if the player is sprinting.
     * <p>
     * WARNING: this can be bypassed by hacked client, this is only what the client told the server.
     *
     * @return true if the player is sprinting
     */
    public boolean isSprinting() {
        return this.entityMeta.isSprinting();
    }

    /**
     * Makes the entity sprint.
     * <p>
     * WARNING: this will not work on the client itself.
     *
     * @param sprinting true to make the entity sprint
     */
    public void setSprinting(boolean sprinting) {
        this.entityMeta.setSprinting(sprinting);
    }

    /**
     * Gets if the entity is invisible or not.
     *
     * @return true if the entity is invisible, false otherwise
     */
    public boolean isInvisible() {
        return this.entityMeta.isInvisible();
    }

    /**
     * Changes the internal invisible value and send a {@link EntityMetaDataPacket}
     * to make visible or invisible the entity to its viewers.
     *
     * @param invisible true to set the entity invisible, false otherwise
     */
    public void setInvisible(boolean invisible) {
        this.entityMeta.setInvisible(invisible);
    }

    /**
     * Gets if the entity is glowing or not.
     *
     * @return true if the entity is glowing, false otherwise
     */
    public boolean isGlowing() {
        return this.entityMeta.isHasGlowingEffect();
    }

    /**
     * Sets or remove the entity glowing effect.
     *
     * @param glowing true to make the entity glows, false otherwise
     */
    public void setGlowing(boolean glowing) {
        this.entityMeta.setHasGlowingEffect(glowing);
    }

    /**
     * Gets the current entity pose.
     *
     * @return the entity pose
     */
    public @NotNull Pose getPose() {
        return this.entityMeta.getPose();
    }

    /**
     * Changes the entity pose.
     * <p>
     * The internal {@code crouched} and {@code swimming} field will be
     * updated accordingly.
     *
     * @param pose the new entity pose
     */
    public void setPose(@NotNull Pose pose) {
        this.entityMeta.setPose(pose);
        this.boundingBox = getBoundingBox(pose);
    }

    public void updatePose() {
        if (entityMeta.isFlyingWithElytra()) {
            setPose(Pose.FALL_FLYING);
        } else if (entityMeta.isSwimming()) {
            setPose(Pose.SWIMMING);
        } else if (this instanceof LivingEntity && ((LivingEntityMeta) entityMeta).isInRiptideSpinAttack()) {
            setPose(Pose.SPIN_ATTACK);
        } else if (entityMeta.isSneaking()) {
            setPose(Pose.SNEAKING);
        } else {
            setPose(Pose.STANDING);
        }
    }

    /**
     * Gets the entity custom name.
     *
     * @return the custom name of the entity, null if there is not
     */
    public @Nullable Component getCustomName() {
        return this.entityMeta.getCustomName();
    }

    /**
     * Changes the entity custom name.
     *
     * @param customName the custom name of the entity, null to remove it
     */
    public void setCustomName(@Nullable Component customName) {
        this.entityMeta.setCustomName(customName);
    }

    /**
     * Gets the custom name visible metadata field.
     *
     * @return true if the custom name is visible, false otherwise
     */
    public boolean isCustomNameVisible() {
        return this.entityMeta.isCustomNameVisible();
    }

    /**
     * Changes the internal custom name visible field and send a {@link EntityMetaDataPacket}
     * to update the entity state to its viewers.
     *
     * @param customNameVisible true to make the custom name visible, false otherwise
     */
    public void setCustomNameVisible(boolean customNameVisible) {
        this.entityMeta.setCustomNameVisible(customNameVisible);
    }

    public boolean isSilent() {
        return this.entityMeta.isSilent();
    }

    public void setSilent(boolean silent) {
        this.entityMeta.setSilent(silent);
    }

    /**
     * Gets the noGravity metadata field.
     *
     * @return true if the entity ignore gravity, false otherwise
     */
    public boolean hasNoGravity() {
        return this.entityMeta.isHasNoGravity();
    }

    /**
     * Changes the noGravity metadata field and change the gravity behaviour accordingly.
     *
     * @param noGravity should the entity ignore gravity
     */
    public void setNoGravity(boolean noGravity) {
        this.entityMeta.setHasNoGravity(noGravity);
    }

    /**
     * Updates internal fields and sends updates.
     *
     * @param newPosition the new position
     */
    @ApiStatus.Internal
    public void refreshPosition(@NotNull final Pos newPosition, boolean ignoreView) {
        final var previousPosition = this.position;
        final Pos position = ignoreView ? previousPosition.withCoord(newPosition) : newPosition;
        if (position.equals(lastSyncedPosition)) return;
        this.position = position;
        this.previousPosition = previousPosition;
        if (!position.samePoint(previousPosition)) refreshCoordinate(position);
        // Update viewers
        final boolean viewChange = !position.sameView(lastSyncedPosition);
        final double distanceX = Math.abs(position.x() - lastSyncedPosition.x());
        final double distanceY = Math.abs(position.y() - lastSyncedPosition.y());
        final double distanceZ = Math.abs(position.z() - lastSyncedPosition.z());
        final boolean positionChange = (distanceX + distanceY + distanceZ) > 0;

        final Chunk chunk = getChunk();
        if (distanceX > 8 || distanceY > 8 || distanceZ > 8) {
            PacketUtils.prepareViewablePacket(chunk, new EntityTeleportPacket(getEntityId(), position, isOnGround()), this);
            this.lastAbsoluteSynchronizationTime = System.currentTimeMillis();
        } else if (positionChange && viewChange) {
            PacketUtils.prepareViewablePacket(chunk, EntityPositionAndRotationPacket.getPacket(getEntityId(), position,
                    lastSyncedPosition, isOnGround()), this);
            // Fix head rotation
            PacketUtils.prepareViewablePacket(chunk, new EntityHeadLookPacket(getEntityId(), position.yaw()), this);
        } else if (positionChange) {
            PacketUtils.prepareViewablePacket(chunk, EntityPositionPacket.getPacket(getEntityId(), position, lastSyncedPosition, onGround), this);
        } else if (viewChange) {
            PacketUtils.prepareViewablePacket(chunk, new EntityHeadLookPacket(getEntityId(), position.yaw()), this);
            PacketUtils.prepareViewablePacket(chunk, new EntityRotationPacket(getEntityId(), position.yaw(), position.pitch(), onGround), this);
        }
        this.lastSyncedPosition = position;
    }

    @ApiStatus.Internal
    public void refreshPosition(@NotNull final Pos newPosition) {
        refreshPosition(newPosition, false);
    }

    /**
     * @return The height offset for passengers of this vehicle
     */
    private double getPassengerHeightOffset() {
        // TODO: Move this logic elsewhere
        if (entityType == EntityType.BOAT) {
            return -0.1;
        } else if (entityType == EntityType.MINECART) {
            return 0.0;
        } else {
            return entityType.height() * 0.75;
        }
    }

    /**
     * Sets the X,Z coordinate of the passenger to the X,Z coordinate of this vehicle
     * and sets the Y coordinate of the passenger to the Y coordinate of this vehicle + {@link #getPassengerHeightOffset()}
     *
     * @param newPosition The X,Y,Z position of this vehicle
     * @param passenger   The passenger to be moved
     */
    private void updatePassengerPosition(Point newPosition, Entity passenger) {
        final Pos oldPassengerPos = passenger.position;
        final Pos newPassengerPos = oldPassengerPos.withCoord(newPosition.x(),
                newPosition.y() + getPassengerHeightOffset(),
                newPosition.z());
        passenger.position = newPassengerPos;
        passenger.previousPosition = oldPassengerPos;
        passenger.refreshCoordinate(newPassengerPos);
    }

    /**
     * Used to refresh the entity and its passengers position
     * - put the entity in the right instance chunk
     * - update the viewable chunks (load and unload)
     * - add/remove players from the viewers list if {@link #isAutoViewable()} is enabled
     * <p>
     * WARNING: unsafe, should only be used internally in Minestom. Use {@link #teleport(Pos)} instead.
     *
     * @param newPosition the new position
     */
    private void refreshCoordinate(Point newPosition) {
        // Passengers update
        final Set<Entity> passengers = getPassengers();
        if (!passengers.isEmpty()) {
            for (Entity passenger : passengers) {
                updatePassengerPosition(newPosition, passenger);
            }
        }
        // Handle chunk switch
        final Instance instance = getInstance();
        assert instance != null;
        instance.getEntityTracker().move(this, newPosition, trackingTarget, trackingUpdate);
        final int lastChunkX = currentChunk.getChunkX();
        final int lastChunkZ = currentChunk.getChunkZ();
        final int newChunkX = newPosition.chunkX();
        final int newChunkZ = newPosition.chunkZ();
        if (lastChunkX != newChunkX || lastChunkZ != newChunkZ) {
            // Entity moved in a new chunk
            final Chunk newChunk = instance.getChunk(newChunkX, newChunkZ);
            Check.notNull(newChunk, "The entity {0} tried to move in an unloaded chunk at {1}", getEntityId(), newPosition);
            if (this instanceof Player player) { // Update visible chunks
                player.sendPacket(new UpdateViewPositionPacket(newChunkX, newChunkZ));
                ChunkUtils.forDifferingChunksInRange(newChunkX, newChunkZ, lastChunkX, lastChunkZ,
                        MinecraftServer.getChunkViewDistance(), player.chunkAdder, player.chunkRemover);
            }
            refreshCurrentChunk(newChunk);
        }
    }

    /**
     * Gets the entity position.
     *
     * @return the current position of the entity
     */
    public @NotNull Pos getPosition() {
        return position;
    }

    /**
     * Gets the entity eye height.
     * <p>
     * Default to {@link BoundingBox#height()}x0.85
     *
     * @return the entity eye height
     */
    public double getEyeHeight() {
<<<<<<< HEAD
        return getPose() == Pose.SLEEPING ? 0.2 : (boundingBox.getHeight() * 0.85);
=======
        return boundingBox.height() * 0.85;
>>>>>>> 0dc7f52a
    }

    /**
     * Gets all the potion effect of this entity.
     *
     * @return an unmodifiable list of all this entity effects
     */
    public @NotNull List<@NotNull TimedPotion> getActiveEffects() {
        return Collections.unmodifiableList(effects);
    }

    /**
     * Adds an effect to an entity.
     *
     * @param potion The potion to add
     */
    public void addEffect(@NotNull Potion potion) {
        removeEffect(potion.effect());
        this.effects.add(new TimedPotion(potion, System.currentTimeMillis()));
        potion.sendAddPacket(this);
        EventDispatcher.call(new EntityPotionAddEvent(this, potion));
    }

    /**
     * Removes effect from entity, if it has it.
     *
     * @param effect The effect to remove
     */
    public void removeEffect(@NotNull PotionEffect effect) {
        this.effects.removeIf(timedPotion -> {
            if (timedPotion.getPotion().effect() == effect) {
                timedPotion.getPotion().sendRemovePacket(this);
                EventDispatcher.call(new EntityPotionRemoveEvent(this, timedPotion.getPotion()));
                return true;
            }
            return false;
        });
    }

    /**
     * Removes all the effects currently applied to the entity.
     */
    public void clearEffects() {
        for (TimedPotion timedPotion : effects) {
            timedPotion.getPotion().sendRemovePacket(this);
            EventDispatcher.call(new EntityPotionRemoveEvent(this, timedPotion.getPotion()));
        }
        this.effects.clear();
    }

    /**
     * Removes the entity from the server immediately.
     * <p>
     * WARNING: this does not trigger {@link EntityDeathEvent}.
     */
    public void remove() {
        if (isRemoved()) return;
        // Remove passengers if any (also done with LivingEntity#kill)
        Set<Entity> passengers = getPassengers();
        if (!passengers.isEmpty()) passengers.forEach(this::removePassenger);
        final Entity vehicle = this.vehicle;
        if (vehicle != null) vehicle.removePassenger(this);
        MinecraftServer.process().dispatcher().removeElement(this);
        this.removed = true;
        Entity.ENTITY_BY_ID.remove(id);
        Entity.ENTITY_BY_UUID.remove(uuid);
        Instance currentInstance = this.instance;
        if (currentInstance != null) removeFromInstance(currentInstance);
    }

    /**
     * Gets if this entity has been removed.
     *
     * @return true if this entity is removed
     */
    public boolean isRemoved() {
        return removed;
    }

    /**
     * Triggers {@link #remove()} after the specified time.
     *
     * @param delay        the time before removing the entity,
     *                     0 to cancel the removing
     * @param temporalUnit the unit of the delay
     */
    public void scheduleRemove(long delay, @NotNull TemporalUnit temporalUnit) {
        if (temporalUnit == TimeUnit.SERVER_TICK) {
            scheduleRemove(TaskSchedule.tick((int) delay));
        } else {
            scheduleRemove(Duration.of(delay, temporalUnit));
        }
    }

    /**
     * Triggers {@link #remove()} after the specified time.
     *
     * @param delay the time before removing the entity
     */
    public void scheduleRemove(Duration delay) {
        scheduleRemove(TaskSchedule.duration(delay));
    }

    private void scheduleRemove(TaskSchedule schedule) {
        this.scheduler.buildTask(this::remove).delay(schedule).schedule();
    }

    protected @NotNull Vec getVelocityForPacket() {
        return this.velocity.mul(8000f / MinecraftServer.TICK_PER_SECOND);
    }

    protected @NotNull EntityVelocityPacket getVelocityPacket() {
        return new EntityVelocityPacket(getEntityId(), getVelocityForPacket());
    }

    /**
     * Gets an {@link EntityMetaDataPacket} sent when adding viewers. Used for synchronization.
     *
     * @return The {@link EntityMetaDataPacket} related to this entity
     */
    public @NotNull EntityMetaDataPacket getMetadataPacket() {
        return new EntityMetaDataPacket(getEntityId(), metadata.getEntries());
    }

    /**
     * Used to synchronize entity position with viewers by sending an
     * {@link EntityTeleportPacket} to viewers, in case of a player this is
     * overridden in order to send an additional {@link PlayerPositionAndLookPacket}
     * to itself.
     *
     * @param includeSelf if {@code true} and this is a {@link Player} an additional {@link PlayerPositionAndLookPacket}
     *                    will be sent to the player itself
     */
    @ApiStatus.Internal
    protected void synchronizePosition(boolean includeSelf) {
        final Pos posCache = this.position;
        final ServerPacket packet = new EntityTeleportPacket(getEntityId(), posCache, isOnGround());
        PacketUtils.prepareViewablePacket(currentChunk, packet, this);
        this.lastAbsoluteSynchronizationTime = System.currentTimeMillis();
        this.lastSyncedPosition = posCache;
    }

    /**
     * Asks for a synchronization (position) to happen during next entity tick.
     */
    public void askSynchronization() {
        this.lastAbsoluteSynchronizationTime = 0;
    }

    /**
     * Set custom cooldown for position synchronization.
     *
     * @param cooldown custom cooldown for position synchronization.
     */
    public void setCustomSynchronizationCooldown(@Nullable Duration cooldown) {
        this.customSynchronizationCooldown = cooldown;
    }

    @Override
    public @NotNull HoverEvent<ShowEntity> asHoverEvent(@NotNull UnaryOperator<ShowEntity> op) {
        return HoverEvent.showEntity(ShowEntity.of(this.entityType, this.uuid));
    }

    private Duration getSynchronizationCooldown() {
        return Objects.requireNonNullElse(this.customSynchronizationCooldown, SYNCHRONIZATION_COOLDOWN);
    }

    @ApiStatus.Experimental
    public <T extends Entity> @NotNull Acquirable<T> getAcquirable() {
        return (Acquirable<T>) acquirable;
    }

    @Override
    public @NotNull TagHandler tagHandler() {
        return tagHandler;
    }

    @Override
    public @NotNull Scheduler scheduler() {
        return scheduler;
    }

    @Override
    public @NotNull EntitySnapshot updateSnapshot(@NotNull SnapshotUpdater updater) {
        final Chunk chunk = currentChunk;
        final int[] viewersId = this.viewEngine.viewableOption.bitSet.toIntArray();
        final int[] passengersId = ArrayUtils.mapToIntArray(passengers, Entity::getEntityId);
        final Entity vehicle = this.vehicle;
        return new EntitySnapshotImpl.Entity(entityType, uuid, id, position, velocity,
                updater.reference(instance), chunk.getChunkX(), chunk.getChunkZ(),
                viewersId, passengersId, vehicle == null ? -1 : vehicle.getEntityId(),
                tagHandler.readableCopy());
    }

    @Override
    @ApiStatus.Experimental
    public @NotNull EventNode<EntityEvent> eventNode() {
        return eventNode;
    }

    /**
     * Applies knockback to the entity
     *
     * @param strength the strength of the knockback, 0.4 is the vanilla value for a bare hand hit
     * @param x        knockback on x axle, for default knockback use the following formula <pre>sin(attacker.yaw * (pi/180))</pre>
     * @param z        knockback on z axle, for default knockback use the following formula <pre>-cos(attacker.yaw * (pi/180))</pre>
     */
    public void takeKnockback(float strength, final double x, final double z) {
        if (strength > 0) {
            //TODO check possible side effects of unnatural TPS (other than 20TPS)
            strength *= MinecraftServer.TICK_PER_SECOND;
            final Vec velocityModifier = new Vec(x, z).normalize().mul(strength);
            final double verticalLimit = .4d * MinecraftServer.TICK_PER_SECOND;

            setVelocity(new Vec(velocity.x() / 2d - velocityModifier.x(),
                    onGround ? Math.min(verticalLimit, velocity.y() / 2d + strength) : velocity.y(),
                    velocity.z() / 2d - velocityModifier.z()
            ));
        }
    }

    /**
     * Gets the line of sight of the entity.
     *
     * @param maxDistance The max distance to scan
     * @return A list of {@link Point points} in this entities line of sight
     */
    public List<Point> getLineOfSight(int maxDistance) {
        Instance instance = getInstance();
        if (instance == null) {
            return Collections.emptyList();
        }

        List<Point> blocks = new ArrayList<>();
        var it = new BlockIterator(this, maxDistance);
        while (it.hasNext()) {
            final Point position = it.next();
            if (!instance.getBlock(position).isAir()) blocks.add(position);
        }
        return blocks;
    }

    /**
     * Raycasts current entity's eye position to target eye position.
     *
     * @param entity    the entity to be checked.
     * @param exactView if set to TRUE, checks whether target is IN the line of sight of the current one;
     *                  otherwise checks if the current entity can rotate so that target will be in its line of sight.
     * @return true if the ray reaches the target bounding box before hitting a block.
     */
    public boolean hasLineOfSight(Entity entity, boolean exactView) {
        Instance instance = getInstance();
        if (instance == null) {
            return false;
        }

        final Pos start = position.withY(position.y() + getEyeHeight());
        final Pos end = entity.position.withY(entity.position.y() + entity.getEyeHeight());
        final Vec direction = exactView ? position.direction() : end.sub(start).asVec().normalize();
        if (!entity.boundingBox.boundingBoxRayIntersectionCheck(start.asVec(), direction, entity.getPosition())) {
            return false;
        }
        return CollisionUtils.isLineOfSightReachingShape(instance, currentChunk, start, end, entity.boundingBox);
    }

    /**
     * @param entity the entity to be checked.
     * @return if the current entity has line of sight to the given one.
     * @see Entity#hasLineOfSight(Entity, boolean)
     */
    public boolean hasLineOfSight(Entity entity) {
        return hasLineOfSight(entity, false);
    }

    /**
     * Gets first entity on the line of sight of the current one that matches the given predicate.
     *
     * @param range     max length of the line of sight of the current entity to be checked.
     * @param predicate optional predicate
     * @return resulting entity whether there're any, null otherwise.
     */
    public @Nullable Entity getLineOfSightEntity(double range, Predicate<Entity> predicate) {
        Instance instance = getInstance();
        if (instance == null) {
            return null;
        }

        final Pos start = position.withY(position.y() + getEyeHeight());
        final Vec startAsVec = start.asVec();
        final Predicate<Entity> finalPredicate = e -> e != this
                && e.boundingBox.boundingBoxRayIntersectionCheck(startAsVec, position.direction(), e.getPosition())
                && predicate.test(e)
                && CollisionUtils.isLineOfSightReachingShape(instance, currentChunk, start,
                e.position.withY(e.position.y() + e.getEyeHeight()), e.boundingBox);

        Optional<Entity> nearby = instance.getNearbyEntities(position, range).stream()
                .filter(finalPredicate)
                .min(Comparator.comparingDouble(e -> e.getDistance(this.position)));

        return nearby.orElse(null);
    }

    public enum Pose {
        STANDING,
        FALL_FLYING,
        SLEEPING,
        SWIMMING,
        SPIN_ATTACK,
        SNEAKING,
        DYING
    }
}<|MERGE_RESOLUTION|>--- conflicted
+++ resolved
@@ -91,7 +91,7 @@
     private static final Map<UUID, Entity> ENTITY_BY_UUID = new ConcurrentHashMap<>();
     private static final AtomicInteger LAST_ENTITY_ID = new AtomicInteger();
 
-    private final BoundingBox sleepingBoundingBox = new BoundingBox(this, 0.2, 0.2, 0.2);
+    private final BoundingBox sleepingBoundingBox = new BoundingBox(0.2, 0.2, 0.2);
 
     private final CachedPacket destroyPacketCache = new CachedPacket(() -> new DestroyEntitiesPacket(getEntityId()));
 
@@ -783,7 +783,7 @@
      */
     public @NotNull BoundingBox getBoundingBox(Pose pose) {
         if (entityMeta instanceof ArmorStandMeta && ((ArmorStandMeta) entityMeta).isMarker()) {
-            return new BoundingBox(this, 0, 0, 0);
+            return new BoundingBox(0, 0, 0);
         }
 
         if (pose == Pose.SLEEPING || pose == Pose.DYING) {
@@ -791,10 +791,10 @@
         }
 
         if (entityMeta instanceof AgeableMobMeta && ((AgeableMobMeta) entityMeta).isBaby()) {
-            return new BoundingBox(this,
-                    standingBoundingBox.getWidth() / 2,
-                    standingBoundingBox.getHeight() / 2,
-                    standingBoundingBox.getDepth() / 2
+            return new BoundingBox(
+                    standingBoundingBox.width() / 2,
+                    standingBoundingBox.height() / 2,
+                    standingBoundingBox.depth() / 2
             );
         }
 
@@ -811,13 +811,8 @@
      * @param height the bounding box Y size
      * @param depth  the bounding box Z size
      */
-<<<<<<< HEAD
-    public void setBoundingBox(double x, double y, double z) {
-        setBoundingBox(new BoundingBox(this, x, y, z));
-=======
     public void setBoundingBox(double width, double height, double depth) {
-        this.boundingBox = new BoundingBox(width, height, depth);
->>>>>>> 0dc7f52a
+        setBoundingBox(new BoundingBox(width, height, depth));
     }
 
     /**
@@ -1435,11 +1430,7 @@
      * @return the entity eye height
      */
     public double getEyeHeight() {
-<<<<<<< HEAD
-        return getPose() == Pose.SLEEPING ? 0.2 : (boundingBox.getHeight() * 0.85);
-=======
-        return boundingBox.height() * 0.85;
->>>>>>> 0dc7f52a
+        return getPose() == Pose.SLEEPING ? 0.2 : (boundingBox.height() * 0.85);
     }
 
     /**
