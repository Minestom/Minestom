package net.minestom.server.entity.damage;

import net.kyori.adventure.nbt.CompoundBinaryTag;
<<<<<<< HEAD
import net.minestom.server.network.packet.server.configuration.RegistryDataPacket;
=======
>>>>>>> 05a4bb77
import net.minestom.server.registry.Registry;
import net.minestom.server.utils.NamespaceID;
import net.minestom.server.utils.nbt.BinaryTagSerializer;
import net.minestom.server.utils.validate.Check;
import org.jetbrains.annotations.NotNull;
<<<<<<< HEAD

import java.util.Collection;
import java.util.concurrent.atomic.AtomicInteger;

record DamageTypeImpl(Registry.DamageTypeEntry registry, int id) implements DamageType {
    private static final Registry.Container<DamageType> CONTAINER;

    static {
        AtomicInteger i = new AtomicInteger();
        CONTAINER = Registry.createStaticContainer(Registry.Resource.DAMAGE_TYPES,
                (namespace, properties) -> new DamageTypeImpl(Registry.damageType(namespace, properties), i.getAndIncrement()));
    }

    static DamageType get(@NotNull String namespace) {
        return CONTAINER.get(namespace);
    }

    static DamageType getSafe(@NotNull String namespace) {
        return CONTAINER.getSafe(namespace);
    }

    static DamageType getId(int id) {
        return CONTAINER.getId(id);
    }


    @Override
    public @NotNull RegistryDataPacket.Entry toRegistryEntry() {
        return new RegistryDataPacket.Entry(name(), CompoundBinaryTag.builder()
                .putFloat("exhaustion", registry.exhaustion())
                .putString("message_id", registry.messageId())
                .putString("scaling", registry.scaling())
                .build());
    }

    static Collection<DamageType> values() {
        return CONTAINER.values();
    }

    @Override
    public String toString() {
        return name();
    }

    @Override
    public int id() {
        return id;
    }

    private static RegistryDataPacket lazyRegistryDataPacket = null;

    static @NotNull RegistryDataPacket registryDataPacket() {
        if (lazyRegistryDataPacket != null) return lazyRegistryDataPacket;
        return lazyRegistryDataPacket = new RegistryDataPacket(
                "minecraft:damage_type",
                values().stream()
                        .map(DamageType::toRegistryEntry)
                        .toList()
        );
    }
=======
import org.jetbrains.annotations.Nullable;

record DamageTypeImpl(
        @NotNull NamespaceID namespace,
        float exhaustion,
        @NotNull String messageId,
        @NotNull String scaling,
        @Nullable Registry.DamageTypeEntry registry
) implements DamageType {

    static final BinaryTagSerializer<DamageType> REGISTRY_NBT_TYPE = BinaryTagSerializer.COMPOUND.map(
            tag -> {
                throw new UnsupportedOperationException("DamageType is read-only");
            },
            damageType -> CompoundBinaryTag.builder()
                    .putFloat("exhaustion", damageType.exhaustion())
                    .putString("message_id", damageType.messageId())
                    .putString("scaling", damageType.scaling())
                    .build()
    );

    @SuppressWarnings("ConstantValue") // The builder can violate the nullability constraints
    DamageTypeImpl {
        Check.notNull(namespace, "Namespace cannot be null");
        Check.argCondition(messageId == null || messageId.isEmpty(), "missing message id: {0}", namespace);
        Check.argCondition(scaling == null || scaling.isEmpty(), "missing scaling: {0}", namespace);
    }

    DamageTypeImpl(@NotNull Registry.DamageTypeEntry registry) {
        this(registry.namespace(), registry.exhaustion(), registry.messageId(), registry.scaling(), registry);
    }

>>>>>>> 05a4bb77
}<|MERGE_RESOLUTION|>--- conflicted
+++ resolved
@@ -1,77 +1,11 @@
 package net.minestom.server.entity.damage;
 
 import net.kyori.adventure.nbt.CompoundBinaryTag;
-<<<<<<< HEAD
-import net.minestom.server.network.packet.server.configuration.RegistryDataPacket;
-=======
->>>>>>> 05a4bb77
 import net.minestom.server.registry.Registry;
 import net.minestom.server.utils.NamespaceID;
 import net.minestom.server.utils.nbt.BinaryTagSerializer;
 import net.minestom.server.utils.validate.Check;
 import org.jetbrains.annotations.NotNull;
-<<<<<<< HEAD
-
-import java.util.Collection;
-import java.util.concurrent.atomic.AtomicInteger;
-
-record DamageTypeImpl(Registry.DamageTypeEntry registry, int id) implements DamageType {
-    private static final Registry.Container<DamageType> CONTAINER;
-
-    static {
-        AtomicInteger i = new AtomicInteger();
-        CONTAINER = Registry.createStaticContainer(Registry.Resource.DAMAGE_TYPES,
-                (namespace, properties) -> new DamageTypeImpl(Registry.damageType(namespace, properties), i.getAndIncrement()));
-    }
-
-    static DamageType get(@NotNull String namespace) {
-        return CONTAINER.get(namespace);
-    }
-
-    static DamageType getSafe(@NotNull String namespace) {
-        return CONTAINER.getSafe(namespace);
-    }
-
-    static DamageType getId(int id) {
-        return CONTAINER.getId(id);
-    }
-
-
-    @Override
-    public @NotNull RegistryDataPacket.Entry toRegistryEntry() {
-        return new RegistryDataPacket.Entry(name(), CompoundBinaryTag.builder()
-                .putFloat("exhaustion", registry.exhaustion())
-                .putString("message_id", registry.messageId())
-                .putString("scaling", registry.scaling())
-                .build());
-    }
-
-    static Collection<DamageType> values() {
-        return CONTAINER.values();
-    }
-
-    @Override
-    public String toString() {
-        return name();
-    }
-
-    @Override
-    public int id() {
-        return id;
-    }
-
-    private static RegistryDataPacket lazyRegistryDataPacket = null;
-
-    static @NotNull RegistryDataPacket registryDataPacket() {
-        if (lazyRegistryDataPacket != null) return lazyRegistryDataPacket;
-        return lazyRegistryDataPacket = new RegistryDataPacket(
-                "minecraft:damage_type",
-                values().stream()
-                        .map(DamageType::toRegistryEntry)
-                        .toList()
-        );
-    }
-=======
 import org.jetbrains.annotations.Nullable;
 
 record DamageTypeImpl(
@@ -104,5 +38,4 @@
         this(registry.namespace(), registry.exhaustion(), registry.messageId(), registry.scaling(), registry);
     }
 
->>>>>>> 05a4bb77
 }