package net.minestom.server.entity.damage;

import net.minestom.server.utils.validate.Check;
import org.jetbrains.annotations.Nullable;

record DamageTypeImpl(
<<<<<<< HEAD
    @NotNull String messageId,
    @NotNull String scaling,
    float exhaustion,
    @Nullable String effects,
    @Nullable String deathMessageType
=======
        String messageId,
        String scaling,
        float exhaustion,
        @Nullable String effects,
        @Nullable String deathMessageType
>>>>>>> 2b10ca22
) implements DamageType {

    @SuppressWarnings("ConstantValue") // The builder can violate the nullability constraints
    DamageTypeImpl {
        Check.argCondition(messageId == null || messageId.isEmpty(), "missing message id");
        Check.argCondition(scaling == null || scaling.isEmpty(), "missing scaling");
    }

}<|MERGE_RESOLUTION|>--- conflicted
+++ resolved
@@ -4,19 +4,11 @@
 import org.jetbrains.annotations.Nullable;
 
 record DamageTypeImpl(
-<<<<<<< HEAD
-    @NotNull String messageId,
-    @NotNull String scaling,
-    float exhaustion,
-    @Nullable String effects,
-    @Nullable String deathMessageType
-=======
         String messageId,
         String scaling,
         float exhaustion,
         @Nullable String effects,
         @Nullable String deathMessageType
->>>>>>> 2b10ca22
 ) implements DamageType {
 
     @SuppressWarnings("ConstantValue") // The builder can violate the nullability constraints
