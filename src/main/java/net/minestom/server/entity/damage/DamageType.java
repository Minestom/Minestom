--- conflicted
+++ resolved
@@ -1,13 +1,8 @@
 package net.minestom.server.entity.damage;
 
-<<<<<<< HEAD
-import net.minestom.server.network.packet.server.configuration.RegistryDataPacket;
-=======
 import net.minestom.server.registry.DynamicRegistry;
 import net.minestom.server.registry.ProtocolObject;
->>>>>>> 05a4bb77
 import net.minestom.server.registry.Registry;
-import net.minestom.server.registry.StaticProtocolObject;
 import net.minestom.server.utils.NamespaceID;
 import org.jetbrains.annotations.ApiStatus;
 import org.jetbrains.annotations.NotNull;
@@ -45,11 +40,7 @@
         );
     }
 
-<<<<<<< HEAD
-    @NotNull RegistryDataPacket.Entry toRegistryEntry();
-=======
     float exhaustion();
->>>>>>> 05a4bb77
 
     @NotNull String messageId();
 
@@ -67,10 +58,6 @@
             this.namespace = namespace;
         }
 
-<<<<<<< HEAD
-    static @NotNull RegistryDataPacket registryDataPacket() {
-        return DamageTypeImpl.registryDataPacket();
-=======
         public @NotNull Builder exhaustion(float exhaustion) {
             this.exhaustion = exhaustion;
             return this;
@@ -89,7 +76,6 @@
         public @NotNull DamageType build() {
             return new DamageTypeImpl(namespace, exhaustion, messageId, scaling, null);
         }
->>>>>>> 05a4bb77
     }
 
 }