package net.minestom.server.entity.damage;

import net.minestom.server.codec.Codec;
import net.minestom.server.codec.StructCodec;
import net.minestom.server.registry.DynamicRegistry;
import net.minestom.server.registry.Registries;
import net.minestom.server.registry.RegistryKey;
import net.minestom.server.registry.BuiltinRegistries;
import org.jetbrains.annotations.ApiStatus;
import org.jetbrains.annotations.Nullable;

public sealed interface DamageType extends DamageTypes permits DamageTypeImpl {
    Codec<DamageType> REGISTRY_CODEC = StructCodec.struct(
            "message_id", Codec.STRING, DamageType::messageId,
            "scaling", Codec.STRING, DamageType::scaling,
            "exhaustion", Codec.FLOAT, DamageType::exhaustion,
            "effects", Codec.STRING.optional("hurt"), DamageType::effects,
            "death_message_type", Codec.STRING.optional("default"), DamageType::deathMessageType,
            DamageType::create);

    Codec<RegistryKey<DamageType>> CODEC = RegistryKey.codec(Registries::damageType);

    static DamageType create(
            String messageId,
            String scaling,
            float exhaustion,
            @Nullable String effects,
            @Nullable String deathMessageType
    ) {
        return new DamageTypeImpl(messageId, scaling, exhaustion, effects, deathMessageType);
    }

    static Builder builder() {
        return new Builder();
    }

    /**
     * <p>Creates a new registry for damage types, loading the vanilla damage types.</p>
     *
     * @see net.minestom.server.MinecraftServer to get an existing instance of the registry
     */
    @ApiStatus.Internal
<<<<<<< HEAD
    static @NotNull DynamicRegistry<DamageType> createDefaultRegistry() {
        return DynamicRegistry.load(BuiltinRegistries.DAMAGE_TYPE, REGISTRY_CODEC);
=======
    static DynamicRegistry<DamageType> createDefaultRegistry() {
        return DynamicRegistry.create(Key.key("damage_type"), REGISTRY_CODEC, RegistryData.Resource.DAMAGE_TYPES);
>>>>>>> 25213d30
    }

    String messageId();

    String scaling();

    float exhaustion();

    @Nullable String effects();

    @Nullable String deathMessageType();

    final class Builder {
        private String messageId;
        private String scaling;
        private float exhaustion = 0f;
        private String effects;
        private String deathMessageType;

        private Builder() {
        }

        public Builder messageId(String messageId) {
            this.messageId = messageId;
            return this;
        }

        public Builder scaling(String scaling) {
            this.scaling = scaling;
            return this;
        }

        public Builder exhaustion(float exhaustion) {
            this.exhaustion = exhaustion;
            return this;
        }

        public Builder effects(@Nullable String effects) {
            this.effects = effects;
            return this;
        }

        public Builder deathMessageType(@Nullable String deathMessageType) {
            this.deathMessageType = deathMessageType;
            return this;
        }

        public DamageType build() {
            return new DamageTypeImpl(messageId, scaling, exhaustion, effects, deathMessageType);
        }
    }

}<|MERGE_RESOLUTION|>--- conflicted
+++ resolved
@@ -2,11 +2,9 @@
 
 import net.minestom.server.codec.Codec;
 import net.minestom.server.codec.StructCodec;
-import net.minestom.server.registry.DynamicRegistry;
-import net.minestom.server.registry.Registries;
-import net.minestom.server.registry.RegistryKey;
+import net.minestom.server.registry.*;
+import org.jetbrains.annotations.ApiStatus;
 import net.minestom.server.registry.BuiltinRegistries;
-import org.jetbrains.annotations.ApiStatus;
 import org.jetbrains.annotations.Nullable;
 
 public sealed interface DamageType extends DamageTypes permits DamageTypeImpl {
@@ -40,13 +38,8 @@
      * @see net.minestom.server.MinecraftServer to get an existing instance of the registry
      */
     @ApiStatus.Internal
-<<<<<<< HEAD
-    static @NotNull DynamicRegistry<DamageType> createDefaultRegistry() {
+    static DynamicRegistry<DamageType> createDefaultRegistry() {
         return DynamicRegistry.load(BuiltinRegistries.DAMAGE_TYPE, REGISTRY_CODEC);
-=======
-    static DynamicRegistry<DamageType> createDefaultRegistry() {
-        return DynamicRegistry.create(Key.key("damage_type"), REGISTRY_CODEC, RegistryData.Resource.DAMAGE_TYPES);
->>>>>>> 25213d30
     }
 
     String messageId();
