package net.minestom.server.entity;

import net.kyori.adventure.sound.Sound.Source;
import net.minestom.server.collision.BoundingBox;
import net.minestom.server.coordinate.Point;
import net.minestom.server.coordinate.Vec;
import net.minestom.server.entity.attribute.Attribute;
import net.minestom.server.entity.attribute.AttributeInstance;
import net.minestom.server.entity.damage.Damage;
import net.minestom.server.entity.damage.DamageType;
import net.minestom.server.entity.metadata.LivingEntityMeta;
import net.minestom.server.event.EventDispatcher;
import net.minestom.server.event.entity.EntityDamageEvent;
import net.minestom.server.event.entity.EntityDeathEvent;
import net.minestom.server.event.entity.EntityFireExtinguishEvent;
import net.minestom.server.event.entity.EntitySetFireEvent;
import net.minestom.server.event.item.EntityEquipEvent;
import net.minestom.server.event.item.PickupItemEvent;
import net.minestom.server.instance.EntityTracker;
import net.minestom.server.inventory.EquipmentHandler;
import net.minestom.server.item.ItemStack;
import net.minestom.server.network.ConnectionState;
import net.minestom.server.network.packet.server.LazyPacket;
<<<<<<< HEAD
import net.minestom.server.network.packet.server.play.*;
=======
import net.minestom.server.network.packet.server.play.CollectItemPacket;
import net.minestom.server.network.packet.server.play.EntityAnimationPacket;
import net.minestom.server.network.packet.server.play.EntityAttributesPacket;
import net.minestom.server.network.packet.server.play.SoundEffectPacket;
>>>>>>> 05a4bb77
import net.minestom.server.network.player.PlayerConnection;
import net.minestom.server.registry.DynamicRegistry;
import net.minestom.server.scoreboard.Team;
import net.minestom.server.sound.SoundEvent;
import net.minestom.server.utils.block.BlockIterator;
import net.minestom.server.utils.time.Cooldown;
import net.minestom.server.utils.time.TimeUnit;
import org.jetbrains.annotations.NotNull;
import org.jetbrains.annotations.Nullable;

import java.time.Duration;
import java.time.temporal.TemporalUnit;
import java.util.Iterator;
import java.util.List;
import java.util.Map;
import java.util.UUID;
import java.util.concurrent.ConcurrentHashMap;

public class LivingEntity extends Entity implements EquipmentHandler {

    // ItemStack pickup
    protected boolean canPickupItem;
    protected Cooldown itemPickupCooldown = new Cooldown(Duration.of(5, TimeUnit.SERVER_TICK));

    protected boolean isDead;

    protected Damage lastDamage;

    // Bounding box used for items' pickup (see LivingEntity#setBoundingBox)
    protected BoundingBox expandedBoundingBox;

    private final Map<String, AttributeInstance> attributeModifiers = new ConcurrentHashMap<>();

    // Abilities
    protected boolean invulnerable;

    /**
     * Ticks until this entity must be extinguished
     */
    private int remainingFireTicks;

    private Team team;

    private int arrowCount;
    private float health = 1F;

    // Equipments
    private ItemStack mainHandItem;
    private ItemStack offHandItem;

    private ItemStack helmet;
    private ItemStack chestplate;
    private ItemStack leggings;
    private ItemStack boots;

    /**
     * Constructor which allows to specify an UUID. Only use if you know what you are doing!
     */
    public LivingEntity(@NotNull EntityType entityType, @NotNull UUID uuid) {
        super(entityType, uuid);
        initEquipments();
    }

    public LivingEntity(@NotNull EntityType entityType) {
        this(entityType, UUID.randomUUID());
    }

    private void initEquipments() {
        this.mainHandItem = ItemStack.AIR;
        this.offHandItem = ItemStack.AIR;

        this.helmet = ItemStack.AIR;
        this.chestplate = ItemStack.AIR;
        this.leggings = ItemStack.AIR;
        this.boots = ItemStack.AIR;
    }

    @NotNull
    @Override
    public ItemStack getItemInMainHand() {
        return mainHandItem;
    }

    @Override
    public void setItemInMainHand(@NotNull ItemStack itemStack) {
        this.mainHandItem = getEquipmentItem(itemStack, EquipmentSlot.MAIN_HAND);
        syncEquipment(EquipmentSlot.MAIN_HAND);
    }

    @NotNull
    @Override
    public ItemStack getItemInOffHand() {
        return offHandItem;
    }

    @Override
    public void setItemInOffHand(@NotNull ItemStack itemStack) {
        this.offHandItem = getEquipmentItem(itemStack, EquipmentSlot.OFF_HAND);
        syncEquipment(EquipmentSlot.OFF_HAND);
    }

    @NotNull
    @Override
    public ItemStack getHelmet() {
        return helmet;
    }

    @Override
    public void setHelmet(@NotNull ItemStack itemStack) {
        this.helmet = getEquipmentItem(itemStack, EquipmentSlot.HELMET);
        syncEquipment(EquipmentSlot.HELMET);
    }

    @NotNull
    @Override
    public ItemStack getChestplate() {
        return chestplate;
    }

    @Override
    public void setChestplate(@NotNull ItemStack itemStack) {
        this.chestplate = getEquipmentItem(itemStack, EquipmentSlot.CHESTPLATE);
        syncEquipment(EquipmentSlot.CHESTPLATE);
    }

    @NotNull
    @Override
    public ItemStack getLeggings() {
        return leggings;
    }

    @Override
    public void setLeggings(@NotNull ItemStack itemStack) {
        this.leggings = getEquipmentItem(itemStack, EquipmentSlot.LEGGINGS);
        syncEquipment(EquipmentSlot.LEGGINGS);
    }

    @NotNull
    @Override
    public ItemStack getBoots() {
        return boots;
    }

    @Override
    public void setBoots(@NotNull ItemStack itemStack) {
        this.boots = getEquipmentItem(itemStack, EquipmentSlot.BOOTS);
        syncEquipment(EquipmentSlot.BOOTS);
    }

    private ItemStack getEquipmentItem(@NotNull ItemStack itemStack, @NotNull EquipmentSlot slot) {
        EntityEquipEvent entityEquipEvent = new EntityEquipEvent(this, itemStack, slot);
        EventDispatcher.call(entityEquipEvent);
        return entityEquipEvent.getEquippedItem();
    }

    @Override
    public void update(long time) {
        // Fire
        if (remainingFireTicks > 0 && --remainingFireTicks == 0) {
            EventDispatcher.callCancellable(new EntityFireExtinguishEvent(this, true), () -> entityMeta.setOnFire(false));
        }

        // Items picking
        if (canPickupItem() && itemPickupCooldown.isReady(time)) {
            itemPickupCooldown.refreshLastUpdate(time);
            final Point loweredPosition = position.sub(0, .5, 0);
            this.instance.getEntityTracker().nearbyEntities(position, expandedBoundingBox.width(),
                    EntityTracker.Target.ITEMS, itemEntity -> {
                        if (this instanceof Player player && !itemEntity.isViewer(player)) return;
                        if (!itemEntity.isPickable()) return;
                        if (expandedBoundingBox.intersectEntity(loweredPosition, itemEntity)) {
                            PickupItemEvent pickupItemEvent = new PickupItemEvent(this, itemEntity);
                            EventDispatcher.callCancellable(pickupItemEvent, () -> {
                                final ItemStack item = itemEntity.getItemStack();
                                sendPacketToViewersAndSelf(new CollectItemPacket(itemEntity.getEntityId(), getEntityId(), item.amount()));
                                itemEntity.remove();
                            });
                        }
                    });
        }
    }

    /**
     * Gets the amount of arrows in the entity.
     *
     * @return the arrow count
     */
    public int getArrowCount() {
        return this.arrowCount;
    }

    /**
     * Changes the amount of arrow stuck in the entity.
     *
     * @param arrowCount the arrow count
     */
    public void setArrowCount(int arrowCount) {
        this.arrowCount = arrowCount;
        LivingEntityMeta meta = getLivingEntityMeta();
        if (meta != null) {
            meta.setArrowCount(arrowCount);
        }
    }

    /**
     * Gets if the entity is invulnerable.
     *
     * @return true if the entity is invulnerable
     */
    public boolean isInvulnerable() {
        return invulnerable;
    }

    /**
     * Makes the entity vulnerable or invulnerable.
     *
     * @param invulnerable should the entity be invulnerable
     */
    public void setInvulnerable(boolean invulnerable) {
        this.invulnerable = invulnerable;
    }

    /**
     * Kills the entity, trigger the {@link EntityDeathEvent} event.
     */
    public void kill() {
        refreshIsDead(true); // So the entity isn't killed over and over again
        triggerStatus((byte) 3); // Start death animation status
        setPose(Pose.DYING);
        setHealth(0);

        // Reset velocity
        this.velocity = Vec.ZERO;

        // Remove passengers if any
        if (hasPassenger()) {
            getPassengers().forEach(this::removePassenger);
        }

        EntityDeathEvent entityDeathEvent = new EntityDeathEvent(this);
        EventDispatcher.call(entityDeathEvent);
    }

    /**
     * Gets the amount of ticks this entity is on fire for.
     *
     * @return the remaining duration of fire in ticks, 0 if not on fire
     */
    public int getFireTicks() {
        return remainingFireTicks;
    }

    /**
     * Sets this entity on fire for the given ticks.
     *
     * @param ticks duration of fire in ticks
     */
    public void setFireTicks(int ticks) {
        int fireTicks = Math.max(0, ticks);
        if (fireTicks > 0) {
            EntitySetFireEvent entitySetFireEvent = new EntitySetFireEvent(this, ticks);
            EventDispatcher.call(entitySetFireEvent);
            if (entitySetFireEvent.isCancelled()) return;

            fireTicks = Math.max(0, entitySetFireEvent.getFireTicks());
            if (fireTicks > 0) {
                remainingFireTicks = fireTicks;
                entityMeta.setOnFire(true);
                return;
            }
        }

        if (remainingFireTicks != 0) {
            EntityFireExtinguishEvent entityFireExtinguishEvent = new EntityFireExtinguishEvent(this, false);
            EventDispatcher.callCancellable(entityFireExtinguishEvent, () -> entityMeta.setOnFire(false));
        }

        remainingFireTicks = fireTicks;
    }

    public boolean damage(@NotNull DynamicRegistry.Key<DamageType> type, float amount) {
        return damage(new Damage(type, null, null, null, amount));
    }

    /**
     * Damages the entity by a value, the type of the damage also has to be specified.
     *
     * @param damage  the damage to be applied
     * @return true if damage has been applied, false if it didn't
     */
    public boolean damage(@NotNull Damage damage) {
        if (isDead())
            return false;
        if (isInvulnerable() || isImmune(damage.getType())) {
            return false;
        }

        EntityDamageEvent entityDamageEvent = new EntityDamageEvent(this, damage, damage.getSound(this));
        EventDispatcher.callCancellable(entityDamageEvent, () -> {
            // Set the last damage type since the event is not cancelled
            this.lastDamage = entityDamageEvent.getDamage();

            float remainingDamage = entityDamageEvent.getDamage().getAmount();

            if (entityDamageEvent.shouldAnimate()) {
                sendPacketToViewersAndSelf(new EntityAnimationPacket(getEntityId(), EntityAnimationPacket.Animation.TAKE_DAMAGE));
            }

<<<<<<< HEAD
            sendPacketToViewersAndSelf(new DamageEventPacket(getEntityId(), damage.getType().id(), 0, 0, null));
=======
            //todo
//            sendPacketToViewersAndSelf(new DamageEventPacket(getEntityId(), damage.getType().id(), 0, 0, null));
>>>>>>> 05a4bb77

            // Additional hearts support
            if (this instanceof Player player) {
                final float additionalHearts = player.getAdditionalHearts();
                if (additionalHearts > 0) {
                    if (remainingDamage > additionalHearts) {
                        remainingDamage -= additionalHearts;
                        player.setAdditionalHearts(0);
                    } else {
                        player.setAdditionalHearts(additionalHearts - remainingDamage);
                        remainingDamage = 0;
                    }
                }
            }

            // Set the final entity health
            setHealth(getHealth() - remainingDamage);

            // play damage sound
            final SoundEvent sound = entityDamageEvent.getSound();
            if (sound != null) {
                Source soundCategory;
                if (this instanceof Player) {
                    soundCategory = Source.PLAYER;
                } else {
                    // TODO: separate living entity categories
                    soundCategory = Source.HOSTILE;
                }
                sendPacketToViewersAndSelf(new SoundEffectPacket(sound, soundCategory, getPosition(), 1.0f, 1.0f, 0));
            }
        });

        return !entityDamageEvent.isCancelled();
    }

    /**
     * Is this entity immune to the given type of damage?
     *
     * @param type the type of damage
     * @return true if this entity is immune to the given type of damage
     */
    public boolean isImmune(@NotNull DynamicRegistry.Key<DamageType> type) {
        return false;
    }

    /**
     * Gets the entity health.
     *
     * @return the entity health
     */
    public float getHealth() {
        return this.health;
    }

    /**
     * Changes the entity health, kill it if {@code health} is &lt;= 0 and is not dead yet.
     *
     * @param health the new entity health
     */
    public void setHealth(float health) {
        this.health = Math.min(health, (float) getAttributeValue(Attribute.GENERIC_MAX_HEALTH));
        if (this.health <= 0 && !isDead) {
            kill();
        }
        LivingEntityMeta meta = getLivingEntityMeta();
        if (meta != null) {
            meta.setHealth(this.health);
        }
    }

    /**
     * Gets the last damage source which damaged of this entity.
     *
     * @return the last damage source, null if not any
     */
    public @Nullable Damage getLastDamageSource() {
        return lastDamage;
    }

    /**
     * Sets the heal of the entity as its max health.
     * <p>
     * Retrieved from {@link #getAttributeValue(Attribute)} with the attribute {@link Attribute#GENERIC_MAX_HEALTH}.
     */
    public void heal() {
        setHealth((float) getAttributeValue(Attribute.GENERIC_MAX_HEALTH));
    }

    /**
     * Retrieves the attribute instance and its modifiers.
     *
     * @param attribute the attribute instance to get
     * @return the attribute instance
     */
    public @NotNull AttributeInstance getAttribute(@NotNull Attribute attribute) {
        return attributeModifiers.computeIfAbsent(attribute.name(),
                s -> new AttributeInstance(attribute, this::onAttributeChanged));
    }

    /**
     * Callback used when an attribute instance has been modified.
     *
     * @param attributeInstance the modified attribute instance
     */
    protected void onAttributeChanged(@NotNull AttributeInstance attributeInstance) {
        boolean self = false;
        if (this instanceof Player player) {
            PlayerConnection playerConnection = player.playerConnection;
            // connection null during Player initialization (due to #super call)
            self = playerConnection != null && playerConnection.getConnectionState() == ConnectionState.PLAY;
        }
        EntityAttributesPacket propertiesPacket = new EntityAttributesPacket(getEntityId(), List.of(attributeInstance));
        if (self) {
            sendPacketToViewersAndSelf(propertiesPacket);
        } else {
            sendPacketToViewers(propertiesPacket);
        }
    }

    /**
     * Retrieves the attribute value.
     *
     * @param attribute the attribute value to get
     * @return the attribute value
     */
    public double getAttributeValue(@NotNull Attribute attribute) {
        AttributeInstance instance = attributeModifiers.get(attribute.name());
        return (instance != null) ? instance.getValue() : attribute.defaultValue();
    }

    /**
     * Gets if the entity is dead or not.
     *
     * @return true if the entity is dead
     */
    public boolean isDead() {
        return isDead;
    }

    /**
     * Gets if the entity is able to pickup items.
     *
     * @return true if the entity is able to pickup items
     */
    public boolean canPickupItem() {
        return canPickupItem;
    }

    /**
     * When set to false, the entity will not be able to pick {@link ItemEntity} on the ground.
     *
     * @param canPickupItem can the entity pickup item
     */
    public void setCanPickupItem(boolean canPickupItem) {
        this.canPickupItem = canPickupItem;
    }

    @Override
    public void updateNewViewer(@NotNull Player player) {
        super.updateNewViewer(player);
        player.sendPacket(new LazyPacket(this::getEquipmentsPacket));
        player.sendPacket(new LazyPacket(this::getPropertiesPacket));
    }

    @Override
    public void setBoundingBox(BoundingBox boundingBox) {
        super.setBoundingBox(boundingBox);
        this.expandedBoundingBox = boundingBox.expand(1, .5, 1);
    }

    /**
     * Sends a {@link EntityAnimationPacket} to swing the main hand
     * (can be used for attack animation).
     */
    public void swingMainHand() {
        sendPacketToViewers(new EntityAnimationPacket(getEntityId(), EntityAnimationPacket.Animation.SWING_MAIN_ARM));
    }

    /**
     * Sends a {@link EntityAnimationPacket} to swing the off hand
     * (can be used for attack animation).
     */
    public void swingOffHand() {
        sendPacketToViewers(new EntityAnimationPacket(getEntityId(), EntityAnimationPacket.Animation.SWING_OFF_HAND));
    }

    public void refreshActiveHand(boolean isHandActive, boolean offHand, boolean riptideSpinAttack) {
        LivingEntityMeta meta = getLivingEntityMeta();
        if (meta != null) {
            meta.setNotifyAboutChanges(false);
            meta.setHandActive(isHandActive);
            meta.setActiveHand(offHand ? Player.Hand.OFF : Player.Hand.MAIN);
            meta.setInRiptideSpinAttack(riptideSpinAttack);
            meta.setNotifyAboutChanges(true);

            updatePose(); // Riptide spin attack has a pose
        }
    }

    public boolean isFlyingWithElytra() {
        return this.entityMeta.isFlyingWithElytra();
    }

    public void setFlyingWithElytra(boolean isFlying) {
        this.entityMeta.setFlyingWithElytra(isFlying);
        updatePose();
    }

    /**
     * Used to change the {@code isDead} internal field.
     *
     * @param isDead the new field value
     */
    protected void refreshIsDead(boolean isDead) {
        this.isDead = isDead;
    }

    /**
     * Gets an {@link EntityAttributesPacket} for this entity with all of its attributes values.
<<<<<<< HEAD
     *
     * @return an {@link EntityAttributesPacket} linked to this entity
     */
    protected @NotNull EntityAttributesPacket getPropertiesPacket() {
        return new EntityAttributesPacket(getEntityId(), List.copyOf(attributeModifiers.values()));
    }

    /**
     * Gets the time in ms between two fire damage applications.
     *
     * @return the time in ms
     * @see #setFireDamagePeriod(Duration)
     */
    public long getFireDamagePeriod() {
        return fireDamagePeriod;
    }

    /**
     * Changes the delay between two fire damage applications.
     *
     * @param fireDamagePeriod the delay
     * @param temporalUnit     the time unit
     */
    public void setFireDamagePeriod(long fireDamagePeriod, @NotNull TemporalUnit temporalUnit) {
        setFireDamagePeriod(Duration.of(fireDamagePeriod, temporalUnit));
    }

    /**
     * Changes the delay between two fire damage applications.
=======
>>>>>>> 05a4bb77
     *
     * @return an {@link EntityAttributesPacket} linked to this entity
     */
    protected @NotNull EntityAttributesPacket getPropertiesPacket() {
        return new EntityAttributesPacket(getEntityId(), List.copyOf(attributeModifiers.values()));
    }

    /**
     * Changes the {@link Team} for the entity.
     *
     * @param team The new team
     */
    public void setTeam(@Nullable Team team) {
        if (this.team == team) return;
        String member = this instanceof Player player ? player.getUsername() : uuid.toString();
        if (this.team != null) {
            this.team.removeMember(member);
        }
        this.team = team;
        if (team != null) {
            team.addMember(member);
        }
    }

    /**
     * Gets the {@link Team} of the entity.
     *
     * @return the {@link Team}
     */
    public @Nullable Team getTeam() {
        return team;
    }

    /**
     * Gets the target (not-air) block position of the entity.
     *
     * @param maxDistance The max distance to scan before returning null
     * @return The block position targeted by this entity, null if non are found
     */
    public @Nullable Point getTargetBlockPosition(int maxDistance) {
        Iterator<Point> it = new BlockIterator(this, maxDistance);
        while (it.hasNext()) {
            final Point position = it.next();
            if (!getInstance().getBlock(position).isAir()) return position;
        }
        return null;
    }

    /**
     * Gets {@link net.minestom.server.entity.metadata.EntityMeta} of this entity casted to {@link LivingEntityMeta}.
     *
     * @return null if meta of this entity does not inherit {@link LivingEntityMeta}, casted value otherwise.
     */
    public @Nullable LivingEntityMeta getLivingEntityMeta() {
        if (this.entityMeta instanceof LivingEntityMeta) {
            return (LivingEntityMeta) this.entityMeta;
        }
        return null;
    }

    /**
     * Applies knockback
     * <p>
     * Note: The strength is reduced based on knockback resistance
     *
     * @param strength the strength of the knockback, 0.4 is the vanilla value for a bare hand hit
     * @param x        knockback on x axle, for default knockback use the following formula <pre>sin(attacker.yaw * (pi/180))</pre>
     * @param z        knockback on z axle, for default knockback use the following formula <pre>-cos(attacker.yaw * (pi/180))</pre>
     */
    @Override
    public void takeKnockback(float strength, final double x, final double z) {
        strength *= (float) (1 - getAttributeValue(Attribute.GENERIC_KNOCKBACK_RESISTANCE));
        super.takeKnockback(strength, x, z);
    }
}<|MERGE_RESOLUTION|>--- conflicted
+++ resolved
@@ -21,14 +21,10 @@
 import net.minestom.server.item.ItemStack;
 import net.minestom.server.network.ConnectionState;
 import net.minestom.server.network.packet.server.LazyPacket;
-<<<<<<< HEAD
-import net.minestom.server.network.packet.server.play.*;
-=======
 import net.minestom.server.network.packet.server.play.CollectItemPacket;
 import net.minestom.server.network.packet.server.play.EntityAnimationPacket;
 import net.minestom.server.network.packet.server.play.EntityAttributesPacket;
 import net.minestom.server.network.packet.server.play.SoundEffectPacket;
->>>>>>> 05a4bb77
 import net.minestom.server.network.player.PlayerConnection;
 import net.minestom.server.registry.DynamicRegistry;
 import net.minestom.server.scoreboard.Team;
@@ -337,12 +333,8 @@
                 sendPacketToViewersAndSelf(new EntityAnimationPacket(getEntityId(), EntityAnimationPacket.Animation.TAKE_DAMAGE));
             }
 
-<<<<<<< HEAD
-            sendPacketToViewersAndSelf(new DamageEventPacket(getEntityId(), damage.getType().id(), 0, 0, null));
-=======
             //todo
 //            sendPacketToViewersAndSelf(new DamageEventPacket(getEntityId(), damage.getType().id(), 0, 0, null));
->>>>>>> 05a4bb77
 
             // Additional hearts support
             if (this instanceof Player player) {
@@ -562,38 +554,6 @@
 
     /**
      * Gets an {@link EntityAttributesPacket} for this entity with all of its attributes values.
-<<<<<<< HEAD
-     *
-     * @return an {@link EntityAttributesPacket} linked to this entity
-     */
-    protected @NotNull EntityAttributesPacket getPropertiesPacket() {
-        return new EntityAttributesPacket(getEntityId(), List.copyOf(attributeModifiers.values()));
-    }
-
-    /**
-     * Gets the time in ms between two fire damage applications.
-     *
-     * @return the time in ms
-     * @see #setFireDamagePeriod(Duration)
-     */
-    public long getFireDamagePeriod() {
-        return fireDamagePeriod;
-    }
-
-    /**
-     * Changes the delay between two fire damage applications.
-     *
-     * @param fireDamagePeriod the delay
-     * @param temporalUnit     the time unit
-     */
-    public void setFireDamagePeriod(long fireDamagePeriod, @NotNull TemporalUnit temporalUnit) {
-        setFireDamagePeriod(Duration.of(fireDamagePeriod, temporalUnit));
-    }
-
-    /**
-     * Changes the delay between two fire damage applications.
-=======
->>>>>>> 05a4bb77
      *
      * @return an {@link EntityAttributesPacket} linked to this entity
      */
