package net.minestom.server.entity;

import net.minestom.server.attribute.Attribute;
import net.minestom.server.attribute.AttributeInstance;
import net.minestom.server.attribute.Attributes;
import net.minestom.server.collision.BoundingBox;
import net.minestom.server.entity.damage.DamageType;
import net.minestom.server.entity.metadata.LivingEntityMeta;
import net.minestom.server.event.entity.EntityDamageEvent;
import net.minestom.server.event.entity.EntityDeathEvent;
import net.minestom.server.event.entity.EntityFireEvent;
import net.minestom.server.event.item.ArmorEquipEvent;
import net.minestom.server.event.item.PickupItemEvent;
import net.minestom.server.instance.Chunk;
import net.minestom.server.instance.block.Block;
import net.minestom.server.inventory.EquipmentHandler;
import net.minestom.server.item.ItemStack;
import net.minestom.server.network.ConnectionState;
import net.minestom.server.network.packet.server.play.*;
import net.minestom.server.network.player.PlayerConnection;
import net.minestom.server.scoreboard.Team;
import net.minestom.server.sound.Sound;
import net.minestom.server.sound.SoundCategory;
import net.minestom.server.utils.BlockPosition;
import net.minestom.server.utils.Position;
import net.minestom.server.utils.Vector;
import net.minestom.server.utils.block.BlockIterator;
import net.minestom.server.utils.time.CooldownUtils;
import net.minestom.server.utils.time.TimeUnit;
import net.minestom.server.utils.time.UpdateOption;
import org.jetbrains.annotations.NotNull;
import org.jetbrains.annotations.Nullable;

import java.util.*;
import java.util.concurrent.ConcurrentHashMap;

//TODO: Default attributes registration (and limitation ?)
public class LivingEntity extends Entity implements EquipmentHandler {

    // Item pickup
    protected boolean canPickupItem;
    protected UpdateOption itemPickupCooldown = new UpdateOption(5, TimeUnit.TICK);
    private long lastItemPickupCheckTime;

    protected boolean isDead;

    protected DamageType lastDamageSource;

    // Bounding box used for items' pickup (see LivingEntity#setBoundingBox)
    protected BoundingBox expandedBoundingBox;

    private final Map<String, AttributeInstance> attributeModifiers = new ConcurrentHashMap<>(Attribute.values().length);

    // Abilities
    protected boolean invulnerable;

    /**
     * Time at which this entity must be extinguished
     */
    private long fireExtinguishTime;

    /**
     * Last time the fire damage was applied
     */
    private long lastFireDamageTime;

    /**
     * Period, in ms, between two fire damage applications
     */
    private long fireDamagePeriod = 1000L;

    private Team team;

    private int arrowCount;
    private float health = 1F;

    // Equipments
    private ItemStack mainHandItem;
    private ItemStack offHandItem;

    private ItemStack helmet;
    private ItemStack chestplate;
    private ItemStack leggings;
    private ItemStack boots;

    /**
     * Constructor which allows to specify an UUID. Only use if you know what you are doing!
     */
    public LivingEntity(@NotNull EntityType entityType, @NotNull UUID uuid) {
        this(entityType, uuid, new Position());
<<<<<<< HEAD
=======
        setGravity(0.02f, 0.08f, 3.92f);
        initEquipments();
>>>>>>> 5320bedd
    }

    public LivingEntity(@NotNull EntityType entityType) {
        this(entityType, UUID.randomUUID());
    }

    /**
     * Constructor which allows to specify an UUID. Only use if you know what you are doing!
     */
    @Deprecated
    public LivingEntity(@NotNull EntityType entityType, @NotNull UUID uuid, @NotNull Position spawnPosition) {
        super(entityType, uuid, spawnPosition);
<<<<<<< HEAD
        setupAttributes();
=======
        setGravity(0.02f, 0.08f, 3.92f);
>>>>>>> 5320bedd
        initEquipments();
    }

    @Deprecated
    public LivingEntity(@NotNull EntityType entityType, @NotNull Position spawnPosition) {
        this(entityType, UUID.randomUUID(), spawnPosition);
    }

    private void initEquipments() {
        this.mainHandItem = ItemStack.getAirItem();
        this.offHandItem = ItemStack.getAirItem();

        this.helmet = ItemStack.getAirItem();
        this.chestplate = ItemStack.getAirItem();
        this.leggings = ItemStack.getAirItem();
        this.boots = ItemStack.getAirItem();
    }

    @NotNull
    @Override
    public ItemStack getItemInMainHand() {
        return mainHandItem;
    }

    @Override
    public void setItemInMainHand(@NotNull ItemStack itemStack) {
        this.mainHandItem = itemStack;
        syncEquipment(EntityEquipmentPacket.Slot.MAIN_HAND);
    }

    @NotNull
    @Override
    public ItemStack getItemInOffHand() {
        return offHandItem;
    }

    @Override
    public void setItemInOffHand(@NotNull ItemStack itemStack) {
        this.offHandItem = itemStack;
        syncEquipment(EntityEquipmentPacket.Slot.OFF_HAND);
    }

    @NotNull
    @Override
    public ItemStack getHelmet() {
        return helmet;
    }

    @Override
    public void setHelmet(@NotNull ItemStack itemStack) {
        this.helmet = getEquipmentItem(itemStack, ArmorEquipEvent.ArmorSlot.HELMET);
        syncEquipment(EntityEquipmentPacket.Slot.HELMET);
    }

    @NotNull
    @Override
    public ItemStack getChestplate() {
        return chestplate;
    }

    @Override
    public void setChestplate(@NotNull ItemStack itemStack) {
        this.chestplate = getEquipmentItem(itemStack, ArmorEquipEvent.ArmorSlot.CHESTPLATE);
        syncEquipment(EntityEquipmentPacket.Slot.CHESTPLATE);
    }

    @NotNull
    @Override
    public ItemStack getLeggings() {
        return leggings;
    }

    @Override
    public void setLeggings(@NotNull ItemStack itemStack) {
        this.leggings = getEquipmentItem(itemStack, ArmorEquipEvent.ArmorSlot.LEGGINGS);
        syncEquipment(EntityEquipmentPacket.Slot.LEGGINGS);
    }

    @NotNull
    @Override
    public ItemStack getBoots() {
        return boots;
    }

    @Override
    public void setBoots(@NotNull ItemStack itemStack) {
        this.boots = getEquipmentItem(itemStack, ArmorEquipEvent.ArmorSlot.BOOTS);
        syncEquipment(EntityEquipmentPacket.Slot.BOOTS);
    }

    private ItemStack getEquipmentItem(@NotNull ItemStack itemStack, @NotNull ArmorEquipEvent.ArmorSlot armorSlot) {
        ArmorEquipEvent armorEquipEvent = new ArmorEquipEvent(this, itemStack, armorSlot);
        callEvent(ArmorEquipEvent.class, armorEquipEvent);
        return armorEquipEvent.getArmorItem();
    }

    @Override
    public void update(long time) {
        if (isOnFire()) {
            if (time > fireExtinguishTime) {
                setOnFire(false);
            } else {
                if (time - lastFireDamageTime > fireDamagePeriod) {
                    damage(DamageType.ON_FIRE, 1.0f);
                    lastFireDamageTime = time;
                }
            }
        }

        // Items picking
        if (canPickupItem() && !CooldownUtils.hasCooldown(time, lastItemPickupCheckTime, itemPickupCooldown)) {
            this.lastItemPickupCheckTime = time;

            final Chunk chunk = getChunk(); // TODO check surrounding chunks
            final Set<Entity> entities = instance.getChunkEntities(chunk);
            for (Entity entity : entities) {
                if (entity instanceof ItemEntity) {

                    // Do not pickup if not visible
                    if (this instanceof Player && !entity.isViewer((Player) this))
                        continue;

                    final ItemEntity itemEntity = (ItemEntity) entity;
                    if (!itemEntity.isPickable())
                        continue;

                    final BoundingBox itemBoundingBox = itemEntity.getBoundingBox();
                    if (expandedBoundingBox.intersect(itemBoundingBox)) {
                        if (itemEntity.shouldRemove() || itemEntity.isRemoveScheduled())
                            continue;
                        PickupItemEvent pickupItemEvent = new PickupItemEvent(this, itemEntity);
                        callCancellableEvent(PickupItemEvent.class, pickupItemEvent, () -> {
                            final ItemStack item = itemEntity.getItemStack();

                            CollectItemPacket collectItemPacket = new CollectItemPacket();
                            collectItemPacket.collectedEntityId = itemEntity.getEntityId();
                            collectItemPacket.collectorEntityId = getEntityId();
                            collectItemPacket.pickupItemCount = item.getAmount();
                            sendPacketToViewersAndSelf(collectItemPacket);
                            entity.remove();
                        });
                    }
                }
            }
        }
    }

    /**
     * Gets the amount of arrows in the entity.
     *
     * @return the arrow count
     */
    public int getArrowCount() {
        return this.arrowCount;
    }

    /**
     * Changes the amount of arrow stuck in the entity.
     *
     * @param arrowCount the arrow count
     */
    public void setArrowCount(int arrowCount) {
        this.arrowCount = arrowCount;
        LivingEntityMeta meta = getLivingEntityMeta();
        if (meta != null) {
            meta.setArrowCount(arrowCount);
        }
    }

    /**
     * Gets if the entity is invulnerable.
     *
     * @return true if the entity is invulnerable
     */
    public boolean isInvulnerable() {
        return invulnerable;
    }

    /**
     * Makes the entity vulnerable or invulnerable.
     *
     * @param invulnerable should the entity be invulnerable
     */
    public void setInvulnerable(boolean invulnerable) {
        this.invulnerable = invulnerable;
    }

    /**
     * Kills the entity, trigger the {@link EntityDeathEvent} event.
     */
    public void kill() {
        refreshIsDead(true); // So the entity isn't killed over and over again
        triggerStatus((byte) 3); // Start death animation status
        setHealth(0);

        // Reset velocity
        velocity.zero();

        // Remove passengers if any
        if (hasPassenger()) {
            getPassengers().forEach(this::removePassenger);
        }

        EntityDeathEvent entityDeathEvent = new EntityDeathEvent(this);
        callEvent(EntityDeathEvent.class, entityDeathEvent);
    }

    /**
     * Sets fire to this entity for a given duration.
     *
     * @param duration duration in ticks of the effect
     */
    public void setFireForDuration(int duration) {
        setFireForDuration(duration, TimeUnit.TICK);
    }

    /**
     * Sets fire to this entity for a given duration.
     *
     * @param duration duration of the effect
     * @param unit     unit used to express the duration
     * @see #setOnFire(boolean) if you want it to be permanent without any event callback
     */
    public void setFireForDuration(int duration, TimeUnit unit) {
        EntityFireEvent entityFireEvent = new EntityFireEvent(this, duration, unit);

        // Do not start fire event if the fire needs to be removed (< 0 duration)
        if (duration > 0) {
            callCancellableEvent(EntityFireEvent.class, entityFireEvent, () -> {
                final long fireTime = entityFireEvent.getFireTime(TimeUnit.MILLISECOND);
                setOnFire(true);
                fireExtinguishTime = System.currentTimeMillis() + fireTime;
            });
        } else {
            fireExtinguishTime = System.currentTimeMillis();
        }
    }

    /**
     * Damages the entity by a value, the type of the damage also has to be specified.
     *
     * @param type  the damage type
     * @param value the amount of damage
     * @return true if damage has been applied, false if it didn't
     */
    public boolean damage(@NotNull DamageType type, float value) {
        if (isDead())
            return false;
        if (isInvulnerable() || isImmune(type)) {
            return false;
        }

        EntityDamageEvent entityDamageEvent = new EntityDamageEvent(this, type, value);
        callCancellableEvent(EntityDamageEvent.class, entityDamageEvent, () -> {
            // Set the last damage type since the event is not cancelled
            this.lastDamageSource = entityDamageEvent.getDamageType();

            float remainingDamage = entityDamageEvent.getDamage();

            EntityAnimationPacket entityAnimationPacket = new EntityAnimationPacket();
            entityAnimationPacket.entityId = getEntityId();
            entityAnimationPacket.animation = EntityAnimationPacket.Animation.TAKE_DAMAGE;
            sendPacketToViewersAndSelf(entityAnimationPacket);

            // Additional hearts support
            if (this instanceof Player) {
                final Player player = (Player) this;
                final float additionalHearts = player.getAdditionalHearts();
                if (additionalHearts > 0) {
                    if (remainingDamage > additionalHearts) {
                        remainingDamage -= additionalHearts;
                        player.setAdditionalHearts(0);
                    } else {
                        player.setAdditionalHearts(additionalHearts - remainingDamage);
                        remainingDamage = 0;
                    }
                }
            }

            // Set the final entity health
            setHealth(getHealth() - remainingDamage);

            // play damage sound
            final Sound sound = type.getSound(this);
            if (sound != null) {
                SoundCategory soundCategory;
                if (this instanceof Player) {
                    soundCategory = SoundCategory.PLAYERS;
                } else {
                    // TODO: separate living entity categories
                    soundCategory = SoundCategory.HOSTILE;
                }

                SoundEffectPacket damageSoundPacket =
                        SoundEffectPacket.create(soundCategory, sound,
                                getPosition(),
                                1.0f, 1.0f);
                sendPacketToViewersAndSelf(damageSoundPacket);
            }
        });

        return !entityDamageEvent.isCancelled();
    }

    /**
     * Applies knockback to the entity
     * @param strength the strength of the knockback, 0.4 is the vanilla value for a bare hand hit
     * @param x knockback on x axle, for default knockback use the following formula <pre>sin(attacker.yaw * 0.017453292)</pre>
     * @param z knockback on z axle, for default knockback use the following formula <pre>-cos(attacker.yaw * 0.017453292)</pre>
     */
    @Override
    public void takeKnockback(float strength, final double x, final double z) {
        strength *= 1 - attributeModifiers.get(Attribute.KNOCKBACK_RESISTANCE.getKey()).getValue();
        super.takeKnockback(strength, x, z);
    }

    /**
     * Is this entity immune to the given type of damage?
     *
     * @param type the type of damage
     * @return true if this entity is immune to the given type of damage
     */
    public boolean isImmune(@NotNull DamageType type) {
        return false;
    }

    /**
     * Gets the entity health.
     *
     * @return the entity health
     */
    public float getHealth() {
        return this.health;
    }

    /**
     * Changes the entity health, kill it if {@code health} is &gt;= 0 and is not dead yet.
     *
     * @param health the new entity health
     */
    public void setHealth(float health) {
        this.health = Math.min(health, getMaxHealth());
        if (this.health <= 0 && !isDead) {
            kill();
        }
        LivingEntityMeta meta = getLivingEntityMeta();
        if (meta != null) {
            meta.setHealth(this.health);
        }
    }

    /**
     * Gets the last damage source which damaged of this entity.
     *
     * @return the last damage source, null if not any
     */
    @Nullable
    public DamageType getLastDamageSource() {
        return lastDamageSource;
    }

    /**
     * Gets the entity max health from {@link #getAttributeValue(Attribute)} {@link Attributes#MAX_HEALTH}.
     *
     * @return the entity max health
     */
    public float getMaxHealth() {
        return getAttributeValue(Attribute.MAX_HEALTH);
    }

    /**
     * Sets the heal of the entity as its max health.
     * <p>
     * Retrieved from {@link #getAttributeValue(Attribute)} with the attribute {@link Attributes#MAX_HEALTH}.
     */
    public void heal() {
        setHealth(getAttributeValue(Attribute.MAX_HEALTH));
    }

    /**
     * Retrieves the attribute instance and its modifiers.
     *
     * @param attribute the attribute instance to get
     * @return the attribute instance
     */
    @NotNull
    public AttributeInstance getAttribute(@NotNull Attribute attribute) {
        return attributeModifiers.computeIfAbsent(attribute.getKey(),
                s -> new AttributeInstance(attribute, this::onAttributeChanged));
    }

    /**
     * Callback used when an attribute instance has been modified.
     *
     * @param attributeInstance the modified attribute instance
     */
    protected void onAttributeChanged(@NotNull AttributeInstance attributeInstance) {
        if (attributeInstance.getAttribute().isShared()) {
            boolean self = false;
            if (this instanceof Player) {
                Player player = (Player) this;
                PlayerConnection playerConnection = player.playerConnection;
                // connection null during Player initialization (due to #super call)
                self = playerConnection != null && playerConnection.getConnectionState() == ConnectionState.PLAY;
            }
            if (self) {
                sendPacketToViewersAndSelf(getPropertiesPacket());
            } else {
                sendPacketToViewers(getPropertiesPacket());
            }
        }
    }

    /**
     * Retrieves the attribute value.
     *
     * @param attribute the attribute value to get
     * @return the attribute value
     */
    public float getAttributeValue(@NotNull Attribute attribute) {
        AttributeInstance instance = attributeModifiers.get(attribute.getKey());
        return (instance != null) ? instance.getValue() : attribute.getDefaultValue();
    }

    /**
     * Gets if the entity is dead or not.
     *
     * @return true if the entity is dead
     */
    public boolean isDead() {
        return isDead;
    }

    /**
     * Gets if the entity is able to pickup items.
     *
     * @return true if the entity is able to pickup items
     */
    public boolean canPickupItem() {
        return canPickupItem;
    }

    /**
     * When set to false, the entity will not be able to pick {@link ItemEntity} on the ground.
     *
     * @param canPickupItem can the entity pickup item
     */
    public void setCanPickupItem(boolean canPickupItem) {
        this.canPickupItem = canPickupItem;
    }

    @Override
    public boolean addViewer0(@NotNull Player player) {
        if (!super.addViewer0(player)) {
            return false;
        }
        final PlayerConnection playerConnection = player.getPlayerConnection();
        playerConnection.sendPacket(getEquipmentsPacket());
        playerConnection.sendPacket(getPropertiesPacket());

        if (getTeam() != null){
            playerConnection.sendPacket(getTeam().createTeamsCreationPacket());
        }

        return true;
    }

    @Override
    public void setBoundingBox(double x, double y, double z) {
        super.setBoundingBox(x, y, z);
        this.expandedBoundingBox = getBoundingBox().expand(1, 0.5f, 1);
    }

    /**
     * Sends a {@link EntityAnimationPacket} to swing the main hand
     * (can be used for attack animation).
     */
    public void swingMainHand() {
        EntityAnimationPacket animationPacket = new EntityAnimationPacket();
        animationPacket.entityId = getEntityId();
        animationPacket.animation = EntityAnimationPacket.Animation.SWING_MAIN_ARM;
        sendPacketToViewers(animationPacket);
    }

    /**
     * Sends a {@link EntityAnimationPacket} to swing the off hand
     * (can be used for attack animation).
     */
    public void swingOffHand() {
        EntityAnimationPacket animationPacket = new EntityAnimationPacket();
        animationPacket.entityId = getEntityId();
        animationPacket.animation = EntityAnimationPacket.Animation.SWING_OFF_HAND;
        sendPacketToViewers(animationPacket);
    }

    public void refreshActiveHand(boolean isHandActive, boolean offHand, boolean riptideSpinAttack) {
        LivingEntityMeta meta = getLivingEntityMeta();
        if (meta != null) {
            meta.setNotifyAboutChanges(false);
            meta.setHandActive(isHandActive);
            meta.setActiveHand(offHand ? Player.Hand.OFF : Player.Hand.MAIN);
            meta.setInRiptideSpinAttack(riptideSpinAttack);
            meta.setNotifyAboutChanges(true);
        }
    }

    /**
     * Used to change the {@code isDead} internal field.
     *
     * @param isDead the new field value
     */
    protected void refreshIsDead(boolean isDead) {
        this.isDead = isDead;
    }

    /**
     * Gets an {@link EntityPropertiesPacket} for this entity with all of its attributes values.
     *
     * @return an {@link EntityPropertiesPacket} linked to this entity
     */
    @NotNull
    protected EntityPropertiesPacket getPropertiesPacket() {
        // Get all the attributes which should be sent to the client
        final AttributeInstance[] instances = attributeModifiers.values().stream()
                .filter(i -> i.getAttribute().isShared())
                .toArray(AttributeInstance[]::new);


        EntityPropertiesPacket propertiesPacket = new EntityPropertiesPacket();
        propertiesPacket.entityId = getEntityId();

        EntityPropertiesPacket.Property[] properties = new EntityPropertiesPacket.Property[instances.length];
        for (int i = 0; i < properties.length; ++i) {
            EntityPropertiesPacket.Property property = new EntityPropertiesPacket.Property();

            final float value = instances[i].getBaseValue();

            property.instance = instances[i];
            property.attribute = instances[i].getAttribute();
            property.value = value;

            properties[i] = property;
        }

        propertiesPacket.properties = properties;
        return propertiesPacket;
    }

    @Override
    protected void handleVoid() {
        // Kill if in void
        if (getInstance().isInVoid(this.position)) {
            damage(DamageType.VOID, 10f);
        }
    }

    /**
     * Gets the time in ms between two fire damage applications.
     *
     * @return the time in ms
     * @see #setFireDamagePeriod(long, TimeUnit)
     */
    public long getFireDamagePeriod() {
        return fireDamagePeriod;
    }

    /**
     * Changes the delay between two fire damage applications.
     *
     * @param fireDamagePeriod the delay
     * @param timeUnit         the time unit
     */
    public void setFireDamagePeriod(long fireDamagePeriod, @NotNull TimeUnit timeUnit) {
        fireDamagePeriod = timeUnit.toMilliseconds(fireDamagePeriod);
        this.fireDamagePeriod = fireDamagePeriod;
    }

    /**
     * Changes the {@link Team} for the entity.
     *
     * @param team The new team
     */
    public void setTeam(Team team) {
        if (this.team == team) return;

        String member;

        if (this instanceof Player) {
            Player player = (Player) this;
            member = player.getUsername();
        } else {
            member = this.uuid.toString();
        }

        if (this.team != null) {
            this.team.removeMember(member);
        }

        this.team = team;
        if (team != null) {
            team.addMember(member);
        }
    }

    /**
     * Gets the {@link Team} of the entity.
     *
     * @return the {@link Team}
     */
    public Team getTeam() {
        return team;
    }

    /**
     * Gets the line of sight in {@link BlockPosition} of the entity.
     *
     * @param maxDistance The max distance to scan
     * @return A list of {@link BlockPosition} in this entities line of sight
     */
    public List<BlockPosition> getLineOfSight(int maxDistance) {
        List<BlockPosition> blocks = new ArrayList<>();
        Iterator<BlockPosition> it = new BlockIterator(this, maxDistance);
        while (it.hasNext()) {
            BlockPosition position = it.next();
            if (Block.fromStateId(getInstance().getBlockStateId(position)) != Block.AIR) blocks.add(position);
        }
        return blocks;
    }

    /**
     * Checks whether the current entity has line of sight to the given one.
     * If so, it doesn't mean that the given entity is IN line of sight of the current,
     * but the current one can rotate so that it will be true.
     *
     * @param entity the entity to be checked.
     * @return if the current entity has line of sight to the given one.
     */
    public boolean hasLineOfSight(Entity entity) {
        Vector start = getPosition().toVector().add(0D, getEyeHeight(), 0D);
        Vector end = entity.getPosition().toVector().add(0D, getEyeHeight(), 0D);
        Vector direction = end.subtract(start);
        int maxDistance = (int) Math.ceil(direction.length());

        Iterator<BlockPosition> it = new BlockIterator(start, direction.normalize(), 0D, maxDistance);
        while (it.hasNext()) {
            Block block = Block.fromStateId(getInstance().getBlockStateId(it.next()));
            if (!block.isAir() && !block.isLiquid()) {
                return false;
            }
        }
        return true;
    }

    /**
     * Gets the target (not-air) {@link BlockPosition} of the entity.
     *
     * @param maxDistance The max distance to scan before returning null
     * @return The {@link BlockPosition} targeted by this entity, null if non are found
     */
    public BlockPosition getTargetBlockPosition(int maxDistance) {
        Iterator<BlockPosition> it = new BlockIterator(this, maxDistance);
        while (it.hasNext()) {
            BlockPosition position = it.next();
            if (Block.fromStateId(getInstance().getBlockStateId(position)) != Block.AIR) return position;
        }
        return null;
    }

    /**
     * Gets {@link net.minestom.server.entity.metadata.EntityMeta} of this entity casted to {@link LivingEntityMeta}.
     *
     * @return null if meta of this entity does not inherit {@link LivingEntityMeta}, casted value otherwise.
     */
    public LivingEntityMeta getLivingEntityMeta() {
        if (this.entityMeta instanceof LivingEntityMeta) {
            return (LivingEntityMeta) this.entityMeta;
        }
        return null;
    }

}<|MERGE_RESOLUTION|>--- conflicted
+++ resolved
@@ -88,11 +88,6 @@
      */
     public LivingEntity(@NotNull EntityType entityType, @NotNull UUID uuid) {
         this(entityType, uuid, new Position());
-<<<<<<< HEAD
-=======
-        setGravity(0.02f, 0.08f, 3.92f);
-        initEquipments();
->>>>>>> 5320bedd
     }
 
     public LivingEntity(@NotNull EntityType entityType) {
@@ -105,11 +100,6 @@
     @Deprecated
     public LivingEntity(@NotNull EntityType entityType, @NotNull UUID uuid, @NotNull Position spawnPosition) {
         super(entityType, uuid, spawnPosition);
-<<<<<<< HEAD
-        setupAttributes();
-=======
-        setGravity(0.02f, 0.08f, 3.92f);
->>>>>>> 5320bedd
         initEquipments();
     }
 
