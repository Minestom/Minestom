--- conflicted
+++ resolved
@@ -87,18 +87,11 @@
     private ItemStack mainHandItem = ItemStack.AIR;
     private ItemStack offHandItem = ItemStack.AIR;
 
-<<<<<<< HEAD
-    private ItemStack helmet;
-    private ItemStack chestplate;
-    private ItemStack leggings;
-    private ItemStack boots;
-    private ItemStack bodyEquipment;
-=======
     private ItemStack helmet = ItemStack.AIR;
     private ItemStack chestplate = ItemStack.AIR;
     private ItemStack leggings = ItemStack.AIR;
     private ItemStack boots = ItemStack.AIR;
->>>>>>> 789befee
+    private ItemStack bodyEquipment = ItemStack.AIR;
 
     /**
      * Constructor which allows to specify an UUID. Only use if you know what you are doing!
@@ -111,20 +104,6 @@
         this(entityType, UUID.randomUUID());
     }
 
-<<<<<<< HEAD
-    private void initEquipments() {
-        this.mainHandItem = ItemStack.AIR;
-        this.offHandItem = ItemStack.AIR;
-
-        this.helmet = ItemStack.AIR;
-        this.chestplate = ItemStack.AIR;
-        this.leggings = ItemStack.AIR;
-        this.boots = ItemStack.AIR;
-        this.bodyEquipment = ItemStack.AIR;
-    }
-
-=======
->>>>>>> 789befee
     @Override
     public void setSprinting(boolean sprinting) {
         super.setSprinting(sprinting);
@@ -146,6 +125,7 @@
             case LEGGINGS -> leggings;
             case CHESTPLATE -> chestplate;
             case HELMET -> helmet;
+            case BODY -> bodyEquipment;
         };
     }
 
@@ -161,31 +141,14 @@
             case LEGGINGS -> leggings = newItem;
             case CHESTPLATE -> chestplate = newItem;
             case HELMET -> helmet = newItem;
+            case BODY -> bodyEquipment = newItem;
         }
 
         syncEquipment(slot);
         updateEquipmentAttributes(oldItem, newItem, slot);
     }
 
-<<<<<<< HEAD
-    @NotNull
-    @Override
-    public ItemStack getBodyEquipment() {
-        return bodyEquipment;
-    }
-
-    @Override
-    public void setBodyEquipment(@NotNull ItemStack itemStack) {
-        ItemStack oldItem = this.bodyEquipment;
-        this.bodyEquipment = getEquipmentItem(itemStack, EquipmentSlot.BODY);
-        syncEquipment(EquipmentSlot.BODY);
-        updateEquipmentAttributes(oldItem, this.bodyEquipment, EquipmentSlot.BODY);
-    }
-
-    private ItemStack getEquipmentItem(@NotNull ItemStack itemStack, @NotNull EquipmentSlot slot) {
-=======
     private ItemStack slotChangeEvent(@NotNull ItemStack itemStack, @NotNull EquipmentSlot slot) {
->>>>>>> 789befee
         EntityEquipEvent entityEquipEvent = new EntityEquipEvent(this, itemStack, slot);
         EventDispatcher.call(entityEquipEvent);
         return entityEquipEvent.getEquippedItem();
