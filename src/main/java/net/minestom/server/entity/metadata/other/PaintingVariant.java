package net.minestom.server.entity.metadata.other;

import net.kyori.adventure.key.Key;
import net.kyori.adventure.text.Component;
import net.minestom.server.codec.Codec;
import net.minestom.server.codec.StructCodec;
import net.minestom.server.network.NetworkBuffer;
import net.minestom.server.network.NetworkBufferTemplate;
import net.minestom.server.registry.DynamicRegistry;
import net.minestom.server.registry.Holder;
import net.minestom.server.registry.Registries;
import net.minestom.server.registry.RegistryKey;
import net.minestom.server.registry.BuiltinRegistries;
import org.jetbrains.annotations.ApiStatus;
import org.jetbrains.annotations.Contract;
import org.jetbrains.annotations.Nullable;

public sealed interface PaintingVariant extends Holder.Direct<PaintingVariant>, PaintingVariants permits PaintingVariantImpl {
    NetworkBuffer.Type<PaintingVariant> REGISTRY_NETWORK_TYPE = NetworkBufferTemplate.template(
            NetworkBuffer.INT, PaintingVariant::width,
            NetworkBuffer.INT, PaintingVariant::height,
            NetworkBuffer.KEY, PaintingVariant::assetId,
            NetworkBuffer.COMPONENT.optional(), PaintingVariant::title,
            NetworkBuffer.COMPONENT.optional(), PaintingVariant::author,
            PaintingVariantImpl::new);
    Codec<PaintingVariant> REGISTRY_CODEC = StructCodec.struct(
            "width", Codec.INT, PaintingVariant::width,
            "height", Codec.INT, PaintingVariant::height,
            "asset_id", Codec.KEY, PaintingVariant::assetId,
            "title", Codec.COMPONENT.optional(), PaintingVariant::title,
            "author", Codec.COMPONENT.optional(), PaintingVariant::author,
            PaintingVariantImpl::new);

    // For some unknown reason, the network type still uses a holder even though the codec does not.
    // This appears to be a mistake since stopping inline values was explicitly mentioned as a change in snapshot notes.
    // It would also not work on vanilla as serializing a painting entity with inline variant would fail.
    // However, we don't serialize painting entities, so we can allow this :) Use at your own risk.
    // IMPL: Please remove the workaround later if this is fixed.
    NetworkBuffer.Type<Holder<PaintingVariant>> NETWORK_TYPE = Holder.networkType(Registries::paintingVariant, REGISTRY_NETWORK_TYPE);
    Codec<Holder<PaintingVariant>> CODEC = RegistryKey.codec(Registries::paintingVariant)
            .transform(key -> key, Holder::asKey);

    static PaintingVariant create(
            Key assetId,
            int width, int height,
            @Nullable Component title,
            @Nullable Component author
    ) {
        return new PaintingVariantImpl(width, height, assetId, title, author);
    }

    static Builder builder() {
        return new Builder();
    }

    /**
     * <p>Creates a new registry for painting variants, loading the vanilla painting variants.</p>
     *
     * @see net.minestom.server.MinecraftServer to get an existing instance of the registry
     */
    @ApiStatus.Internal
<<<<<<< HEAD
    static @NotNull DynamicRegistry<PaintingVariant> createDefaultRegistry() {
        return DynamicRegistry.load(BuiltinRegistries.PAINTING_VARIANT, REGISTRY_CODEC);
=======
    static DynamicRegistry<PaintingVariant> createDefaultRegistry() {
        return DynamicRegistry.create(Key.key("painting_variant"), REGISTRY_CODEC, RegistryData.Resource.PAINTING_VARIANTS);
>>>>>>> 25213d30
    }

    Key assetId();

    int width();

    int height();

    @Nullable Component title();

    @Nullable Component author();

    class Builder {
        private Key assetId;
        private int width;
        private int height;
        private Component title;
        private Component author;

        private Builder() {
        }

        @Contract(value = "_ -> this", pure = true)
        public Builder assetId(Key assetId) {
            this.assetId = assetId;
            return this;
        }

        @Contract(value = "_ -> this", pure = true)
        public Builder width(int width) {
            this.width = width;
            return this;
        }

        @Contract(value = "_ -> this", pure = true)
        public Builder height(int height) {
            this.height = height;
            return this;
        }

        @Contract(value = "_ -> this", pure = true)
        public Builder title(@Nullable Component title) {
            this.title = title;
            return this;
        }

        @Contract(value = "_ -> this", pure = true)
        public Builder author(@Nullable Component author) {
            this.author = author;
            return this;
        }

        public PaintingVariant build() {
            return new PaintingVariantImpl(width, height, assetId, title, author);
        }
    }
}<|MERGE_RESOLUTION|>--- conflicted
+++ resolved
@@ -59,13 +59,8 @@
      * @see net.minestom.server.MinecraftServer to get an existing instance of the registry
      */
     @ApiStatus.Internal
-<<<<<<< HEAD
-    static @NotNull DynamicRegistry<PaintingVariant> createDefaultRegistry() {
+    static DynamicRegistry<PaintingVariant> createDefaultRegistry() {
         return DynamicRegistry.load(BuiltinRegistries.PAINTING_VARIANT, REGISTRY_CODEC);
-=======
-    static DynamicRegistry<PaintingVariant> createDefaultRegistry() {
-        return DynamicRegistry.create(Key.key("painting_variant"), REGISTRY_CODEC, RegistryData.Resource.PAINTING_VARIANTS);
->>>>>>> 25213d30
     }
 
     Key assetId();
