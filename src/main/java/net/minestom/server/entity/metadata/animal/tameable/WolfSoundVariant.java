--- conflicted
+++ resolved
@@ -30,11 +30,7 @@
      */
     @ApiStatus.Internal
     static DynamicRegistry<WolfSoundVariant> createDefaultRegistry() {
-<<<<<<< HEAD
         return DynamicRegistry.load(BuiltinRegistries.WOLF_SOUND_VARIANT, REGISTRY_CODEC);
-=======
-        return DynamicRegistry.create(Key.key("wolf_sound_variant"), REGISTRY_CODEC, RegistryData.Resource.WOLF_SOUND_VARIANTS);
->>>>>>> 25213d30
     }
 
     static WolfSoundVariant create(
