--- conflicted
+++ resolved
@@ -25,11 +25,7 @@
      */
     @ApiStatus.Internal
     static DynamicRegistry<FrogVariant> createDefaultRegistry() {
-<<<<<<< HEAD
         return DynamicRegistry.load(BuiltinRegistries.FROG_VARIANT, REGISTRY_CODEC);
-=======
-        return DynamicRegistry.create(Key.key("frog_variant"), REGISTRY_CODEC, RegistryData.Resource.FROG_VARIANTS);
->>>>>>> 25213d30
     }
 
     static FrogVariant create(Key assetId) {
