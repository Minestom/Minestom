package net.minestom.server.potion;

import net.minestom.server.registry.BuiltinRegistries;
import net.minestom.server.registry.Registry;
import net.minestom.server.registry.RegistryData;
<<<<<<< HEAD
import net.minestom.server.registry.RegistryKey;
import org.jetbrains.annotations.NotNull;
import org.jetbrains.annotations.UnknownNullability;

record PotionEffectImpl(RegistryData.PotionEffectEntry registry) implements PotionEffect {
    static final Registry<PotionEffect> REGISTRY = RegistryData.createStaticRegistry(BuiltinRegistries.POTION_EFFECT,
            (namespace, properties) -> new PotionEffectImpl(RegistryData.potionEffect(namespace, properties)));

    static @UnknownNullability PotionEffect get(@NotNull RegistryKey<PotionEffect> key) {
        return REGISTRY.get(key);
=======
import org.jetbrains.annotations.UnknownNullability;

record PotionEffectImpl(RegistryData.PotionEffectEntry registry) implements PotionEffect {
    static final Registry<PotionEffect> REGISTRY = RegistryData.createStaticRegistry(Key.key("potion_effect"),
            (namespace, properties) -> new PotionEffectImpl(RegistryData.potionEffect(namespace, properties)));

    static @UnknownNullability PotionEffect get(String key) {
        return REGISTRY.get(Key.key(key));
>>>>>>> 25213d30
    }

    @Override
    public String toString() {
        return name();
    }
}<|MERGE_RESOLUTION|>--- conflicted
+++ resolved
@@ -3,27 +3,15 @@
 import net.minestom.server.registry.BuiltinRegistries;
 import net.minestom.server.registry.Registry;
 import net.minestom.server.registry.RegistryData;
-<<<<<<< HEAD
 import net.minestom.server.registry.RegistryKey;
-import org.jetbrains.annotations.NotNull;
 import org.jetbrains.annotations.UnknownNullability;
 
 record PotionEffectImpl(RegistryData.PotionEffectEntry registry) implements PotionEffect {
     static final Registry<PotionEffect> REGISTRY = RegistryData.createStaticRegistry(BuiltinRegistries.POTION_EFFECT,
             (namespace, properties) -> new PotionEffectImpl(RegistryData.potionEffect(namespace, properties)));
 
-    static @UnknownNullability PotionEffect get(@NotNull RegistryKey<PotionEffect> key) {
+    static @UnknownNullability PotionEffect get(RegistryKey<PotionEffect> key) {
         return REGISTRY.get(key);
-=======
-import org.jetbrains.annotations.UnknownNullability;
-
-record PotionEffectImpl(RegistryData.PotionEffectEntry registry) implements PotionEffect {
-    static final Registry<PotionEffect> REGISTRY = RegistryData.createStaticRegistry(Key.key("potion_effect"),
-            (namespace, properties) -> new PotionEffectImpl(RegistryData.potionEffect(namespace, properties)));
-
-    static @UnknownNullability PotionEffect get(String key) {
-        return REGISTRY.get(Key.key(key));
->>>>>>> 25213d30
     }
 
     @Override
