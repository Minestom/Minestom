package net.minestom.server.statistic;

import net.kyori.adventure.key.Key;
import net.minestom.server.registry.BuiltinRegistries;
import net.minestom.server.registry.Registry;
import net.minestom.server.registry.RegistryData;
<<<<<<< HEAD
import net.minestom.server.registry.RegistryKey;
import org.jetbrains.annotations.NotNull;

record StatisticTypeImpl(Key key, int id) implements StatisticType {
    static final Registry<StatisticType> REGISTRY = RegistryData.createStaticRegistry(BuiltinRegistries.CUSTOM_STATISTICS,
            (namespace, properties) -> new StatisticTypeImpl(namespace.key(), properties.getInt("id")));

    static StatisticType get(@NotNull RegistryKey<StatisticType> key) {
        return REGISTRY.get(key);
=======

record StatisticTypeImpl(Key key, int id) implements StatisticType {
    static final Registry<StatisticType> REGISTRY = RegistryData.createStaticRegistry(Key.key("statistic_type"),
            (namespace, properties) -> new StatisticTypeImpl(Key.key(namespace), properties.getInt("id")));

    static StatisticType get(String key) {
        return REGISTRY.get(Key.key(key));
>>>>>>> 25213d30
    }

    @Override
    public String toString() {
        return name();
    }
}<|MERGE_RESOLUTION|>--- conflicted
+++ resolved
@@ -4,25 +4,14 @@
 import net.minestom.server.registry.BuiltinRegistries;
 import net.minestom.server.registry.Registry;
 import net.minestom.server.registry.RegistryData;
-<<<<<<< HEAD
 import net.minestom.server.registry.RegistryKey;
-import org.jetbrains.annotations.NotNull;
 
 record StatisticTypeImpl(Key key, int id) implements StatisticType {
     static final Registry<StatisticType> REGISTRY = RegistryData.createStaticRegistry(BuiltinRegistries.CUSTOM_STATISTICS,
             (namespace, properties) -> new StatisticTypeImpl(namespace.key(), properties.getInt("id")));
 
-    static StatisticType get(@NotNull RegistryKey<StatisticType> key) {
+    static StatisticType get(RegistryKey<StatisticType> key) {
         return REGISTRY.get(key);
-=======
-
-record StatisticTypeImpl(Key key, int id) implements StatisticType {
-    static final Registry<StatisticType> REGISTRY = RegistryData.createStaticRegistry(Key.key("statistic_type"),
-            (namespace, properties) -> new StatisticTypeImpl(Key.key(namespace), properties.getInt("id")));
-
-    static StatisticType get(String key) {
-        return REGISTRY.get(Key.key(key));
->>>>>>> 25213d30
     }
 
     @Override
