package net.minestom.server;

import org.jetbrains.annotations.Contract;
import org.jetbrains.annotations.NotNull;
import org.jetbrains.annotations.Nullable;

/**
 * Contains server settings/flags to be set with system properties.
 *
 * <p>Some flags (labeled at the bottom) are experimental. They may be removed without notice, and may have issues.</p>
 */
public final class ServerFlag {

    // Server Behavior
    public static final Boolean SHUTDOWN_ON_SIGNAL = booleanProperty("minestom.shutdown-on-signal", true);
    public static final int SERVER_TICKS_PER_SECOND = intProperty("minestom.tps", 20);
    public static final int SERVER_MAX_TICK_CATCH_UP = intProperty("minestom.max-tick-catch-up", 5);
    public static final int CHUNK_VIEW_DISTANCE = intProperty("minestom.chunk-view-distance", 8);
    public static final int ENTITY_VIEW_DISTANCE = intProperty("minestom.entity-view-distance", 5);
    public static final int ENTITY_SYNCHRONIZATION_TICKS = intProperty("minestom.entity-synchronization-ticks", 20);
    public static final int WORKER_COUNT = intProperty("minestom.workers", Runtime.getRuntime().availableProcessors());
    public static final int DISPATCHER_THREADS = intProperty("minestom.dispatcher-threads", 1);
    public static final int MAX_PACKET_SIZE = intProperty("minestom.max-packet-size", 2_097_151); // 3 bytes var-int
    public static final int SOCKET_SEND_BUFFER_SIZE = intProperty("minestom.send-buffer-size", 262_143);
    public static final int SOCKET_RECEIVE_BUFFER_SIZE = intProperty("minestom.receive-buffer-size", 32_767);
    public static final boolean SOCKET_NO_DELAY = booleanProperty("minestom.tcp-no-delay", true);
    public static final int POOLED_BUFFER_SIZE = intProperty("minestom.pooled-buffer-size", 262_143);
    public static final int SEND_LIGHT_AFTER_BLOCK_PLACEMENT_DELAY = intProperty("minestom.send-light-after-block-placement-delay", 100);
    public static final long LOGIN_PLUGIN_MESSAGE_TIMEOUT = longProperty("minestom.login-plugin-message-timeout", 5_000);
<<<<<<< HEAD
    public static final int EXPLOSION_SEND_DISTANCE = intProperty("minestom.explosion-send-distance", 100);
=======
    public static final int SERVER_LINK_AMOUNT = intProperty("minestom.server-link-amount", 100);
>>>>>>> 369e660e

    // Network rate limiting
    public static final int PLAYER_PACKET_PER_TICK = intProperty("minestom.packet-per-tick", 50);
    public static final int PLAYER_PACKET_QUEUE_SIZE = intProperty("minestom.packet-queue-size", 1000);
    public static final long KEEP_ALIVE_DELAY = longProperty("minestom.keep-alive-delay", 10_000);
    public static final long KEEP_ALIVE_KICK = longProperty("minestom.keep-alive-kick", 15_000);

    // Chunk update
    public static final float MIN_CHUNKS_PER_TICK = floatProperty("minestom.chunk-queue.min-per-tick", 0.01f);
    public static final float MAX_CHUNKS_PER_TICK = floatProperty("minestom.chunk-queue.max-per-tick", 64.0f);
    public static final float CHUNKS_PER_TICK_MULTIPLIER = floatProperty("minestom.chunk-queue.multiplier", 1f);

    // Packet sending optimizations
    public static final boolean GROUPED_PACKET = booleanProperty("minestom.grouped-packet", true);
    public static final boolean CACHED_PACKET = booleanProperty("minestom.cached-packet", true);
    public static final boolean VIEWABLE_PACKET = booleanProperty("minestom.viewable-packet", true);

    // Tags
    public static final boolean TAG_HANDLER_CACHE_ENABLED = booleanProperty("minestom.tag-handler-cache", true);
    public static final boolean SERIALIZE_EMPTY_COMPOUND = booleanProperty("minestom.serialization.serialize-empty-nbt-compound", false);

    // Online Mode
    public static final @NotNull String AUTH_URL = stringProperty("minestom.auth.url", "https://sessionserver.mojang.com/session/minecraft/hasJoined");

    // World
    public static final int WORLD_BORDER_SIZE = intProperty("minestom.world-border-size", 29999984);

    // Terminal
    public static final boolean TERMINAL_ENABLED = System.getProperty("minestom.terminal.disabled") == null;
    public static final boolean TERMINAL_SUPPORT_HEX_COLOR = Boolean.getBoolean("minestom.terminal.support-hex-color");
    public static final boolean TERMINAL_SUPPORT_COLOR = Boolean.getBoolean("minestom.terminal.support-color");
    // Extensions todo use enabled flag
    public static final boolean EXTENSIONS_ENABLED = Boolean.getBoolean("minestom.extension.enabled");
    public static final @NotNull String EXTENSIONS_FOLDER = System.getProperty("minestom.extension.folder", "extensions");
    public static final @Nullable String EXTENSIONS_DEV_CLASSES = System.getProperty("minestom.extension.indevfolder.classes");
    public static final @Nullable String EXTENSIONS_DEV_RESOURCES = System.getProperty("minestom.extension.indevfolder.resources");

    // Attributes
    public static final boolean ATTRIBUTES_ENABLED = System.getProperty("minestom.attributes.disabled") == null;
    // Maps
    public static final @NotNull String MAP_RGB_MAPPING = stringProperty("minestom.map.rgbmapping", "lazy");
    public static final @Nullable String MAP_RGB_REDUCTION = stringProperty("minestom.map.rgbreduction"); // Only used if rgb mapping is "approximate"

    // Experimental/Unstable
    public static final boolean REGISTRY_LATE_REGISTER = booleanProperty("minestom.registry.late-register");
    public static final boolean REGISTRY_UNSAFE_OPS = booleanProperty("minestom.registry.unsafe-ops");
    public static final boolean EVENT_NODE_ALLOW_MULTIPLE_PARENTS = booleanProperty("minestom.event.multiple-parents");

    public static boolean INSIDE_TEST = booleanProperty("minestom.inside-test", false);

    private ServerFlag() {
    }

    private static boolean booleanProperty(String name) {
        return Boolean.getBoolean(name);
    }

    private static boolean booleanProperty(String name, boolean defaultValue) {
        boolean result = defaultValue;
        try {
            final String value = System.getProperty(name);
            if (value != null) result = Boolean.parseBoolean(value);
        } catch (IllegalArgumentException | NullPointerException ignored) {
        }
        return result;
    }

    @Contract("_, null -> null; _, !null -> !null")
    private static String stringProperty(@NotNull String name, @Nullable String defaultValue) {
        return System.getProperty(name, defaultValue);
    }

    private static String stringProperty(@NotNull String name) {
        return System.getProperty(name);
    }

    private static int intProperty(String name, int defaultValue) {
        return Integer.getInteger(name, defaultValue);
    }

    private static long longProperty(String name, long defaultValue) {
        return Long.getLong(name, defaultValue);
    }

    private static Float floatProperty(String name, Float defaultValue) {
        Float result = defaultValue;
        try {
            final String value = System.getProperty(name);
            if (value != null) result = Float.parseFloat(value);
        } catch (IllegalArgumentException | NullPointerException ignored) {
        }
        return result;
    }
}<|MERGE_RESOLUTION|>--- conflicted
+++ resolved
@@ -27,11 +27,8 @@
     public static final int POOLED_BUFFER_SIZE = intProperty("minestom.pooled-buffer-size", 262_143);
     public static final int SEND_LIGHT_AFTER_BLOCK_PLACEMENT_DELAY = intProperty("minestom.send-light-after-block-placement-delay", 100);
     public static final long LOGIN_PLUGIN_MESSAGE_TIMEOUT = longProperty("minestom.login-plugin-message-timeout", 5_000);
-<<<<<<< HEAD
     public static final int EXPLOSION_SEND_DISTANCE = intProperty("minestom.explosion-send-distance", 100);
-=======
     public static final int SERVER_LINK_AMOUNT = intProperty("minestom.server-link-amount", 100);
->>>>>>> 369e660e
 
     // Network rate limiting
     public static final int PLAYER_PACKET_PER_TICK = intProperty("minestom.packet-per-tick", 50);
