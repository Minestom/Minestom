package net.minestom.server;

import net.minestom.server.advancements.AdvancementManager;
import net.minestom.server.adventure.bossbar.BossBarManager;
import net.minestom.server.command.CommandManager;
import net.minestom.server.data.DataManager;
import net.minestom.server.data.DataType;
import net.minestom.server.data.SerializableData;
import net.minestom.server.event.GlobalEventHandler;
import net.minestom.server.exception.ExceptionManager;
import net.minestom.server.extensions.Extension;
import net.minestom.server.extensions.ExtensionManager;
import net.minestom.server.fluid.Fluid;
import net.minestom.server.gamedata.tags.TagManager;
import net.minestom.server.instance.InstanceManager;
import net.minestom.server.instance.block.BlockManager;
import net.minestom.server.instance.block.rule.BlockPlacementRule;
import net.minestom.server.listener.manager.PacketListenerManager;
import net.minestom.server.monitoring.BenchmarkManager;
import net.minestom.server.network.ConnectionManager;
import net.minestom.server.network.PacketProcessor;
import net.minestom.server.network.packet.server.play.PluginMessagePacket;
import net.minestom.server.network.packet.server.play.ServerDifficultyPacket;
import net.minestom.server.network.socket.Server;
import net.minestom.server.ping.ResponseDataConsumer;
import net.minestom.server.recipe.RecipeManager;
import net.minestom.server.scoreboard.TeamManager;
import net.minestom.server.storage.StorageLocation;
import net.minestom.server.storage.StorageManager;
import net.minestom.server.terminal.MinestomTerminal;
import net.minestom.server.thread.MinestomThreadPool;
import net.minestom.server.timer.SchedulerManager;
import net.minestom.server.utils.MathUtils;
import net.minestom.server.utils.PacketUtils;
import net.minestom.server.utils.validate.Check;
import net.minestom.server.world.Difficulty;
import net.minestom.server.world.DimensionTypeManager;
import net.minestom.server.world.biomes.BiomeManager;
import org.jetbrains.annotations.NotNull;
import org.jetbrains.annotations.Nullable;
import org.slf4j.Logger;
import org.slf4j.LoggerFactory;

import java.io.IOException;
import java.net.InetSocketAddress;

/**
 * The main server class used to start the server and retrieve all the managers.
 * <p>
 * The server needs to be initialized with {@link #init()} and started with {@link #start(String, int)}.
 * You should register all of your dimensions, biomes, commands, events, etc... in-between.
 */
public final class MinecraftServer {

    public final static Logger LOGGER = LoggerFactory.getLogger(MinecraftServer.class);

    public static final String VERSION_NAME = "1.18.1";
    public static final int PROTOCOL_VERSION = 757;

    // Threads
    public static final String THREAD_NAME_BENCHMARK = "Ms-Benchmark";

    public static final String THREAD_NAME_TICK_SCHEDULER = "Ms-TickScheduler";
    public static final String THREAD_NAME_TICK = "Ms-Tick";

    //TODO: Maybe deprecate?
    public static final String THREAD_NAME_BLOCK_BATCH = "Ms-BlockBatchPool";
    public static final int THREAD_COUNT_BLOCK_BATCH = getThreadCount("minestom.block-thread-count",
            Runtime.getRuntime().availableProcessors() / 2);

<<<<<<< HEAD
    public static final String THREAD_NAME_SCHEDULER = "Ms-SchedulerPool";
    public static final int THREAD_COUNT_SCHEDULER = getThreadCount("minestom.scheduler-thread-count",
            Runtime.getRuntime().availableProcessors() / 2);

    public static final String THREAD_NAME_PARALLEL_CHUNK_SAVING = "Ms-ParallelChunkSaving";
    public static final int THREAD_COUNT_PARALLEL_CHUNK_SAVING = getThreadCount("minestom.save-thread-count", 2);

    public static final String THREAD_NAME_WORLD_GEN = "Ms-WorldGen";
    public static final int THREAD_COUNT_WORLD_GEN = getThreadCount("minestom.save-thread-count", 2);

=======
>>>>>>> 068e8275
    // Config
    // Can be modified at performance cost when increased
    public static final int TICK_PER_SECOND = Integer.getInteger("minestom.tps", 20);
    public static final int TICK_MS = 1000 / TICK_PER_SECOND;

    // Network monitoring
    private static int rateLimit = 300;
    private static int maxPacketSize = 30_000;
    // Network
    private static PacketListenerManager packetListenerManager;
    private static PacketProcessor packetProcessor;
    private static Server server;

    private static ExceptionManager exceptionManager;

    // In-Game Manager
    private static ConnectionManager connectionManager;
    private static InstanceManager instanceManager;
    private static BlockManager blockManager;
    private static CommandManager commandManager;
    private static RecipeManager recipeManager;
    private static StorageManager storageManager;
    private static DataManager dataManager;
    private static TeamManager teamManager;
    private static SchedulerManager schedulerManager;
    private static BenchmarkManager benchmarkManager;
    private static DimensionTypeManager dimensionTypeManager;
    private static BiomeManager biomeManager;
    private static AdvancementManager advancementManager;
    private static BossBarManager bossBarManager;

    private static ExtensionManager extensionManager;

    private static final GlobalEventHandler GLOBAL_EVENT_HANDLER = new GlobalEventHandler();

    private static UpdateManager updateManager;
    private static MinecraftServer minecraftServer;

    // Data
    private static boolean initialized;
    private static boolean started;
    private static volatile boolean stopping;

    private static int chunkViewDistance = Integer.getInteger("minestom.chunk-view-distance", 8);
    private static int entityViewDistance = Integer.getInteger("minestom.entity-view-distance", 5);
    private static int compressionThreshold = 256;
    private static boolean terminalEnabled = System.getProperty("minestom.terminal.disabled") == null;
    private static ResponseDataConsumer responseDataConsumer;
    private static String brandName = "Minestom";
    private static Difficulty difficulty = Difficulty.NORMAL;
    private static TagManager tagManager;

    public static MinecraftServer init() {
        if (minecraftServer != null) // don't init twice
            return minecraftServer;

        // Initialize the ExceptionManager at first
        exceptionManager = new ExceptionManager();

        extensionManager = new ExtensionManager();

        // warmup/force-init registries
        // without this line, registry types that are not loaded explicitly will have an internal empty registry in Registries
        // That can happen with PotionType for instance, if no code tries to access a PotionType field
        // TODO: automate (probably with code generation)
        Fluid.values();

        connectionManager = new ConnectionManager();
        // Networking
        packetProcessor = new PacketProcessor();
        packetListenerManager = new PacketListenerManager();

        instanceManager = new InstanceManager();
        blockManager = new BlockManager();
        commandManager = new CommandManager();
        recipeManager = new RecipeManager();
        storageManager = new StorageManager();
        dataManager = new DataManager();
        teamManager = new TeamManager();
        schedulerManager = new SchedulerManager();
        benchmarkManager = new BenchmarkManager();
        dimensionTypeManager = new DimensionTypeManager();
        biomeManager = new BiomeManager();
        advancementManager = new AdvancementManager();
        bossBarManager = new BossBarManager();

        updateManager = new UpdateManager();

        tagManager = new TagManager();

        try {
            server = new Server(packetProcessor);
        } catch (IOException e) {
            e.printStackTrace();
        }

        initialized = true;

        minecraftServer = new MinecraftServer();

        return minecraftServer;
    }

    /**
     * Gets the current server brand name.
     *
     * @return the server brand name
     */
    @NotNull
    public static String getBrandName() {
        return brandName;
    }

    /**
     * Changes the server brand name and send the change to all connected players.
     *
     * @param brandName the server brand name
     * @throws NullPointerException if {@code brandName} is null
     */
    public static void setBrandName(@NotNull String brandName) {
        MinecraftServer.brandName = brandName;

        PacketUtils.sendGroupedPacket(connectionManager.getOnlinePlayers(), PluginMessagePacket.getBrandPacket());
    }

    /**
     * Gets the maximum number of packets a client can send over 1 second.
     *
     * @return the packet count limit over 1 second, 0 if not enabled
     */
    public static int getRateLimit() {
        return rateLimit;
    }

    /**
     * Changes the number of packet a client can send over 1 second without being disconnected.
     *
     * @param rateLimit the number of packet, 0 to disable
     */
    public static void setRateLimit(int rateLimit) {
        MinecraftServer.rateLimit = rateLimit;
    }

    /**
     * Gets the maximum packet size (in bytes) that a client can send without getting disconnected.
     *
     * @return the maximum packet size
     */
    public static int getMaxPacketSize() {
        return maxPacketSize;
    }

    /**
     * Changes the maximum packet size (in bytes) that a client can send without getting disconnected.
     *
     * @param maxPacketSize the new max packet size
     */
    public static void setMaxPacketSize(int maxPacketSize) {
        MinecraftServer.maxPacketSize = maxPacketSize;
    }

    /**
     * Gets the server difficulty showed in game option.
     *
     * @return the server difficulty
     */
    @NotNull
    public static Difficulty getDifficulty() {
        return difficulty;
    }

    /**
     * Changes the server difficulty and send the appropriate packet to all connected clients.
     *
     * @param difficulty the new server difficulty
     */
    public static void setDifficulty(@NotNull Difficulty difficulty) {
        MinecraftServer.difficulty = difficulty;
        // Send the packet to all online players
        PacketUtils.sendGroupedPacket(connectionManager.getOnlinePlayers(), new ServerDifficultyPacket(difficulty, true));
    }

    /**
     * Gets the global event handler.
     * <p>
     * Used to register event callback at a global scale.
     *
     * @return the global event handler
     */
    public static @NotNull GlobalEventHandler getGlobalEventHandler() {
        return GLOBAL_EVENT_HANDLER;
    }

    /**
     * Gets the manager handling all incoming packets
     *
     * @return the packet listener manager
     */
    public static PacketListenerManager getPacketListenerManager() {
        checkInitStatus(packetListenerManager);
        return packetListenerManager;
    }

    /**
     * Gets the manager handling all registered instances.
     *
     * @return the instance manager
     */
    public static InstanceManager getInstanceManager() {
        checkInitStatus(instanceManager);
        return instanceManager;
    }

    /**
     * Gets the manager handling {@link net.minestom.server.instance.block.BlockHandler block handlers}
     * and {@link BlockPlacementRule placement rules}.
     *
     * @return the block manager
     */
    public static BlockManager getBlockManager() {
        checkInitStatus(blockManager);
        return blockManager;
    }

    /**
     * Gets the manager handling commands.
     *
     * @return the command manager
     */
    public static CommandManager getCommandManager() {
        checkInitStatus(commandManager);
        return commandManager;
    }

    /**
     * Gets the manager handling recipes show to the clients.
     *
     * @return the recipe manager
     */
    public static RecipeManager getRecipeManager() {
        checkInitStatus(recipeManager);
        return recipeManager;
    }

    /**
     * Gets the manager handling storage.
     *
     * @return the storage manager
     */
    @Deprecated
    public static StorageManager getStorageManager() {
        checkInitStatus(storageManager);
        return storageManager;
    }

    /**
     * Gets the manager handling {@link DataType} used by {@link SerializableData}.
     *
     * @return the data manager
     */
    @Deprecated
    public static DataManager getDataManager() {
        checkInitStatus(dataManager);
        return dataManager;
    }

    /**
     * Gets the manager handling teams.
     *
     * @return the team manager
     */
    public static TeamManager getTeamManager() {
        checkInitStatus(teamManager);
        return teamManager;
    }

    /**
     * Gets the manager handling scheduled tasks.
     *
     * @return the scheduler manager
     */
    public static SchedulerManager getSchedulerManager() {
        checkInitStatus(schedulerManager);
        return schedulerManager;
    }

    /**
     * Gets the manager handling server monitoring.
     *
     * @return the benchmark manager
     */
    public static BenchmarkManager getBenchmarkManager() {
        checkInitStatus(benchmarkManager);
        return benchmarkManager;
    }

    /**
     * Gets the exception manager for exception handling.
     *
     * @return the exception manager
     */
    public static ExceptionManager getExceptionManager() {
        checkInitStatus(exceptionManager);
        return exceptionManager;
    }

    /**
     * Gets the manager handling server connections.
     *
     * @return the connection manager
     */
    public static ConnectionManager getConnectionManager() {
        checkInitStatus(connectionManager);
        return connectionManager;
    }

    /**
     * Gets the boss bar manager.
     *
     * @return the boss bar manager
     */
    public static BossBarManager getBossBarManager() {
        checkInitStatus(bossBarManager);
        return bossBarManager;
    }

    /**
     * Gets the object handling the client packets processing.
     * <p>
     * Can be used if you want to convert a buffer to a client packet object.
     *
     * @return the packet processor
     */
    public static PacketProcessor getPacketProcessor() {
        checkInitStatus(packetProcessor);
        return packetProcessor;
    }

    /**
     * Gets if the server is up and running.
     *
     * @return true if the server is started
     */
    public static boolean isStarted() {
        return started;
    }

    /**
     * Gets if the server is currently being shutdown using {@link #stopCleanly()}.
     *
     * @return true if the server is being stopped
     */
    public static boolean isStopping() {
        return stopping;
    }

    /**
     * Gets the chunk view distance of the server.
     *
     * @return the chunk view distance
     */
    public static int getChunkViewDistance() {
        return chunkViewDistance;
    }

    /**
     * Changes the chunk view distance of the server.
     *
     * @param chunkViewDistance the new chunk view distance
     * @throws IllegalArgumentException if {@code chunkViewDistance} is not between 2 and 32
     * @deprecated should instead be defined with a java property
     */
    @Deprecated
    public static void setChunkViewDistance(int chunkViewDistance) {
        Check.stateCondition(started, "You cannot change the chunk view distance after the server has been started.");
        Check.argCondition(!MathUtils.isBetween(chunkViewDistance, 2, 32),
                "The chunk view distance must be between 2 and 32");
        MinecraftServer.chunkViewDistance = chunkViewDistance;
    }

    /**
     * Gets the entity view distance of the server.
     *
     * @return the entity view distance
     */
    public static int getEntityViewDistance() {
        return entityViewDistance;
    }

    /**
     * Changes the entity view distance of the server.
     *
     * @param entityViewDistance the new entity view distance
     * @throws IllegalArgumentException if {@code entityViewDistance} is not between 0 and 32
     * @deprecated should instead be defined with a java property
     */
    @Deprecated
    public static void setEntityViewDistance(int entityViewDistance) {
        Check.stateCondition(started, "You cannot change the entity view distance after the server has been started.");
        Check.argCondition(!MathUtils.isBetween(entityViewDistance, 0, 32),
                "The entity view distance must be between 0 and 32");
        MinecraftServer.entityViewDistance = entityViewDistance;
    }

    /**
     * Gets the compression threshold of the server.
     *
     * @return the compression threshold, 0 means that compression is disabled
     */
    public static int getCompressionThreshold() {
        return compressionThreshold;
    }

    /**
     * Changes the compression threshold of the server.
     * <p>
     * WARNING: this need to be called before {@link #start(String, int, ResponseDataConsumer)}.
     *
     * @param compressionThreshold the new compression threshold, 0 to disable compression
     * @throws IllegalStateException if this is called after the server started
     */
    public static void setCompressionThreshold(int compressionThreshold) {
        Check.stateCondition(started, "The compression threshold cannot be changed after the server has been started.");
        MinecraftServer.compressionThreshold = compressionThreshold;
    }

    /**
     * Gets if the built in Minestom terminal is enabled.
     *
     * @return true if the terminal is enabled
     */
    public static boolean isTerminalEnabled() {
        return terminalEnabled;
    }

    /**
     * Enabled/disables the built in Minestom terminal.
     *
     * @param enabled true to enable, false to disable
     */
    public static void setTerminalEnabled(boolean enabled) {
        Check.stateCondition(started, "Terminal settings may not be changed after starting the server.");
        MinecraftServer.terminalEnabled = enabled;
    }

    /**
     * Gets the consumer executed to show server-list data.
     *
     * @return the response data consumer
     * @deprecated listen to the {@link net.minestom.server.event.server.ServerListPingEvent} instead
     */
    @Deprecated
    public static ResponseDataConsumer getResponseDataConsumer() {
        checkInitStatus(responseDataConsumer);
        return responseDataConsumer;
    }

    /**
     * Gets the manager handling dimensions.
     *
     * @return the dimension manager
     */
    public static DimensionTypeManager getDimensionTypeManager() {
        checkInitStatus(dimensionTypeManager);
        return dimensionTypeManager;
    }

    /**
     * Gets the manager handling biomes.
     *
     * @return the biome manager
     */
    public static BiomeManager getBiomeManager() {
        checkInitStatus(biomeManager);
        return biomeManager;
    }

    /**
     * Gets the manager handling advancements.
     *
     * @return the advancement manager
     */
    public static AdvancementManager getAdvancementManager() {
        checkInitStatus(advancementManager);
        return advancementManager;
    }

    /**
     * Get the manager handling {@link Extension}.
     *
     * @return the extension manager
     */
    public static ExtensionManager getExtensionManager() {
        checkInitStatus(extensionManager);
        return extensionManager;
    }

    /**
     * Gets the manager handling tags.
     *
     * @return the tag manager
     */
    public static TagManager getTagManager() {
        checkInitStatus(tagManager);
        return tagManager;
    }

    /**
     * Gets the manager handling the server ticks.
     *
     * @return the update manager
     */
    public static UpdateManager getUpdateManager() {
        checkInitStatus(updateManager);
        return updateManager;
    }

    public static Server getServer() {
        checkInitStatus(server);
        return server;
    }

    /**
     * Starts the server.
     * <p>
     * It should be called after {@link #init()} and probably your own initialization code.
     *
     * @param address              the server address
     * @param port                 the server port
     * @param responseDataConsumer the response data consumer, can be null
     * @throws IllegalStateException if called before {@link #init()} or if the server is already running
     * @deprecated use {@link #start(String, int)} and listen to the {@link net.minestom.server.event.server.ServerListPingEvent} event instead of ResponseDataConsumer
     */
    @Deprecated
    public void start(@NotNull String address, int port, @Nullable ResponseDataConsumer responseDataConsumer) {
        MinecraftServer.responseDataConsumer = responseDataConsumer;
        start(address, port);
    }

    /**
     * Starts the server.
     * <p>
     * It should be called after {@link #init()} and probably your own initialization code.
     *
     * @param address the server address
     * @param port    the server port
     * @throws IllegalStateException if called before {@link #init()} or if the server is already running
     */
    public void start(@NotNull String address, int port) {
        Check.stateCondition(!initialized, "#start can only be called after #init");
        Check.stateCondition(started, "The server is already started");

        MinecraftServer.started = true;

        LOGGER.info("Starting Minestom server.");

        updateManager.start();

        // Init server
        try {
            server.init(new InetSocketAddress(address, port));
        } catch (IOException e) {
            e.printStackTrace();
        }

        if (extensionManager.shouldLoadOnStartup()) {
            final long loadStartTime = System.nanoTime();
            // Load extensions
            extensionManager.loadExtensions();
            // Init extensions
            extensionManager.getExtensions().forEach(Extension::preInitialize);
            extensionManager.getExtensions().forEach(Extension::initialize);
            extensionManager.getExtensions().forEach(Extension::postInitialize);

            final double loadTime = MathUtils.round((System.nanoTime() - loadStartTime) / 1_000_000D, 2);
            LOGGER.info("Extensions loaded in {}ms", loadTime);
        } else {
            LOGGER.warn("Extension loadOnStartup option is set to false, extensions are therefore neither loaded or initialized.");
        }

        // Start server
        server.start();

        LOGGER.info("Minestom server started successfully.");

        if (terminalEnabled) {
            MinestomTerminal.start();
        }

        // Stop the server on SIGINT
        Runtime.getRuntime().addShutdownHook(new Thread(MinecraftServer::stopCleanly));
    }

    /**
     * Stops this server properly (saves if needed, kicking players, etc.)
     */
    public static void stopCleanly() {
        if (stopping) return;
        stopping = true;
        LOGGER.info("Stopping Minestom server.");
        extensionManager.unloadAllExtensions();
        updateManager.stop();
        schedulerManager.shutdown();
        connectionManager.shutdown();
        server.stop();
        storageManager.getLoadedLocations().forEach(StorageLocation::close);
        LOGGER.info("Unloading all extensions.");
        extensionManager.shutdown();
        LOGGER.info("Shutting down all thread pools.");
        benchmarkManager.disable();
        MinestomTerminal.stop();
        MinestomThreadPool.shutdownAll();
        LOGGER.info("Minestom server stopped successfully.");
    }

    private static void checkInitStatus(@Nullable Object object) {
        /*Check.stateCondition(Objects.isNull(object),
                "You cannot access the manager before MinecraftServer#init, " +
                        "if you are developing an extension be sure to retrieve them at least after Extension#preInitialize");*/
    }

    private static int getThreadCount(@NotNull String property, int count) {
        return Integer.getInteger(property, Math.max(1, count));
    }
}<|MERGE_RESOLUTION|>--- conflicted
+++ resolved
@@ -68,19 +68,9 @@
     public static final int THREAD_COUNT_BLOCK_BATCH = getThreadCount("minestom.block-thread-count",
             Runtime.getRuntime().availableProcessors() / 2);
 
-<<<<<<< HEAD
-    public static final String THREAD_NAME_SCHEDULER = "Ms-SchedulerPool";
-    public static final int THREAD_COUNT_SCHEDULER = getThreadCount("minestom.scheduler-thread-count",
-            Runtime.getRuntime().availableProcessors() / 2);
-
-    public static final String THREAD_NAME_PARALLEL_CHUNK_SAVING = "Ms-ParallelChunkSaving";
-    public static final int THREAD_COUNT_PARALLEL_CHUNK_SAVING = getThreadCount("minestom.save-thread-count", 2);
-
     public static final String THREAD_NAME_WORLD_GEN = "Ms-WorldGen";
     public static final int THREAD_COUNT_WORLD_GEN = getThreadCount("minestom.save-thread-count", 2);
 
-=======
->>>>>>> 068e8275
     // Config
     // Can be modified at performance cost when increased
     public static final int TICK_PER_SECOND = Integer.getInteger("minestom.tps", 20);
