package net.minestom.server;

import net.kyori.adventure.text.logger.slf4j.ComponentLogger;
import net.minestom.server.advancements.AdvancementManager;
import net.minestom.server.adventure.bossbar.BossBarManager;
import net.minestom.server.codec.StructCodec;
import net.minestom.server.command.CommandManager;
import net.minestom.server.dialog.Dialog;
import net.minestom.server.entity.damage.DamageType;
import net.minestom.server.entity.metadata.animal.tameable.WolfVariant;
import net.minestom.server.entity.metadata.other.PaintingVariant;
import net.minestom.server.event.GlobalEventHandler;
import net.minestom.server.exception.ExceptionManager;
import net.minestom.server.extras.MojangAuth;
import net.minestom.server.extras.bungee.BungeeCordProxy;
import net.minestom.server.extras.velocity.VelocityProxy;
import net.minestom.server.instance.InstanceManager;
import net.minestom.server.instance.block.BlockManager;
import net.minestom.server.instance.block.banner.BannerPattern;
import net.minestom.server.instance.block.jukebox.JukeboxSong;
import net.minestom.server.item.armor.TrimMaterial;
import net.minestom.server.item.armor.TrimPattern;
import net.minestom.server.item.enchant.*;
import net.minestom.server.item.instrument.Instrument;
import net.minestom.server.listener.manager.PacketListenerManager;
import net.minestom.server.message.ChatType;
import net.minestom.server.monitoring.BenchmarkManager;
import net.minestom.server.monitoring.EventsJFR;
import net.minestom.server.network.ConnectionManager;
import net.minestom.server.network.packet.PacketParser;
import net.minestom.server.network.packet.client.ClientPacket;
import net.minestom.server.network.packet.server.common.PluginMessagePacket;
import net.minestom.server.network.packet.server.play.ServerDifficultyPacket;
import net.minestom.server.network.socket.Server;
import net.minestom.server.recipe.RecipeManager;
import net.minestom.server.registry.DetourRegistry;
import net.minestom.server.registry.DynamicRegistry;
import net.minestom.server.scoreboard.TeamManager;
import net.minestom.server.thread.TickSchedulerThread;
import net.minestom.server.timer.SchedulerManager;
import net.minestom.server.utils.PacketSendingUtils;
import net.minestom.server.utils.validate.Check;
import net.minestom.server.world.Difficulty;
import net.minestom.server.world.DimensionType;
import net.minestom.server.world.biome.Biome;
import org.jetbrains.annotations.ApiStatus;
import org.jetbrains.annotations.UnknownNullability;

import java.net.InetSocketAddress;
import java.net.SocketAddress;

/**
 * The main server class used to start the server and retrieve all the managers.
 * <p>
 * The server needs to be initialized with {@link #init()} and started with {@link #start(String, int)}.
 * You should register all of your dimensions, biomes, commands, events, etc... in-between.
 */
public final class MinecraftServer implements MinecraftConstants {

    public static final ComponentLogger LOGGER = ComponentLogger.logger(MinecraftServer.class);

    // Threads
    public static final String THREAD_NAME_BENCHMARK = "Ms-Benchmark";

    public static final String THREAD_NAME_TICK_SCHEDULER = "Ms-TickScheduler";
    public static final String THREAD_NAME_TICK = "Ms-Tick";

    // Config
    // Can be modified at performance cost when increased
    @Deprecated
    public static final int TICK_PER_SECOND = ServerFlag.SERVER_TICKS_PER_SECOND;
    public static final int TICK_MS = 1000 / TICK_PER_SECOND;
    private static final boolean IMMUTABLE_SERVER_PROCESS = ServerFlag.IMMUTABLE_SERVER_PROCESS && !ServerFlag.INSIDE_TEST;

    // In-Game Manager
    private static volatile ServerProcess serverProcess;
    private static volatile boolean unsealed = false; // This could be moved into ServerProcess as a sentinel. Requires casting.

    private static int compressionThreshold = 256;
    private static String brandName = "Minestom";
    private static Difficulty difficulty = Difficulty.NORMAL;

    public static MinecraftServer init(Auth auth) {
        updateProcess(auth);
        return new MinecraftServer();
    }

    public static MinecraftServer init() {
        return init(defaultAuth());
    }

    @ApiStatus.Internal
<<<<<<< HEAD
    public static ServerProcess updateProcess() {
        Check.stateCondition(unsealed && IMMUTABLE_SERVER_PROCESS, "The server process is immutable, cannot update it.");
        unsealed = true;
        serverProcess = null;
        ServerProcess process = new ServerProcessImpl();
=======
    public static ServerProcess updateProcess(Auth auth) {
        ServerProcess process = new ServerProcessImpl(auth);
>>>>>>> 25213d30
        serverProcess = process;
        Check.stateCondition(DetourRegistry.detourRegistry().hasDetours(), "There are still detours registered, this is not allowed after the server has been initialized.");
        return process;
    }

    @ApiStatus.Internal
    public static ServerProcess updateProcess() {
        return updateProcess(defaultAuth());
    }

    @SuppressWarnings("removal")
    private static Auth defaultAuth() {
        if (MojangAuth.isEnabled()) return new Auth.Online(MojangAuth.getKeyPair());
        if (VelocityProxy.isEnabled()) return new Auth.Velocity(VelocityProxy.getKey());
        if (BungeeCordProxy.isEnabled()) return new Auth.Bungee(BungeeCordProxy.getBungeeGuardTokens());
        return new Auth.Offline();
    }

    /**
     * Gets the current server brand name.
     *
     * @return the server brand name
     */
    public static String getBrandName() {
        return brandName;
    }

    /**
     * Changes the server brand name and send the change to all connected players.
     *
     * @param brandName the server brand name
     * @throws NullPointerException if {@code brandName} is null
     */
    public static void setBrandName(String brandName) {
        MinecraftServer.brandName = brandName;
        if (hasStartedSafe()) PacketSendingUtils.broadcastPlayPacket(PluginMessagePacket.brandPacket(brandName));
    }

    /**
     * Gets the server difficulty showed in game option.
     *
     * @return the server difficulty
     */
    public static Difficulty getDifficulty() {
        return difficulty;
    }

    /**
     * Changes the server difficulty and send the appropriate packet to all connected clients.
     *
     * @param difficulty the new server difficulty
     */
    public static void setDifficulty(Difficulty difficulty) {
        MinecraftServer.difficulty = difficulty;
        if (hasStartedSafe()) PacketSendingUtils.broadcastPlayPacket(new ServerDifficultyPacket(difficulty, true));
    }

    public static @UnknownNullability ServerProcess process() {
        if (IMMUTABLE_SERVER_PROCESS) return ImmutableServerHolder.INSTANCE.process();
        return serverProcess;
    }

    public static GlobalEventHandler getGlobalEventHandler() {
        return serverProcess.eventHandler();
    }

    public static PacketListenerManager getPacketListenerManager() {
        return serverProcess.packetListener();
    }

    public static InstanceManager getInstanceManager() {
        return serverProcess.instance();
    }

    public static BlockManager getBlockManager() {
        return serverProcess.block();
    }

    public static CommandManager getCommandManager() {
        return serverProcess.command();
    }

    public static RecipeManager getRecipeManager() {
        return serverProcess.recipe();
    }

    public static TeamManager getTeamManager() {
        return serverProcess.team();
    }

    public static SchedulerManager getSchedulerManager() {
        return serverProcess.scheduler();
    }

    /**
     * Gets the manager handling server monitoring.
     *
     * @return the benchmark manager
     */
    public static BenchmarkManager getBenchmarkManager() {
        return serverProcess.benchmark();
    }

    public static ExceptionManager getExceptionManager() {
        return serverProcess.exception();
    }

    public static ConnectionManager getConnectionManager() {
        return serverProcess.connection();
    }

    public static BossBarManager getBossBarManager() {
        return serverProcess.bossBar();
    }

    public static PacketParser<ClientPacket> getPacketParser() {
        return serverProcess.packetParser();
    }

    public static boolean isStarted() {
        return serverProcess.isAlive();
    }

    public static boolean isStopping() {
        return !isStarted();
    }

    /**
     * Gets the chunk view distance of the server.
     * <p>
     * Deprecated in favor of {@link ServerFlag#CHUNK_VIEW_DISTANCE}
     *
     * @return the chunk view distance
     */
    @Deprecated
    public static int getChunkViewDistance() {
        return ServerFlag.CHUNK_VIEW_DISTANCE;
    }

    /**
     * Gets the entity view distance of the server.
     * <p>
     * Deprecated in favor of {@link ServerFlag#ENTITY_VIEW_DISTANCE}
     *
     * @return the entity view distance
     */
    @Deprecated
    public static int getEntityViewDistance() {
        return ServerFlag.ENTITY_VIEW_DISTANCE;
    }

    /**
     * Gets the compression threshold of the server.
     *
     * @return the compression threshold, 0 means that compression is disabled
     */
    public static int getCompressionThreshold() {
        return compressionThreshold;
    }

    /**
     * Changes the compression threshold of the server.
     * <p>
     * WARNING: this need to be called before {@link #start(SocketAddress)}.
     *
     * @param compressionThreshold the new compression threshold, 0 to disable compression
     * @throws IllegalStateException if this is called after the server started
     */
    public static void setCompressionThreshold(int compressionThreshold) {
        Check.stateCondition(hasStartedSafe(), "The compression threshold cannot be changed after the server has been started.");
        MinecraftServer.compressionThreshold = compressionThreshold;
    }

    public static AdvancementManager getAdvancementManager() {
        return serverProcess.advancement();
    }

    public static DynamicRegistry<ChatType> getChatTypeRegistry() {
        return serverProcess.chatType();
    }

    public static DynamicRegistry<Dialog> getDialogRegistry() {
        return serverProcess.dialog();
    }

    public static DynamicRegistry<DimensionType> getDimensionTypeRegistry() {
        return serverProcess.dimensionType();
    }

    public static DynamicRegistry<Biome> getBiomeRegistry() {
        return serverProcess.biome();
    }

    public static DynamicRegistry<DamageType> getDamageTypeRegistry() {
        return serverProcess.damageType();
    }

    public static DynamicRegistry<TrimMaterial> getTrimMaterialRegistry() {
        return serverProcess.trimMaterial();
    }

    public static DynamicRegistry<TrimPattern> getTrimPatternRegistry() {
        return serverProcess.trimPattern();
    }

    public static DynamicRegistry<BannerPattern> getBannerPatternRegistry() {
        return serverProcess.bannerPattern();
    }

    public static DynamicRegistry<WolfVariant> getWolfVariantRegistry() {
        return serverProcess.wolfVariant();
    }

    public static DynamicRegistry<Enchantment> getEnchantmentRegistry() {
        return serverProcess.enchantment();
    }

    public static DynamicRegistry<PaintingVariant> getPaintingVariantRegistry() {
        return serverProcess.paintingVariant();
    }

    public static DynamicRegistry<JukeboxSong> getJukeboxSongRegistry() {
        return serverProcess.jukeboxSong();
    }

    public static DynamicRegistry<Instrument> getInstrumentRegistry() {
        return serverProcess.instrument();
    }

    public static DynamicRegistry<StructCodec<? extends LevelBasedValue>> enchantmentLevelBasedValues() {
        return process().enchantmentLevelBasedValues();
    }

    public static DynamicRegistry<StructCodec<? extends ValueEffect>> enchantmentValueEffects() {
        return process().enchantmentValueEffects();
    }

    public static DynamicRegistry<StructCodec<? extends EntityEffect>> enchantmentEntityEffects() {
        return process().enchantmentEntityEffects();
    }

    public static DynamicRegistry<StructCodec<? extends LocationEffect>> enchantmentLocationEffects() {
        return process().enchantmentLocationEffects();
    }

    public static Server getServer() {
        return serverProcess.server();
    }

    /**
     * Starts the server.
     * <p>
     * It should be called after {@link #init()} and probably your own initialization code.
     *
     * @param address the server address
     * @throws IllegalStateException if called before {@link #init()} or if the server is already running
     */
    public void start(SocketAddress address) {
        serverProcess.start(address);
        serverProcess.dispatcher().start();
        new TickSchedulerThread(serverProcess).start();
    }

    public void start(String address, int port) {
        start(new InetSocketAddress(address, port));
    }

    /**
     * Stops this server properly (saves if needed, kicking players, etc.)
     */
    public static void stopCleanly() {
        serverProcess.stop();
    }

    /**
     * Gets the detour registry, used to register detours for built-in registries.
     * A shortcut to {@link DetourRegistry#detourRegistry()}
     *
     * @return the detour registry
     */
    public static @NotNull DetourRegistry detourRegistry() {
        return DetourRegistry.detourRegistry();
    }

    /**
     * Checks to see if the server is allowed to start class loading.
     * @return true if the server is initializing, false otherwise.
     */
    @ApiStatus.Internal
    public static boolean isInitializing() {
        return serverProcess == null && isUnsealed();
    }

    /**
     * Checks if the server is unsealed, meaning that it is allowed to start class loading.
     * <p>
     *     This is true after {@link #init()} has been called, and false before that.
     *     This is used to unseal static variables that are not allowed to be initialized before the server is unsealed.
     * </p>
     * @return true if the server is unsealed, false otherwise.
     */
    public static boolean isUnsealed() {
        return unsealed;
    }

    private static boolean hasStartedSafe() {
        // Used for anything that can be called before the server is initialized.
        return serverProcess != null && serverProcess.isAlive();
    }

    // We use a record here as it provides better inlining.
    private record ImmutableServerHolder(@NotNull ServerProcess process) {
        static final ImmutableServerHolder INSTANCE = new ImmutableServerHolder(serverProcess);

        private ImmutableServerHolder {
            Check.notNull(process, "The server process is not initialized, did you forget to call MinecraftServer#init?.");
            Check.stateCondition(!ServerFlag.IMMUTABLE_SERVER_PROCESS, "The server process is mutable, this should not be called.");
            Check.stateCondition(!isUnsealed(), "The server is not unsealed, cannot create an ImmutableServerHolder.");

            new EventsJFR.ServerImmutable().commit();
        }
    }
}<|MERGE_RESOLUTION|>--- conflicted
+++ resolved
@@ -90,16 +90,11 @@
     }
 
     @ApiStatus.Internal
-<<<<<<< HEAD
-    public static ServerProcess updateProcess() {
+    public static ServerProcess updateProcess(Auth auth) {
         Check.stateCondition(unsealed && IMMUTABLE_SERVER_PROCESS, "The server process is immutable, cannot update it.");
         unsealed = true;
         serverProcess = null;
-        ServerProcess process = new ServerProcessImpl();
-=======
-    public static ServerProcess updateProcess(Auth auth) {
         ServerProcess process = new ServerProcessImpl(auth);
->>>>>>> 25213d30
         serverProcess = process;
         Check.stateCondition(DetourRegistry.detourRegistry().hasDetours(), "There are still detours registered, this is not allowed after the server has been initialized.");
         return process;
@@ -411,7 +406,7 @@
     }
 
     // We use a record here as it provides better inlining.
-    private record ImmutableServerHolder(@NotNull ServerProcess process) {
+    private record ImmutableServerHolder(ServerProcess process) {
         static final ImmutableServerHolder INSTANCE = new ImmutableServerHolder(serverProcess);
 
         private ImmutableServerHolder {
