--- conflicted
+++ resolved
@@ -44,15 +44,9 @@
 
     public static final ComponentLogger LOGGER = ComponentLogger.logger(MinecraftServer.class);
 
-<<<<<<< HEAD
-    public static final String VERSION_NAME = "1.20.5";
-    public static final int PROTOCOL_VERSION = 766;
-    public static final int DATA_VERSION = 3837;
-=======
     public static final String VERSION_NAME = "1.20.6";
     public static final int PROTOCOL_VERSION = 766;
     public static final int DATA_VERSION = 3839;
->>>>>>> 323c75f8
 
     // Threads
     public static final String THREAD_NAME_BENCHMARK = "Ms-Benchmark";
