--- conflicted
+++ resolved
@@ -1,46 +1,29 @@
 package net.minestom.server.event.player;
 
 import net.minestom.server.entity.Player;
-<<<<<<< HEAD
+import net.minestom.server.event.trait.CancellableEvent;
+import net.minestom.server.event.trait.PlayerEvent;
 import net.minestom.server.event.CancellableEvent;
 import net.minestom.server.event.PlayerEvent;
 import net.minestom.server.instance.block.Block;
-=======
-import net.minestom.server.event.trait.CancellableEvent;
-import net.minestom.server.event.trait.PlayerEvent;
-import net.minestom.server.instance.block.BlockManager;
-import net.minestom.server.instance.block.CustomBlock;
->>>>>>> 80d0b8de
 import net.minestom.server.utils.BlockPosition;
 import org.jetbrains.annotations.NotNull;
 
 public class PlayerBlockBreakEvent implements PlayerEvent, CancellableEvent {
 
-<<<<<<< HEAD
+    private final Player player;
     private final Block block;
     private Block resultBlock;
-=======
-    private static final BlockManager BLOCK_MANAGER = MinecraftServer.getBlockManager();
-
-    private final Player player;
->>>>>>> 80d0b8de
     private final BlockPosition blockPosition;
 
     private boolean cancelled;
 
-<<<<<<< HEAD
     public PlayerBlockBreakEvent(@NotNull Player player,
                                  @NotNull Block block, @NotNull Block resultBlock, @NotNull BlockPosition blockPosition) {
-        super(player);
+        this.player = player;
+
         this.block = block;
         this.resultBlock = resultBlock;
-=======
-    public PlayerBlockBreakEvent(@NotNull Player player, @NotNull BlockPosition blockPosition,
-                                 short blockStateId, @Nullable CustomBlock customBlock,
-                                 short resultBlockStateId, short resultCustomBlockId) {
-        this.player = player;
-
->>>>>>> 80d0b8de
         this.blockPosition = blockPosition;
     }
 
