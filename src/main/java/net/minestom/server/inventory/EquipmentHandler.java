package net.minestom.server.inventory;

import net.minestom.server.entity.Entity;
import net.minestom.server.entity.EquipmentSlot;
import net.minestom.server.entity.Player;
import net.minestom.server.item.ItemStack;
import net.minestom.server.network.packet.server.play.EntityEquipmentPacket;
import net.minestom.server.utils.validate.Check;
import org.jetbrains.annotations.NotNull;

import java.util.Map;

/**
 * Represents an {@link Entity} which can have {@link ItemStack} in hands and armor slots.
 */
public interface EquipmentHandler {

    /**
     * Gets the equipment in a specific slot.
     *
     * @param slot the equipment to get the item from
     * @return the equipment {@link ItemStack}
     */
    @NotNull ItemStack getEquipment(@NotNull EquipmentSlot slot);

    void setEquipment(@NotNull EquipmentSlot slot, @NotNull ItemStack itemStack);

    /**
     * Gets the {@link ItemStack} in main hand.
     *
     * @return the {@link ItemStack} in main hand
     */
    default @NotNull ItemStack getItemInMainHand() {
        return getEquipment(EquipmentSlot.MAIN_HAND);
    }

    /**
     * Changes the main hand {@link ItemStack}.
     *
     * @param itemStack the main hand {@link ItemStack}
     */
    default void setItemInMainHand(@NotNull ItemStack itemStack) {
        setEquipment(EquipmentSlot.MAIN_HAND, itemStack);
    }

    /**
     * Gets the {@link ItemStack} in off hand.
     *
     * @return the item in off hand
     */
    default @NotNull ItemStack getItemInOffHand() {
        return getEquipment(EquipmentSlot.OFF_HAND);
    }

    /**
     * Changes the off hand {@link ItemStack}.
     *
     * @param itemStack the off hand {@link ItemStack}
     */
    default void setItemInOffHand(@NotNull ItemStack itemStack) {
        setEquipment(EquipmentSlot.OFF_HAND, itemStack);
    }

    /**
     * Gets the {@link ItemStack} in the specific hand.
     *
     * @param hand the Hand to get the {@link ItemStack} from
     * @return the {@link ItemStack} in {@code hand}
     */
    default @NotNull ItemStack getItemInHand(@NotNull Player.Hand hand) {
        return switch (hand) {
            case MAIN -> getItemInMainHand();
            case OFF -> getItemInOffHand();
        };
    }

    /**
     * Changes the {@link ItemStack} in the specific hand.
     *
     * @param hand  the hand to set the item to
     * @param stack the {@link ItemStack} to set
     */
    default void setItemInHand(@NotNull Player.Hand hand, @NotNull ItemStack stack) {
        switch (hand) {
            case MAIN -> setItemInMainHand(stack);
            case OFF -> setItemInOffHand(stack);
        }
    }

    /**
     * Gets the helmet.
     *
     * @return the helmet
     */
    default @NotNull ItemStack getHelmet() {
        return getEquipment(EquipmentSlot.HELMET);
    }

    /**
     * Changes the helmet.
     *
     * @param itemStack the helmet
     */
    default void setHelmet(@NotNull ItemStack itemStack) {
        setEquipment(EquipmentSlot.HELMET, itemStack);
    }

    /**
     * Gets the chestplate.
     *
     * @return the chestplate
     */
    default @NotNull ItemStack getChestplate() {
        return getEquipment(EquipmentSlot.CHESTPLATE);
    }

    /**
     * Changes the chestplate.
     *
     * @param itemStack the chestplate
     */
    default void setChestplate(@NotNull ItemStack itemStack) {
        setEquipment(EquipmentSlot.CHESTPLATE, itemStack);
    }

    /**
     * Gets the leggings.
     *
     * @return the leggings
     */
    default @NotNull ItemStack getLeggings() {
        return getEquipment(EquipmentSlot.LEGGINGS);
    }

    /**
     * Changes the leggings.
     *
     * @param itemStack the leggings
     */
    default void setLeggings(@NotNull ItemStack itemStack) {
        setEquipment(EquipmentSlot.LEGGINGS, itemStack);
    }

    /**
     * Gets the boots.
     *
     * @return the boots
     */
    default @NotNull ItemStack getBoots() {
        return getEquipment(EquipmentSlot.BOOTS);
    }

    /**
     * Changes the boots.
     *
     * @param itemStack the boots
     */
<<<<<<< HEAD
    void setBoots(@NotNull ItemStack itemStack);

    /**
     * Gets the body equipment. Used by horses, wolves, and llama's.
     *
     * @return the body equipment
     */
    @NotNull ItemStack getBodyEquipment();

    /**
     * Changes the body equipment. Used by horses, wolves, and llama's.
     *
     * @param itemStack the body equipment
     */
    void setBodyEquipment(@NotNull ItemStack itemStack);

    /**
     * Gets the equipment in a specific slot.
     *
     * @param slot the equipment to get the item from
     * @return the equipment {@link ItemStack}
     */
    default @NotNull ItemStack getEquipment(@NotNull EquipmentSlot slot) {
        return switch (slot) {
            case MAIN_HAND -> getItemInMainHand();
            case OFF_HAND -> getItemInOffHand();
            case HELMET -> getHelmet();
            case CHESTPLATE -> getChestplate();
            case LEGGINGS -> getLeggings();
            case BOOTS -> getBoots();
            case BODY -> getBodyEquipment();
        };
    }

    default void setEquipment(@NotNull EquipmentSlot slot, @NotNull ItemStack itemStack) {
        switch (slot) {
            case MAIN_HAND -> setItemInMainHand(itemStack);
            case OFF_HAND -> setItemInOffHand(itemStack);
            case HELMET -> setHelmet(itemStack);
            case CHESTPLATE -> setChestplate(itemStack);
            case LEGGINGS -> setLeggings(itemStack);
            case BOOTS -> setBoots(itemStack);
            case BODY -> setBodyEquipment(itemStack);
        }
=======
    default void setBoots(@NotNull ItemStack itemStack) {
        setEquipment(EquipmentSlot.BOOTS, itemStack);
>>>>>>> 789befee
    }

    default boolean hasEquipment(@NotNull EquipmentSlot slot) {
        return !getEquipment(slot).isAir();
    }

    /**
     * Sends a specific equipment to viewers.
     *
     * @param slot the slot of the equipment
     */
    default void syncEquipment(@NotNull EquipmentSlot slot) {
        Check.stateCondition(!(this instanceof Entity), "Only accessible for Entity");

        Entity entity = (Entity) this;
        final ItemStack itemStack = getEquipment(slot);
        entity.sendPacketToViewers(new EntityEquipmentPacket(entity.getEntityId(), Map.of(slot, itemStack)));
    }

    /**
     * Gets the packet with all the equipments.
     *
     * @return the packet with the equipments
     * @throws IllegalStateException if 'this' is not an {@link Entity}
     */
    default @NotNull EntityEquipmentPacket getEquipmentsPacket() {
        Check.stateCondition(!(this instanceof Entity), "Only accessible for Entity");
        return new EntityEquipmentPacket(((Entity) this).getEntityId(), Map.of(
                EquipmentSlot.MAIN_HAND, getItemInMainHand(),
                EquipmentSlot.OFF_HAND, getItemInOffHand(),
                EquipmentSlot.BOOTS, getBoots(),
                EquipmentSlot.LEGGINGS, getLeggings(),
                EquipmentSlot.CHESTPLATE, getChestplate(),
                EquipmentSlot.HELMET, getHelmet(),
                EquipmentSlot.BODY, getBodyEquipment()));
        // Some entities do not allow body equipment, in which case the client will ignore this
    }

}<|MERGE_RESOLUTION|>--- conflicted
+++ resolved
@@ -155,55 +155,26 @@
      *
      * @param itemStack the boots
      */
-<<<<<<< HEAD
-    void setBoots(@NotNull ItemStack itemStack);
-
-    /**
-     * Gets the body equipment. Used by horses, wolves, and llama's.
-     *
-     * @return the body equipment
-     */
-    @NotNull ItemStack getBodyEquipment();
-
-    /**
-     * Changes the body equipment. Used by horses, wolves, and llama's.
-     *
-     * @param itemStack the body equipment
-     */
-    void setBodyEquipment(@NotNull ItemStack itemStack);
-
-    /**
-     * Gets the equipment in a specific slot.
-     *
-     * @param slot the equipment to get the item from
-     * @return the equipment {@link ItemStack}
-     */
-    default @NotNull ItemStack getEquipment(@NotNull EquipmentSlot slot) {
-        return switch (slot) {
-            case MAIN_HAND -> getItemInMainHand();
-            case OFF_HAND -> getItemInOffHand();
-            case HELMET -> getHelmet();
-            case CHESTPLATE -> getChestplate();
-            case LEGGINGS -> getLeggings();
-            case BOOTS -> getBoots();
-            case BODY -> getBodyEquipment();
-        };
-    }
-
-    default void setEquipment(@NotNull EquipmentSlot slot, @NotNull ItemStack itemStack) {
-        switch (slot) {
-            case MAIN_HAND -> setItemInMainHand(itemStack);
-            case OFF_HAND -> setItemInOffHand(itemStack);
-            case HELMET -> setHelmet(itemStack);
-            case CHESTPLATE -> setChestplate(itemStack);
-            case LEGGINGS -> setLeggings(itemStack);
-            case BOOTS -> setBoots(itemStack);
-            case BODY -> setBodyEquipment(itemStack);
-        }
-=======
     default void setBoots(@NotNull ItemStack itemStack) {
         setEquipment(EquipmentSlot.BOOTS, itemStack);
->>>>>>> 789befee
+    }
+
+    /**
+     * Gets the body equipment. Used by horses, wolves, and llama's.
+     *
+     * @return the body equipment
+     */
+    default @NotNull ItemStack getBodyEquipment() {
+        return getEquipment(EquipmentSlot.BODY);
+    }
+
+    /**
+     * Changes the body equipment. Used by horses, wolves, and llama's.
+     *
+     * @param itemStack the body equipment
+     */
+    default void setBodyEquipment(@NotNull ItemStack itemStack) {
+        setEquipment(EquipmentSlot.BODY, itemStack);
     }
 
     default boolean hasEquipment(@NotNull EquipmentSlot slot) {
