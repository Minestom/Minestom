package net.minestom.server.sound;

import net.kyori.adventure.key.Key;
import net.kyori.adventure.sound.Sound;
import net.minestom.server.network.NetworkBuffer;
import net.minestom.server.registry.ProtocolObject;
import net.minestom.server.utils.NamespaceID;
import org.jetbrains.annotations.NotNull;
import org.jetbrains.annotations.Nullable;

import java.util.Collection;

/**
 * Can represent a builtin/vanilla sound or a custom sound.
 */
public sealed interface SoundEvent extends ProtocolObject, Sound.Type, SoundEvents permits BuiltinSoundEvent, CustomSoundEvent {

<<<<<<< HEAD
    @NotNull NetworkBuffer.Type<SoundEvent> NETWORK_TYPE = NetworkBuffer.lazy(() -> BuiltinSoundEvent.NETWORK_TYPE); //todo what is the init issue here??

=======
    @NotNull NetworkBuffer.Type<SoundEvent> NETWORK_TYPE = new NetworkBuffer.Type<>() {
        @Override
        public void write(@NotNull NetworkBuffer buffer, SoundEvent value) {
            switch (value) {
                case BuiltinSoundEvent soundEvent -> buffer.write(NetworkBuffer.VAR_INT, soundEvent.id() + 1);
                case CustomSoundEvent soundEvent -> {
                    buffer.write(NetworkBuffer.VAR_INT, 0); // Custom sound
                    buffer.write(NetworkBuffer.STRING, soundEvent.name());
                    buffer.writeOptional(NetworkBuffer.FLOAT, soundEvent.range());
                }
            }
        }

        @Override
        public SoundEvent read(@NotNull NetworkBuffer buffer) {
            int id = buffer.read(NetworkBuffer.VAR_INT) - 1;
            if (id != -1) return BuiltinSoundEvent.getId(id);

            NamespaceID namespace = NamespaceID.from(buffer.read(NetworkBuffer.STRING));
            return new CustomSoundEvent(namespace, buffer.readOptional(NetworkBuffer.FLOAT));
        }
    };

    /**
     * Get all the builtin sound events. Resource pack sounds will never be returned from this method.
     */
>>>>>>> 05a4bb77
    static @NotNull Collection<? extends SoundEvent> values() {
        return BuiltinSoundEvent.values();
    }

    /**
     * Get a builtin sound event by its namespace ID. Will never return a custom/resource pack sound.
     *
     * @param namespaceID the namespace ID of the sound event
     * @return the sound event, or null if not found
     */
    static @Nullable SoundEvent fromNamespaceId(@NotNull String namespaceID) {
        return BuiltinSoundEvent.getSafe(namespaceID);
    }

    /**
     * Get a builtin sound event by its namespace ID. Will never return a custom/resource pack sound.
     *
     * @param namespaceID the namespace ID of the sound event
     * @return the sound event, or null if not found
     */
    static @Nullable SoundEvent fromNamespaceId(@NotNull NamespaceID namespaceID) {
        return fromNamespaceId(namespaceID.asString());
    }

    /**
     * Get a builtin sound event by its protocol ID. Will never return a custom/resource pack sound.
     *
     * @param id the ID of the sound event
     * @return the sound event, or null if not found
     */
    static @Nullable SoundEvent fromId(int id) {
        return BuiltinSoundEvent.getId(id);
    }

    /**
     * Create a custom sound event. The namespace should match a sound provided in the resource pack.
     *
     * @param namespaceID the namespace ID of the custom sound event
     * @param range the range of the sound event, or null for (legacy) dynamic range
     * @return the custom sound event
     */
    static @NotNull SoundEvent of(@NotNull String namespaceID, @Nullable Float range) {
        return new CustomSoundEvent(NamespaceID.from(namespaceID), range);
    }

    /**
     * Create a custom sound event. The {@link NamespaceID} should match a sound provided in the resource pack.
     * @param namespaceID the namespace ID of the custom sound event
     * @param range the range of the sound event, or null for (legacy) dynamic range
     * @return the custom sound event
     */
    static @NotNull SoundEvent of(@NotNull NamespaceID namespaceID, @Nullable Float range) {
        return new CustomSoundEvent(namespaceID, range);
    }

    @Override
    default @NotNull Key key() {
        return ProtocolObject.super.key();
    }
}<|MERGE_RESOLUTION|>--- conflicted
+++ resolved
@@ -15,10 +15,6 @@
  */
 public sealed interface SoundEvent extends ProtocolObject, Sound.Type, SoundEvents permits BuiltinSoundEvent, CustomSoundEvent {
 
-<<<<<<< HEAD
-    @NotNull NetworkBuffer.Type<SoundEvent> NETWORK_TYPE = NetworkBuffer.lazy(() -> BuiltinSoundEvent.NETWORK_TYPE); //todo what is the init issue here??
-
-=======
     @NotNull NetworkBuffer.Type<SoundEvent> NETWORK_TYPE = new NetworkBuffer.Type<>() {
         @Override
         public void write(@NotNull NetworkBuffer buffer, SoundEvent value) {
@@ -45,7 +41,6 @@
     /**
      * Get all the builtin sound events. Resource pack sounds will never be returned from this method.
      */
->>>>>>> 05a4bb77
     static @NotNull Collection<? extends SoundEvent> values() {
         return BuiltinSoundEvent.values();
     }
